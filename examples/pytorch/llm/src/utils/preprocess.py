# Copyright (c) Alibaba, Inc. and its affiliates.
from typing import Any, Callable, Dict, List, Optional, Tuple, Union

from transformers import PreTrainedTokenizer

DEFAULT_SYSTEM = 'you are a helpful assistant!'
History = List[Tuple[str, str]]

TEMPLATE_MAPPING = {
    'default': {
        'prefix': ['{{SYSTEM}}\n\n'],
        'prompt': ['### Human:\n', '{{QUERY}}\n\n', '### Assistant:\n'],
        'chat_sep': ['\n\n'],
        'suffix': [['eos_token_id']],
    },
    # You can set the query as '' to serve as a template for pre-training.
    'default-generation': {
        'prefix': [],
        'prompt': ['{{QUERY}}'],
        'suffix': [['eos_token_id']],
    },
    'chatml': {
        'prefix': ['<|im_start|>system\n{{SYSTEM}}<|im_end|>\n'],
        'prompt':
        ['<|im_start|>user\n{{QUERY}}<|im_end|>\n<|im_start|>assistant\n'],
        'chat_sep': ['<|im_end|>\n'],
        'suffix': ['<|im_end|><|endoftext|>'],
    },
    'baichuan': {
        'prefix': [],
        'prompt': [[195], '{{QUERY}}', [196]],
        'chat_sep': [],
        'suffix': [['eos_token_id']],
    },
    'chatglm2': {
        'prefix': [[64790, 64792]],
        'prompt': ['[Round {{ROUND}}]\n\n问：{{QUERY}}\n\n答：'],
        'chat_sep': ['\n\n'],
        'suffix': [['eos_token_id']],
    },
    'chatglm2-generation': {
        'prefix': [[64790, 64792]],
        'prompt': ['{{query}}'],
        'suffix': [['eos_token_id']],
    },
    'llama': {
        'prefix': [['bos_token_id'],
                   '[INST] <<SYS>>\n{{SYSTEM}}\n<</SYS>>\n\n'],
        'prompt': ['{{QUERY}} [/INST] '],
        'chat_sep': [' ', ['eos_token_id', 'bos_token_id'], '[INST] '],
        'suffix': [['eos_token_id']],
    },
    'openbuddy-llama': {
        'prefix': ['{{SYSTEM}}\n\n'],
        'prompt': ['User: {{QUERY}}\nAssistant: '],
        'chat_sep': ['\n'],
        'suffix': [['eos_token_id']],
    },
    'internlm': {
        'prefix': ['<s>'],
        'prompt': ['<|User|>:{{QUERY}}<eoh>\n<|Bot|>:'],
        'chat_sep': ['<eoa>\n'],
        'suffix': ['<eoa></s>'],
    },
    'xverse': {
        'prefix': [],
        'prompt': ['Human: {{QUERY}}\n\nAssistant: '],
        'chat_sep': [['eos_token_id']],
        'suffix': [['eos_token_id']],
    }
}
Context = Union[str, List[int]]


def simplify_context_list(context_list: List[Context]) -> List[Context]:
    res: List[Context] = []
    temp: List[str] = []
    for c in context_list:
        if isinstance(c, str):
            temp.append(c)
        else:
            if len(temp) > 0:
                res.append(''.join(temp))
                temp.clear()
            res.append(c)
    if len(temp) > 0:
        res.append(''.join(temp))
    return res


def concat_context_list(
    context_list: List[Context],
    new_context_list: List[Context],
    system: Optional[str] = None,
    query: Optional[str] = None,
    round: Optional[str] = None,
) -> None:
    # concat context list and replace placeholder
    for context in context_list:
        if isinstance(context, str):
            for (old_str,
                 new_str) in zip(['{{SYSTEM}}', '{{QUERY}}', '{{ROUND}}'],
                                 [system, query, round]):
                if new_str is not None and old_str in context:
                    context = context.replace(old_str, new_str)
        new_context_list.append(context)


def _encode(tokenizer: PreTrainedTokenizer,
            context_list: List[Context]) -> List[int]:
    input_ids: List[int] = []
    for context in context_list:
        if isinstance(context, list):
            for c in context:
                if isinstance(c, str):
                    token = getattr(tokenizer, c)
                    assert token is not None
                else:
                    token = c
                input_ids.append(token)
        elif isinstance(context, str):
            input_ids += tokenizer(
                context, return_attention_mask=False,
                add_special_tokens=False)['input_ids']
    return input_ids


def _preprocess(
    template_type: str,
    tokenizer: PreTrainedTokenizer,
    query: str,
    response: Optional[str] = None,
    history: Optional[History] = None,
    system: Optional[str] = None,
    max_length: Optional[int] = None,
    # do cross-validation with `model.generate()`
    generation_mode: bool = False,
) -> Dict[str, List[int]]:
    if history is None:
        history = []

    template_config = TEMPLATE_MAPPING[template_type]
    if system is None:
        system = DEFAULT_SYSTEM
    total_context_list: List[Context] = []
    concat_context_list(
        template_config['prefix'], total_context_list, system=system)
    for i, (q, r) in enumerate(history):
        assert 'chat_sep' in template_config, 'not support multi-round chat'
        concat_context_list(
            [*template_config['prompt'], r, *template_config['chat_sep']],
            total_context_list,
            query=q,
            round=str(i + 1))
    concat_context_list(
        template_config['prompt'],
        total_context_list,
        query=query,
        round=str(len(history) + 1))
    total_context_list = simplify_context_list(total_context_list)
    input_ids = _encode(tokenizer, total_context_list)

    labels = None
    if response is not None:
        tgt_input_ids = _encode(tokenizer, [response])
        tgt_input_ids += _encode(tokenizer, template_config['suffix'])

        if not generation_mode:
            # train, or validate with `loss`
            labels = [-100] * len(input_ids) + tgt_input_ids
            input_ids += tgt_input_ids
        else:
            labels = tgt_input_ids

    if max_length is not None:
        input_ids = input_ids[-max_length:]
        if labels is not None:
            labels = labels[-max_length:]

    return {'input_ids': input_ids, 'labels': labels}


def get_preprocess(
    template_type: str,
    tokenizer: PreTrainedTokenizer,
    system: Optional[str] = None,
    max_length: Optional[int] = None,
) -> Callable[[Dict[str, Any]], Dict[str, List[int]]]:

<<<<<<< HEAD
    def preprocess(example: Dict[str, Any]) -> Dict[str, List[int]]:
=======
    def preprocess(example: Dict[str, Any],
                   generation_mode: bool = False) -> Dict[str, List[int]]:
>>>>>>> 37c52fb4
        history: Optional[History] = example.get('history', None)
        query: str = example['query']
        response: str = example.get('response', None)
        custom_system = example.get('system', system)
        return _preprocess(template_type, tokenizer, query, response, history,
                           custom_system, max_length, generation_mode)

    return preprocess<|MERGE_RESOLUTION|>--- conflicted
+++ resolved
@@ -187,12 +187,8 @@
     max_length: Optional[int] = None,
 ) -> Callable[[Dict[str, Any]], Dict[str, List[int]]]:
 
-<<<<<<< HEAD
-    def preprocess(example: Dict[str, Any]) -> Dict[str, List[int]]:
-=======
     def preprocess(example: Dict[str, Any],
                    generation_mode: bool = False) -> Dict[str, List[int]]:
->>>>>>> 37c52fb4
         history: Optional[History] = example.get('history', None)
         query: str = example['query']
         response: str = example.get('response', None)
