--- conflicted
+++ resolved
@@ -16,16 +16,6 @@
 
 
 ## Features
-<<<<<<< HEAD
-1. supported SFT methods: [lora](https://arxiv.org/abs/2106.09685), [qlora](https://arxiv.org/abs/2305.14314), full(full parameter fine-tuning)
-2. supported models: qwen-7b, [qwen-7b-chat](https://github.com/QwenLM/Qwen-7B), qwen-vl, [qwen-vl-chat](https://github.com/QwenLM/Qwen-VL), baichuan-7b, baichuan-13b, baichuan-13b-chat, chatglm2-6b, chatglm2-6b-32k, llama2-7b, llama2-7b-chat, llama2-13b, llama2-13b-chat, llama2-70b, llama2-70b-chat, openbuddy-llama2-13b, openbuddy-llama-65b, polylm-13b
-3. supported features: quantization, ddp, model parallelism(device map), gradient checkpointing, gradient accumulation, pushing to modelscope hub, custom datasets, multimodal and agent SFT, mutli-round chat, ...
-4. supported datasets:
-   1. NLP: alpaca-en(gpt4), alpaca-zh(gpt4), finance-en, multi-alpaca-all, code-en, instinwild-en, instinwild-zh, cot-en, cot-zh, firefly-all-zh, poetry-zh, instruct-en, gpt4all-en
-   2. agent: [damo-agent-zh](https://modelscope.cn/datasets/damo/MSAgent-Bench/summary), damo-agent-mini-zh
-   3. multi-modal: coco-en
-5. supported templates: chatml(qwen), baichuan, chatglm2, llama, openbuddy_llama, default
-=======
 - Supported SFT Methods: [lora](https://arxiv.org/abs/2106.09685), [qlora](https://arxiv.org/abs/2305.14314), full(full parameter fine-tuning)
 - Supported Features: quantization, DDP, model parallelism, gradient checkpointing, gradient accumulation, pushing to modelscope hub, custom datasets, multimodal and agent SFT, mutli-round chat, ...
 - Supported Models:
@@ -68,7 +58,6 @@
 - 2023.9.5: Supported openbuddy-llama2-70b model.
 - 2023.9.3: Supported baichuan-13b model series: baichuan-13b, baichuan-13b-chat.
 
->>>>>>> 37c52fb4
 
 ## Prepare the Environment
 Experimental environment: V100, A10, 3090, A100, ...
@@ -103,6 +92,7 @@
 - If you want to push weights to the ModelScope Hub during training, you need to set `--push_to_hub true`.
 - If you want to merge LoRA weights and save during inference, you need to set `--merge_lora_and_save true`.
 - If you want to use quantization, you need to install `bitsandbytes` first: `pip install bitsandbytes -U`.
+- If you want to use deepspeed, you need to `pip install deepspeed -U`.
 - If you are using older GPUs like V100, you need to set `--dtype fp16`, because they do not support bf16.
 - qwen recommends installing [flash-attn](https://github.com/Dao-AILab/flash-attention), which will accelerate the training and inference speed and reduce GPU memory usage (V100, 3090, A10 machines do not support flash-attn).
 - Below is a shell script for running `qwen_7b_chat` directly (you just need to specify `ckpt_dir` during inference to execute it smoothly). For more model scripts, you can check the `scripts` folder. If you want to customize a shell script, it is recommended to refer to the script in `scripts/qwen_7b_chat`.
@@ -112,26 +102,6 @@
 bash scripts/qwen_7b_chat/lora/sft.sh
 bash scripts/qwen_7b_chat/lora/infer.sh
 
-<<<<<<< HEAD
-# sft(qlora) and infer qwen-7b, Requires 16GB GPU memory.
-# If you want to use quantification, you need to `pip install bitsandbytes -U`
-# If you want to use deepspeed, you need to `pip install deepspeed -U`
-# If you want to push weights into modelscope hub during training, you need to set '--push_to_hub true'
-bash scripts/qwen_7b_chat/qlora/sft.sh
-bash scripts/qwen_7b_chat/qlora/infer.sh
-
-# sft(qlora+ddp) and infer qwen-7b, Requires 4*16GB GPU memory.
-bash scripts/qwen_7b_chat/qlora_ddp/sft.sh
-bash scripts/qwen_7b_chat/qlora_ddp/infer.sh
-
-# sft(lora+ddp) and infer qwen-7b, Requires 4*22GB GPU memory.
-bash scripts/qwen_7b_chat/lora_ddp/sft.sh
-bash scripts/qwen_7b_chat/lora_ddp/infer.sh
-
-# sft(full) and infer qwen-7b, Requires 95GB GPU memory.
-bash scripts/qwen_7b_chat/full/sft.sh
-bash scripts/qwen_7b_chat/full/infer.sh
-=======
 # sft(lora+ddp) and infer qwen-7b-chat, Requires 2*38GB GPU memory.
 # Recommended experimental environment: A100
 bash scripts/qwen_7b_chat/lora_ddp/sft.sh
@@ -156,7 +126,6 @@
 # Recommended experimental environment: A100
 bash scripts/qwen_7b_chat/full_mp/sft.sh
 bash scripts/qwen_7b_chat/full_mp/infer.sh
->>>>>>> 37c52fb4
 
 # sft(full+mp+ddp) and infer qwen-7b-chat, Requires 4*75GB GPU memory.
 # Recommended experimental environment: A100
