--- conflicted
+++ resolved
@@ -48,12 +48,7 @@
    "outputs": [],
    "source": [
     "# Get model and template, and load LoRA weights.\n",
-<<<<<<< HEAD
-    "engine = PtEngine(model_id_or_path)\n",
-    "engine.add_adapter(last_model_checkpoint)\n",
-=======
     "engine = PtEngine(model_id_or_path, adapters=[last_model_checkpoint])\n",
->>>>>>> 2495af38
     "template = get_template(engine.model.model_meta.template, engine.tokenizer, default_system=system)\n",
     "# You can modify the `default_template` directly here, or pass it in during `engine.infer`.\n",
     "engine.default_template = template"
