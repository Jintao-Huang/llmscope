# Byte-compiled / optimized / DLL files
tmp
*.ttf
__pycache__/
*.py[cod]
*$py.class
test.py
# C extensions
*.so

# Distribution / packaging
.Python
build/
develop-eggs/
dist/
downloads/
eggs/
.eggs/
lib/
lib64/
parts/
sdist/
var/
wheels/
*.egg-info/
.installed.cfg
*.egg
/package
/temp
MANIFEST

# PyInstaller
#  Usually these files are written by a python script from a template
#  before PyInstaller builds the exe, so as to inject date/other infos into it.
*.manifest
*.spec

# Installer logs
pip-log.txt
pip-delete-this-directory.txt

# Unit test / coverage reports
htmlcov/
.tox/
.coverage
.coverage.*
.cache
nosetests.xml
coverage.xml
*.cover
.hypothesis/
.pytest_cache/

# Translations
*.mo
*.pot

# Django stuff:
*.log
local_settings.py
db.sqlite3

# Flask stuff:
instance/
.webassets-cache

# Scrapy stuff:
.scrapy

# Sphinx documentation
docs/_build/

# PyBuilder
target/

# Jupyter Notebook
.ipynb_checkpoints

# pyenv
.python-version

# celery beat schedule file
celerybeat-schedule

# SageMath parsed files
*.sage.py

# Environments
.env
.venv
env/
venv/
ENV/
env.bak/
venv.bak/

# Spyder project settings
.spyderproject
.spyproject

# Rope project settings
.ropeproject

# mkdocs documentation
/site

# mypy
.mypy_cache/

.vscode
.idea
.run

# custom
*.pkl
*.pkl.json
*.log.json
*.whl
*.tar.gz
*.swp
*.log
*.tar.gz
source.sh
tensorboard.sh
.DS_Store
replace.sh
result.png
result.jpg
result.mp4
output/
outputs/
*.out
benchmarks/
eval_output/
eval_outputs/
transformers/
vlmeval/
my_model/
/data
result/
images
<<<<<<< HEAD
/custom
=======
/custom/
>>>>>>> d87d8ed9

# Pytorch
*.pth
*.pt

# ast template
ast_index_file.py<|MERGE_RESOLUTION|>--- conflicted
+++ resolved
@@ -139,11 +139,7 @@
 /data
 result/
 images
-<<<<<<< HEAD
-/custom
-=======
 /custom/
->>>>>>> d87d8ed9
 
 # Pytorch
 *.pth
