--- conflicted
+++ resolved
@@ -55,11 +55,8 @@
 <img src="asset/discord_qr.jpg" width="200" height="200">  |  <img src="asset/wechat.png" width="200" height="200">
 
 ## 🎉 News
-<<<<<<< HEAD
-- 2024.07.31: Supports internlm2.5 series of 1.8b and 20b. Experience it using `swift infer --model_type internlm2_5-1_8b-chat`.
-=======
+- 2024.08.05: Supports internlm2.5 series of 1.8b and 20b. Experience it using `swift infer --model_type internlm2_5-1_8b-chat`.
 - 🔥2024.08.02: Support Fourier Ft. Use `--sft_type fourierft` to begin, Check parameter documentation [here](https://swift.readthedocs.io/en/latest/LLM/Command-line-parameters.html).
->>>>>>> 5fc9a831
 - 🔥2024.07.29: Support the use of lmdeploy for inference acceleration of LLM and VLM models. Documentation can be found [here](docs/source_en/Multi-Modal/LmDeploy-inference-acceleration.md).
 - 🔥2024.07.24: Support DPO/ORPO/SimPO/CPO alignment algorithm for vision MLLM, training scripts can be find in [Document](docs/source_en/Multi-Modal/human-preference-alignment-training-documentation.md). support RLAIF-V dataset.
 - 🔥2024.07.24: Support using Megatron for CPT and SFT on the Qwen2 series. You can refer to the [Megatron training documentation](docs/source_en/LLM/Megatron-training.md).
