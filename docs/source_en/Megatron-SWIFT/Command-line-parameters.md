--- conflicted
+++ resolved
@@ -339,13 +339,8 @@
   - In "ms-swift>3.12", val_dataset will no longer be shuffled.
 - dataloader_pin_memory: Default is True. Using this parameter requires "ms-swift>=3.12".
 - dataloader_persistent_workers: Default is True. Using this parameter requires "ms-swift>=3.12".
-<<<<<<< HEAD
-- dataloader_prefetch_factor: Default is 10. Using this parameter requires "ms-swift>=3.12".
+- dataloader_prefetch_factor: Default is 2. Using this parameter requires "ms-swift>=3.12".
 - 🔥group_by_length: (ms-swift>=3.12) Whether to group samples with approximately the same length together in the training dataset (with a random factor) to minimize padding and ensure load balancing across nodes and processes for improved efficiency. Defaults to False. For the specific algorithm, refer to `transformers.trainer_pt_utils.get_length_grouped_indices`.
-=======
-- dataloader_prefetch_factor: Default is 2. Using this parameter requires "ms-swift>=3.12".
-- group_by_length: (ms-swift>=3.12) Whether to group samples with approximately the same length together in the training dataset (with a random factor) to minimize padding and ensure load balancing across nodes and processes for improved efficiency. Defaults to False. For the specific algorithm, refer to `transformers.trainer_pt_utils.get_length_grouped_indices`.
->>>>>>> 2dff6259
 
 
 ## RLHF Parameters
