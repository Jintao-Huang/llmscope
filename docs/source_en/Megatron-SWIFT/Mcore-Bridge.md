--- conflicted
+++ resolved
@@ -332,11 +332,7 @@
     --stream true
 ```
 
-<<<<<<< HEAD
 Loading, exporting, and saving LoRA weights follows the same pattern. Run `CUDA_VISIBLE_DEVICES=0,1,2,3 torchrun --nproc_per_node=4 test.py`
-=======
-Loading, exporting, and saving LoRA weights follows the same pattern:
->>>>>>> af614c09
 
 ```python
 import torch
@@ -347,23 +343,16 @@
 from swift.llm import get_model_tokenizer
 from megatron.training.initialize import initialize_megatron
 
-<<<<<<< HEAD
-_, processor = get_model_tokenizer('Qwen/Qwen3-Omni-30B-A3B-Instruct', load_model=False, download_model=True)
-=======
-_, processor = get_model_tokenizer('Qwen/Qwen3-4B-Instruct-2507', load_model=False, download_model=True)
->>>>>>> af614c09
+_, processor = get_model_tokenizer('Qwen/Qwen3-30B-A3B-Instruct-2507', load_model=False, download_model=True)
 model_info = processor.model_info
 megatron_model_meta = get_megatron_model_meta(model_info.model_type)
 config_kwargs = convert_hf_config(model_info.config)
 megatron_args = MegatronArguments(
     tensor_model_parallel_size=2,
-<<<<<<< HEAD
     pipeline_model_parallel_size=2,
     expert_model_parallel_size=2,
     sequence_parallel=True,
     moe_grouped_gemm=True,
-=======
->>>>>>> af614c09
     torch_dtype=torch.bfloat16,
     train_type='lora',
     **config_kwargs,
@@ -373,7 +362,6 @@
 extra_args['megatron_model_meta'] = megatron_model_meta
 initialize_megatron(args_defaults=extra_args)
 mg_model = megatron_model_meta.model_provider()
-<<<<<<< HEAD
 # 加载权重
 bridge = megatron_model_meta.bridge_cls()
 bridge.load_weights(mg_model, model_info.model_dir)
@@ -384,21 +372,7 @@
 # 导出权重
 for name, parameters in bridge.export_weights([mg_model], is_peft_format=True):
     pass
-bridge.save_weights([mg_model], 'output/Qwen3-Omni-30B-A3B-Instruct-lora', is_peft_format=True)
-=======
-# Load weights
-bridge = megatron_model_meta.bridge_cls()
-bridge.load_weights(mg_model, model_info.model_dir)
-# Prepare LoRA and load
-peft_model = prepare_mcore_model(mg_model)
-print(f'peft_model: {peft_model}')
-# bridge.load_weights(mg_model, 'adapter-path', is_peft_format=True)
-# Export weights
-for name, parameters in bridge.export_weights([mg_model], is_peft_format=True):
-    pass
-# Save weights
-bridge.save_weights([mg_model], 'output/Qwen3-4B-Instruct-2507-lora', is_peft_format=True)
->>>>>>> af614c09
+bridge.save_weights([mg_model], 'output/Qwen3-30B-A3B-Instruct-2507-lora', is_peft_format=True)
 ```
 
 Inference with the newly generated weights:
@@ -406,12 +380,7 @@
 ```shell
 CUDA_VISIBLE_DEVICES=0 \
 swift infer \
-<<<<<<< HEAD
-    --model Qwen/Qwen3-Omni-30B-A3B-Instruct \
-    --adapters output/Qwen3-Omni-30B-A3B-Instruct-lora \
-=======
-    --model Qwen/Qwen3-4B-Instruct-2507 \
-    --adapters output/Qwen3-4B-Instruct-2507-lora \
->>>>>>> af614c09
+    --model Qwen/Qwen3-30B-A3B-Instruct-2507 \
+    --adapters output/Qwen3-30B-A3B-Instruct-2507-lora \
     --stream true
 ```