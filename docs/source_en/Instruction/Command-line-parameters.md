--- conflicted
+++ resolved
@@ -55,11 +55,7 @@
   - Subset: This parameter is only effective when the dataset is a dataset ID or a folder. If subsets were specified during registration and only one exists, that subset is selected by default; otherwise, the default subset `'default'` is used. You can select multiple subsets using `/`, e.g., `<dataset_id>:subset1/subset2`. You can also use `'all'` to select all registered subsets, e.g., `<dataset_id>:all`. See an example of registration [here](https://modelscope.cn/datasets/swift/garbage_competition).
   - Sampling count: By default, the full dataset is used. You can sample the dataset by specifying `#sample_count`. If the sample count is less than the total number of samples, random sampling without replacement is performed. If the sample count exceeds the total, the dataset is repeated `sample_count // total_samples` times, with an additional `sample_count % total_samples` samples randomly sampled. Note: For streaming datasets (`--streaming true`), only sequential sampling is performed. If `--dataset_shuffle false` is set, non-streaming datasets also use sequential sampling.
 - 🔥val_dataset: A list of validation dataset IDs or paths. Default is `[]`.
-<<<<<<< HEAD
-- 🔥cached_dataset: Use cached datasets (generated with the command `swift export --to_cached_dataset true ...`) to avoid GPU time being occupied by tokenization during training/inference on large datasets. This parameter is used to set the folder path(s) of cached training datasets, and defaults to `[]`. For examples, see [here](https://github.com/modelscope/ms-swift/tree/main/examples/export/cached_dataset).
-=======
-- 🔥cached_dataset: Use cached dataset (generated using `swift export --to_cached_dataset true ...` command) to avoid GPU time consumed by the tokenization process during large dataset training/inference. Default is `[]`. For examples, refer to [here](https://github.com/modelscope/ms-swift/tree/main/examples/train/cached_dataset).
->>>>>>> 98da3a93
+- 🔥cached_dataset: Use cached datasets (generated with the command `swift export --to_cached_dataset true ...`) to avoid GPU time being occupied by tokenization during training/inference on large datasets. This parameter is used to set the folder path(s) of cached training datasets, and defaults to `[]`. For examples, see [here](https://github.com/modelscope/ms-swift/tree/main/examples/train/cached_dataset).
   - Note: In "ms-swift>=3.11", cached_dataset only stores an additional length field in the dataset (to avoid storage pressure) and filters out data samples that would cause errors. During training/inference, the `--max_length` parameter is supported for filtering/truncating excessively long data and the `--packing` parameter is supported. The actual data preprocessing process occurs synchronously during training and overlaps with the training process, which does not affect training speed.
   - cached_dataset is compatible between `ms-swift` and `Megatron-SWIFT`, and supports pt/sft/infer/rlhf (requires "ms-swift>=3.11").
 - cached_val_dataset: Folder path(s) for cached validation datasets, default is `[]`.
@@ -735,13 +731,8 @@
 - quant_n_samples: The number of samples for the validation set used by gptq/awq, with a default of 256.
 - quant_batch_size: Quantization batch size, default is 1.
 - group_size: Group size for quantization, default is 128.
-<<<<<<< HEAD
-- to_cached_dataset: pre-tokenize the dataset and export it in advance, default is False. See the example [here](https://github.com/modelscope/ms-swift/tree/main/examples/export/cached_dataset). For more information, please refer to cached_dataset.
+- to_cached_dataset: pre-tokenize the dataset and export it in advance, default is False. See the example [here](https://github.com/modelscope/ms-swift/tree/main/examples/train/cached_dataset). For more information, please refer to cached_dataset.
   - Note: You can specify the validation set content through `--split_dataset_ratio` or `--val_dataset`.
-=======
-- to_cached_dataset: pre-tokenize the dataset and export it in advance, default is False. See the example [here](https://github.com/modelscope/ms-swift/tree/main/examples/train/cached_dataset). For more information, please refer to cached_dataset.
-  - Note: cached_dataset requires the training set and validation set to be distinguished in advance. You can specify the validation set content through `--split_dataset_ratio` or `--val_dataset`.
->>>>>>> 98da3a93
 - template_mode: Used to support the `cached_dataset` feature for `swift rlhf` training. This parameter only takes effect when `--to_cached_dataset true` is set. Available options include: 'train', 'rlhf', and 'kto'. Among them, `swift pt/sft` uses 'train', `swift rlhf --rlhf_type kto` uses 'kto', and other rlhf algorithms use 'rlhf'. Note: Currently, 'gkd', 'ppo', and 'grpo' algorithms do not support the `cached_dataset` feature. Default is 'train'.
 - to_ollama: Generate the Modelfile required by Ollama. Default is False.
 - 🔥to_mcore: Convert weights from HF format to Megatron format. Default is False.
