# Command Line Parameters

The introduction to command line parameters will cover base arguments, atomic arguments, and integrated arguments, and specific model arguments. The final list of arguments used in the command line is the integration arguments. Integrated arguments inherit from basic arguments and some atomic arguments. Specific model arguments are designed for specific models and can be set using `--model_kwargs'` or the environment variable.

Hints:

- For passing a list in the command line, you can separate items with spaces. For example: `--dataset <dataset_path1> <dataset_path2>`.
- For passing a dict in the command line, use JSON format. For example: `--model_kwargs '{"fps_max_frames": 12}'`.
- Parameters marked with 🔥 are important. New users familiarizing themselves with ms-swift can focus on these command line parameters first.

## Base Arguments

- 🔥tuner_backend: Options are 'peft', 'unsloth'. Default is 'peft'.
- 🔥train_type: Options are: 'lora', 'full', 'longlora', 'adalora', 'llamapro', 'adapter', 'vera', 'boft', 'fourierft', 'reft'. Default is 'lora'.
- 🔥adapters: A list used to specify the id/path of the adapter. Default is `[]`.
- seed: Default is 42
- model_kwargs: Additional parameters specific to the model that can be passed in. This list of parameters will log a message during training and inference for reference. For example, `--model_kwargs '{"fps_max_frames": 12}'`.
- load_args: When specifying `--resume_from_checkpoint`, `--model`, or `--adapters`, it will read the `args.json` file saved in the checkpoint, assigning values to the default None `basic arguments` (excluding data and generation arguments) which can be overridden by manually passing them in. Defaults to True.
- load_data_args: If this parameter is set to True, additional data parameters will be read from args.json. The default is False.
- use_hf: Controls whether ModelScope or HuggingFace is used for model and dataset downloads, and model pushing. Defaults to False, meaning ModelScope is used.
- hub_token: Hub token. The hub token for ModelScope can be viewed [here](https://modelscope.cn/my/myaccesstoken).
- custom_register_path: A list of paths to `.py` files for custom registration of models, dialogue templates, and datasets. Defaults to `[]`.

### Model Arguments
- 🔥model: Model ID or local path to the model. If it's a custom model, please use it with `model_type` and `template`. The specific details can be referred to in the [Custom Model](../Customization/Custom-model.md).
- model_type: Model type. The same model architecture, template, and model loading process are defined as a model_type. The default is None, and it will be automatically selected based on the suffix of `--model` and the architectures attribute in config.json.
- model_revision: Model revision, default is None.
- task_type: Default is 'causal_lm' (if `--num_labels` is set, this parameter will be automatically set to 'seq_cls'). Options are 'causal_lm' and 'seq_cls'. Examples of seq_cls can be found [here](https://github.com/modelscope/ms-swift/tree/main/examples/train/seq_cls).
- 🔥torch_dtype: Data type of model weights, supports `float16`, `bfloat16`, `float32`. The default is None, and it is read from the 'config.json' file.
- attn_impl: Type of attention, options are`flash_attn`, `sdpa`, `eager`. The default is sdpa; if not supported, eager is used.
  - Note: These three implementations may not all be supported, depending on the support of the corresponding model.
- num_labels: This parameter needs to be specified for classification models. It represents the number of labels and defaults to None.
- rope_scaling: Type of rope, supports `linear` and `dynamic`, should be used in conjunction with `max_length`. Default is None.
- device_map: Device map configuration used by the model, such as 'auto', 'cpu', JSON string, or the path of a JSON file. The default is None, automatically set based on the device and distributed training conditions.
- local_repo_path: Some models depend on a GitHub repo when loading. To avoid network issues during `git clone`, a local repo can be used directly. This parameter needs to be passed with the path to the local repo, with the default being `None`.

### Data Arguments
- 🔥dataset: A list of dataset IDs or paths. Default is `[]`. The input format for each dataset is: `dataset ID or dataset path:sub-dataset#sampling size`, where sub-dataset and sampling data are optional. Local datasets support jsonl, csv, json, folders, etc. Open-source datasets can be cloned locally via git and used offline by passing the folder. For custom dataset formats, refer to [Custom Dataset](../Customization/Custom-dataset.md).
  - Sub-dataset: This parameter is effective only when the dataset is an ID or folder. If a subset was specified during registration, and only one sub-dataset exists, the registered sub-dataset is selected by default; otherwise, it defaults to 'default'. You can use `/` to select multiple sub-datasets, e.g., `<dataset_id>:subset1/subset2`. You can also use 'all' to select all sub-datasets, e.g., `<dataset_id>:all`.
  - Sampling Size: By default, the complete dataset is used. If the sampling size is less than the total number of data samples, samples are selected randomly without repetition. If the sampling size exceeds the total number of data samples, then `sampling size%total data samples` samples are randomly sampled additionally, and data samples are repetitively sampled `sampling size//total data samples` times.
- 🔥val_dataset: A list of validation set IDs or paths. Default is `[]`.
- 🔥split_dataset_ratio: Ratio for splitting the training set and validation set when val_dataset is not specified, default is 0.01. Set to 0 if no validation set split is needed.
- data_seed: Random seed for the dataset, default is 42.
- 🔥dataset_num_proc: Number of processes for dataset preprocessing, default is 1.
- 🔥streaming: Stream reading and processing of the dataset, default is False. It is typically set to True when handling large datasets.
- enable_cache: Use cache for dataset preprocessing, default is False.
- download_mode: Dataset download mode, including `reuse_dataset_if_exists` and `force_redownload`, default is reuse_dataset_if_exists.
- columns: Used for column mapping of the dataset to ensure that the dataset conforms to the format that AutoPreprocessor can handle. For more details, see [here](../Customization/Custom-dataset.md). You can pass in a JSON string, for example: `'{"text1": "query", "text2": "response"}'`, with the default being None.
- strict: If set to True, any row with an issue in the dataset will throw an error immediately, otherwise, erroneous data samples will be discarded. Default is False.
- remove_unused_columns: Whether to remove unused columns in the dataset, defaults to True.
- 🔥model_name: Only applicable to the self-cognition task and effective only on the `swift/self-cognition` dataset. It replaces the `{{NAME}}` placeholder in the dataset. Input the model's name in both Chinese and English, separated by a space, for example: `--model_name 小黄 'Xiao Huang'`. Default is None.
- 🔥model_author: Only applicable to the self-cognition task and effective only on the `swift/self-cognition` dataset. It replaces the `{{AUTHOR}}` placeholder in the dataset. Input the model author's name in both Chinese and English, separated by a space, for example: `--model_author '魔搭' 'ModelScope'`. Default is None.
- custom_dataset_info: The path to the JSON file for custom dataset registration. Refer to [Custom Dataset](../Customization/Custom-dataset.md). Default is `[]`.


### Template Arguments
- 🔥template: Type of dialogue template. Default is None, which automatically selects the corresponding model's template type.
- 🔥system: Custom system field, can take a string or txt file path as input. Default is None, uses the default system of the template.
- 🔥max_length: The maximum length of tokens for a single sample. Defaults to None, set to the maximum length of tokens supported by the model (max_model_len).
- truncation_strategy: Strategy for handling single sample tokens that exceed `max_length`. Options are `delete`, `left`, and `right`, representing deletion, left-side truncation, and right-side truncation, respectively. The default is 'delete'.
- 🔥max_pixels: The maximum number of pixels (H*W) for input images to a multimodal model. Images exceeding this limit will be scaled. Default is None, meaning no maximum pixel limit.
- tools_prompt: Converts the tool list during agent training to the system format. Please refer to [Agent Training](./Agent-support.md). Options are 'react_en', 'react_zh', 'glm4', 'toolbench', 'qwen', with 'react_en' as the default.
- norm_bbox: Controls how to scale bounding boxes (bbox). Options are 'norm1000' and 'none'. 'norm1000' represents scaling bbox coordinates to one-thousandths, and 'none' means no scaling. Default is None, automatically selected based on the model.
- padding_side: Padding side when `batch_size>=2` during training. Options are 'left' and 'right', with 'right' as the default. (For inference with batch_size>=2, only left padding is applied.)
- loss_scale: Setting for the loss weight of training tokens. Default is `'default'`, meaning all responses (including history) are calculated with a cross-entropy loss of 1. Options are 'default', 'last_round', 'all', and agent-specific loss scales: 'react', 'agentflan', 'alpha_umi', and 'qwen'. 'last_round' means calculating only the loss of the last round's response, and 'all' calculates the loss for all tokens. For agent parts, see [Pluginization](../Customization/Pluginization.md) and [Agent Training](./Agent-support.md).
- sequence_parallel_size: Number of sequence parallels, default is 1. Refer to [example](https://github.com/modelscope/ms-swift/tree/main/examples/train/sequence_parallel/train.sh).
- use_chat_template: Use chat template or generation template, default is `True`. `swift pt` is automatically set to the generation template.
- template_backend: Selection of the template backend. Options are 'swift' and 'jinja', with 'swift' as the default. If using jinja, it applies transformer's `apply_chat_template`.
  - Note: The jinja template backend supports only inference, not training.

### Generation Arguments

Refer to the [generation_config](https://huggingface.co/docs/transformers/main_classes/text_generation#transformers.GenerationConfig) documentation.

- 🔥max_new_tokens: The maximum number of new tokens generated during inference. Defaults to None, meaning unlimited.
- temperature: The temperature parameter. Defaults to None and is read from generation_config.json.
  - Note: The do_sample parameter has been removed in this version. Set the temperature to 0 to achieve the same effect.
- top_k: The top_k parameter, defaults to None. It is read from generation_config.json.
- top_p: The top_p parameter, defaults to None. It is read from generation_config.json.
- repetition_penalty: The repetition penalty. Defaults to None and is read from generation_config.json.
- num_beams: The number of beams reserved for parallel beam search, default is 1.
- 🔥stream: Stream output, default is `False`.
- stop_words: Additional stop words beyond eos_token, default is`[]`.
  - Note: eos_token will be removed in the output response, whereas additional stop words will be retained in the output.
- logprobs: Whether to output logprobs, default is False.
- top_logprobs: The number of top_logprobs to output, defaults to None.


### Quantization Arguments

The following are the parameters for quantization when loading a model. For detailed meanings, you can refer to the [quantization](https://huggingface.co/docs/transformers/main/en/main_classes/quantization) documentation. Note that this does not include `gptq` and `awq` quantization parameters involved in `swift export`.

- 🔥quant_method: The quantization method used when loading the model. Options are `bnb`, `hqq`, `eetq`.
- 🔥quant_bits: Number of bits for quantization, default is None.
- hqq_axis: HQQ quantization axis, default is None.
- bnb_4bit_compute_dtype: The computation type for bnb quantization. Options are `float16`, `bfloat16`, `float32`. The default is None, which sets it to `torch_dtype`.
- bnb_4bit_quant_type: BNB quantization type, supports `fp4` and `nf4`, default is `nf4`.
- bnb_4bit_use_double_quant: Whether to use double quantization, default is `True`.
- bnb_4bit_quant_storage: BNB quantization storage type, default is None.

## Atomic Arguments

### Seq2SeqTrainer Arguments

This parameter list inherits from transformers `Seq2SeqTrainingArguments`, with default values overridden by ms-swift. For unlisted items, refer to the [HF Official Documentation](https://huggingface.co/docs/transformers/main/en/main_classes/trainer#transformers.Seq2SeqTrainingArguments).

- 🔥output_dir: Defaults to None, set as `output/<model_name>`.
- 🔥gradient_checkpointing: Whether to use gradient checkpointing, default is True.
- 🔥deepspeed: Defaults to None. It can be set to 'zero0', 'zero1', 'zero2', 'zero3', 'zero2_offload', 'zero3_offload' to use the built-in deepspeed configuration file of ms-swift.
- 🔥per_device_train_batch_size: Default is 1.
- 🔥per_device_eval_batch_size: Default is 1.
- weight_decay: Weight decay coefficient, default value is 0.1.
- 🔥learning_rate: Learning rate, defaults to 1e-5 for full parameters, and 1e-4 for LoRA and other tuners.
- lr_scheduler_type: Type of lr_scheduler, defaults to 'cosine'.
- lr_scheduler_kwargs: Other parameters for the lr_scheduler, defaults to None.
- 🔥gradient_checkpointing_kwargs: Parameters for `torch.utils.checkpoint`. For example, set as `--gradient_checkpointing_kwargs '{"use_reentrant": false}'`. Defaults to None.
- report_to: Default value is `tensorboard`. You can also specify `--report_to tensorboard wandb` or `--report_to all`.
- logging_first_step: Whether to log the first step, defaults to True.
- logging_steps: Interval for logging, defaults to 5.
- predict_with_generate: Whether to use generative method during validation, default is False.
- metric_for_best_model: The default is None, which means it is set to 'loss' when `predict_with_generate` is set to False, otherwise it is set to 'rouge-l' (No default value is set during PPO and GRPO training).
- greater_is_better: Defaults to None, which sets it to False when `metric_for_best_model` contains 'loss', otherwise sets to True.

Other important parameters:
- 🔥num_train_epochs: Number of training epochs, default is 3.
- 🔥gradient_accumulation_steps: Gradient accumulation, default is 1.
- 🔥save_strategy: Strategy for saving the model, options include 'no', 'steps', 'epoch'. Default is 'steps'.
- 🔥save_steps: Default is 500.
- 🔥eval_strategy: Evaluation strategy. Default is None and follows the strategy of `save_strategy`.
- 🔥eval_steps: Default is None. If there is an evaluation dataset, it follows the strategy of `save_steps`.
- 🔥save_total_limit: Maximum number of checkpoints to save. Older checkpoints will be deleted. Default is None, saving all checkpoints.
- max_steps: Maximum number of training steps. Should be set when the dataset is streamed. Default is -1.
- 🔥warmup_ratio: Default is 0.
- save_on_each_node: Default is False. Should be considered in multi-node training.
- save_only_model: Whether to save only the model weights without including optimizer state, random seed state, etc. Default is False.
- 🔥resume_from_checkpoint: Parameter for resuming training from a checkpoint, pass the checkpoint path. Default is None.
- 🔥ddp_backend: Default is None, options include "nccl", "gloo", "mpi", "ccl", "hccl", "cncl", "mccl".
- 🔥ddp_find_unused_parameters: Default is None.
- 🔥dataloader_num_workers: Default is 0.
- 🔥neftune_noise_alpha: Coefficient of noise added by neftune, default is 0. Usually can be set to 5, 10, 15.
- average_tokens_across_devices: Whether to average the number of tokens across devices. If set to True, `num_tokens_in_batch` will be synchronized using all_reduce for accurate loss calculation. Default is False.
- max_grad_norm: Gradient clipping. Default is 1.
- push_to_hub: Push checkpoint to hub. Default is False.
- hub_model_id: Default is None.
- hub_private_repo: Default is False.

### Tuner Arguments

- 🔥freeze_llm: This parameter is only effective for multimodal models and can be used for full parameter training and LoRA, but with different meanings. In full parameter training, setting freeze_llm to True will freeze some of the LLM weights. In LoRA training, if `target_modules` is set to 'all-linear', setting freeze_llm to True will prevent adding LoRA modules to the LLM part. The default is False.
- 🔥freeze_vit: This parameter is only effective for multimodal models and can be used for full parameter training and LoRA, with similar meanings as `freeze_llm`. The default is True.
- 🔥freeze_aligner: This parameter is only effective for multimodal models and can be used for full parameter training and LoRA, with similar meanings as `freeze_llm`. The default is True.
- 🔥target_modules: Specifies LoRA modules, with a default of `all-linear`. Its behavior differs in LLM and multimodal LLM. For LLM, it automatically finds all linear modules except lm_head and adds a tuner. For multimodal LLM, by default, it only adds a tuner to the LLM part, and this behavior can be controlled by `freeze_llm`, `freeze_vit`, and `freeze_aligner`. This parameter is not limited to LoRA and can be used for other tuners.
- 🔥target_regex: Specifies a regex expression for LoRA modules, with a default of `None`. If this value is provided, the target_modules parameter becomes ineffective. This parameter is not limited to LoRA and can be used for other tuners.
- init_weights: Specifies the method for initializing weights. LoRA can specify `true`, `false`, `gaussian`, `pissa`, `pissa_niter_[number of iters]`. Bone can specify `true`, `false`, `bat`. The default is `true`.
- 🔥modules_to_save: After attaching a tuner, explicitly specifies additional original model modules to participate in training and storage. The default is `[]`. This parameter is not limited to LoRA and can be used for other tuners.

#### Full Arguments

- freeze_parameters: Prefix of the parameters to be frozen, default is `[]`.
- freeze_parameters_ratio: Ratio of parameters to freeze from bottom to top, default is 0. It can be set to 1 to freeze all parameters, and trainable parameters can be set in conjunction with this.
- trainable_parameters: Prefix of additional trainable parameters, default is `[]`.
  - Note: `trainable_parameters` takes precedence over `freeze_parameters` and `freeze_parameters_ratio`. When full parameter training is specified, all modules are set to trainable, then some parameters are frozen according to `freeze_parameters` and `freeze_parameters_ratio`, and finally, some parameters are reopened for training according to `trainable_parameters`.

#### LoRA

- 🔥lora_rank: Default is `8`.
- 🔥lora_alpha: Default is `32`.
- lora_dropout: Default is `0.05`.
- lora_bias: Defaults to `'none'`. Possible values are 'none', 'all'. If you want to make all biases trainable, you can set it to `'all'`.
- lora_dtype: Specifies the dtype type for the LoRA modules. Supported types are 'float16', 'bfloat16', 'float32'. The default is None, which follows the original model type.
- 🔥use_dora: Defaults to `False`, indicating whether to use `DoRA`.
- use_rslora: Defaults to `False`, indicating whether to use `RS-LoRA`.
- 🔥lorap_lr_ratio: LoRA+ parameter, default value `None`, recommended values `10~16`. Specify this parameter when using LoRA to enable LoRA+.


##### LoRA-GA
- lora_ga_batch_size: The default value is `2`. The batch size used for estimating gradients during initialization in LoRA-GA.
- lora_ga_iters: The default value is `2`. The number of iterations for estimating gradients during initialization in LoRA-GA.
- lora_ga_max_length: The default value is `1024`. The maximum input length for estimating gradients during initialization in LoRA-GA.
- lora_ga_direction: The default value is `ArB2r`. The initial direction used for gradient estimation during initialization in LoRA-GA. Allowed values are: `ArBr`, `A2rBr`, `ArB2r`, and `random`.
- lora_ga_scale: The default value is `stable`. The scaling method for initialization in LoRA-GA. Allowed values are: `gd`, `unit`, `stable`, and `weightS`.
- lora_ga_stable_gamma: The default value is `16`. The gamma value when choosing `stable` scaling for initialization.

#### FourierFt

FourierFt uses the three parameters `target_modules`, `target_regex`, and `modules_to_save`.

- fourier_n_frequency: Number of frequencies in Fourier transform, an `int`, similar to `r` in LoRA. Default value is `2000`.
- fourier_scaling: Scaling value of matrix W, a `float`, similar to `lora_alpha` in LoRA. Default value is `300.0`.

#### BOFT

BOFT uses the three parameters `target_modules`, `target_regex`, and `modules_to_save`.

- boft_block_size: Size of BOFT blocks, default value is 4.
- boft_block_num: Number of BOFT blocks, cannot be used simultaneously with `boft_block_size`.
- boft_dropout: Dropout value for BOFT, default is 0.0.

#### Vera

Vera uses the three parameters `target_modules`, `target_regex`, and `modules_to_save`.

- vera_rank: Size of Vera Attention, default value is 256.
- vera_projection_prng_key: Whether to store the Vera mapping matrix, default is True.
- vera_dropout: Dropout value for Vera, default is `0.0`.
- vera_d_initial: Initial value of Vera's d matrix, default is `0.1`.

#### GaLore

- 🔥use_galore: Default value is False, whether to use GaLore.
- galore_target_modules: Default is None, if not provided, applies GaLore to attention and MLP.
- galore_rank: Default value is 128, GaLore rank value.
- galore_update_proj_gap: Default is 50, interval for updating decomposed matrices.
- galore_scale: Default is 1.0, matrix weight coefficient.
- galore_proj_type: Default is `std`, type of GaLore matrix decomposition.
- galore_optim_per_parameter: Default value is False, whether to set a separate optimizer for each Galore target parameter.
- galore_with_embedding: Default value is False, whether to apply GaLore to embedding.
- galore_quantization: Whether to use q-galore, default is `False`.
- galore_proj_quant: Whether to quantize the SVD decomposition matrix, default is `False`.
- galore_proj_bits: Number of bits for SVD quantization.
- galore_proj_group_size: Number of groups for SVD quantization.
- galore_cos_threshold: Cosine similarity threshold for updating projection matrices. Default value is 0.4.
- galore_gamma_proj: As the projection matrix becomes more similar over time, this parameter is the coefficient for extending the update interval. Default value is 2.
- galore_queue_size: Length of the queue for calculating projection matrix similarity, default is 5.

#### LISA

Note: LISA only supports full parameters, i.e., `train_type full`.

- 🔥lisa_activated_layers: Default value is `0`, representing LISA is not used. Setting to a non-zero value activates that many layers, it is recommended to set to 2 or 8.
- lisa_step_interval: Default value is `20`, number of iter to switch to layers that can be backpropagated.

#### UNSLOTH

🔥Unsloth has no new parameters; adjusting existing ones will suffice to support it:

```
--tuner_backend unsloth
--train_type full/lora
--quant_bits 4
```

#### LLAMAPRO

- 🔥llamapro_num_new_blocks: Default value is `4`, total number of new layers to insert.
- llamapro_num_groups: Default value is `None`, number of groups to insert new blocks. If `None`, it equals `llamapro_num_new_blocks`, meaning each new layer is inserted separately into the original model.

#### AdaLoRA

When the `train_type` parameter is set to `adalora`, the following parameters take effect. The `adalora` parameters such as `target_modules` inherit from the corresponding parameters of `lora`, but the `lora_dtype` parameter does not take effect.

- adalora_target_r: Default value is `8`, average rank of AdaLoRA.
- adalora_init_r: Default value is `12`, initial rank of AdaLoRA.
- adalora_tinit: Default value is `0`, initial warmup of AdaLoRA.
- adalora_tfinal: Default value is `0`, final warmup of AdaLoRA.
- adalora_deltaT: Default value is `1`, step interval of AdaLoRA.
- adalora_beta1: Default value is `0.85`, EMA parameter of AdaLoRA.
- adalora_beta2: Default value is `0.85`, EMA parameter of AdaLoRA.
- adalora_orth_reg_weight: Default value is `0.5`, regularization parameter for AdaLoRA.

#### ReFT

The following parameters are effective when `train_type` is set to `reft`.

> 1. ReFT cannot merge tuners.
> 2. ReFT is not compatible with gradient checkpointing.
> 3. If experiencing issues while using DeepSpeed, please uninstall DeepSpeed temporarily.

- 🔥reft_layers: Which layers ReFT is applied to, default is `None`, representing all layers. You can input a list of layer numbers, e.g., `reft_layers 1 2 3 4`.
- 🔥reft_rank: Rank of ReFT matrix, default is `4`.
- reft_intervention_type: Type of ReFT, supports 'NoreftIntervention', 'LoreftIntervention', 'ConsreftIntervention', 'LobireftIntervention', 'DireftIntervention', 'NodireftIntervention', default is `LoreftIntervention`.
- reft_args: Other supported parameters for ReFT Intervention, input in json-string format.

#### Liger

- use_liger: Use liger-kernel for training.

### LMDeploy Arguments

Parameter meanings can be found in the [lmdeploy documentation](https://lmdeploy.readthedocs.io/en/latest/api/pipeline.html#turbomindengineconfig).

- 🔥tp: tensor parallelism degree. Default is `1`.
- session_len: Default is `None`.
- cache_max_entry_count: Default is `0.8`.
- quant_policy: Default is `0`.
- vision_batch_size: Default is `1`.

### vLLM Arguments

Parameter meanings can be found in the [vllm documentation](https://docs.vllm.ai/en/latest/serving/engine_args.html).

- 🔥gpu_memory_utilization: Default value is `0.9`.
- 🔥tensor_parallel_size: Default is `1`.
- pipeline_parallel_size: Default is `1`.
- max_num_seqs: Default is `256`.
- 🔥max_model_len: Default is `None`.
- disable_custom_all_reduce: Default is `False`.
- enforce_eager: Determines whether vllm uses PyTorch eager mode or constructs a CUDA graph, default is `False`. Setting it to True can save memory but may affect efficiency.
- 🔥limit_mm_per_prompt: Controls the use of multiple media in vllm, default is `None`. For example, you can pass in `--limit_mm_per_prompt '{"image": 5, "video": 2}'`.
- vllm_max_lora_rank: Default is `16`. This is the parameter supported by vllm for lora.
- enable_prefix_caching: Enable the automatic prefix caching of vllm to save processing time for querying repeated prefixes. The default is `False`.

### Merge Arguments

- 🔥merge_lora: Indicates whether to merge lora; this parameter supports lora, llamapro, and longlora, default is `False`. Example parameters [here](https://github.com/modelscope/ms-swift/blob/main/examples/export/merge_lora.sh).
- safe_serialization: Whether to store safetensors, default is True.
- max_shard_size: Maximum size of a single storage file, default is '5GB'.

## Integration Arguments

### Training Arguments

Training arguments include the [base arguments](#base-arguments), [Seq2SeqTrainer arguments](#Seq2SeqTrainer-arguments), [tuner arguments](#tuner-arguments), and also include the following parts:

- add_version: Add directory to output_dir with `'<version>-<timestamp>'` to prevent weight overwrite, default is True.
- resume_only_model: Defaults to False. If set to True in conjunction with `resume_from_checkpoint`, only the model weights are resumed.
- check_model: Check local model files for corruption or modification and give a prompt, default is True. If in an offline environment, please set to False.
- 🔥create_checkpoint_symlink: Creates additional checkpoint symlinks to facilitate writing automated training scripts. The symlink paths for `best_model` and `last_model` are `f'{output_dir}/best'` and `f'{output_dir}/last'` respectively.
- external_plugins: A list of external plugin py files which will be registered into the plugin mappings，please check [here](https://github.com/modelscope/ms-swift/tree/main/examples/train/grpo/run_external_rm.sh)
- loss_type: Type of loss. Defaults to None, which uses the model's built-in loss function.
- packing: Whether to use sequence packing, defaults to False.
- 🔥lazy_tokenize: Whether to use lazy tokenization. If set to False, all dataset samples are tokenized before training (for multimodal models, this includes reading images from disk). This parameter defaults to False for LLM training, and True for MLLM training, to save memory.
- acc_strategy: Strategy for calculating accuracy during training and validation. Options are `seq`-level and `token`-level accuracy, with `token` as the default.
- max_new_tokens: Generation parameter override. The maximum number of tokens to generate when `predict_with_generate=True`, defaulting to 64.
- temperature: Generation parameter override. The temperature setting when `predict_with_generate=True`, defaulting to 0.
- optimizer: Custom optimizer name for the plugin, defaults to None.
- metric: Custom metric name for the plugin. Defaults to None, with the default set to 'acc' when `predict_with_generate=False` and 'nlg' when `predict_with_generate=True`.

### RLHF Arguments

RLHF arguments inherit from the [training arguments](#training-arguments).

- 🔥rlhf_type: Type of human alignment algorithm, supporting `dpo`, `orpo`, `simpo`, `kto`, `cpo`, `rm`, and `ppo`. Default is 'dpo'.
- ref_model: Required for full parameter training when using the dpo, kto, or ppo algorithms. Default is None.
- ref_model_type: Same as model_type. Default is None.
- ref_model_revision: Same as model_revision. Default is None.
- 🔥beta: Coefficient for the KL regularization term. Default is `None`, meaning `simpo` algorithm defaults to `2.`, `grpo` algorithm defaults to `0.04`, and other algorithms default to `0.1`. For more details, refer to the [documentation](./RLHF.md).
- label_smoothing: Whether to use DPO smoothing, default value is `0`.
- 🔥rpo_alpha: The weight of sft_loss added to DPO, default is `1`. The final loss is `KL_loss + rpo_alpha * sft_loss`.
- cpo_alpha: Coefficient for nll loss in CPO/SimPO loss, default is `1.`.
- simpo_gamma: Reward margin term in the SimPO algorithm, with a paper-suggested setting of 0.5-1.5, default is `1.`.
- desirable_weight: Loss weight $\lambda_D$ for desirable response in the KTO algorithm, default is `1.`.
- undesirable_weight: Loss weight $\lambda_U$ for undesirable response in the KTO algorithm, default is `1.`.
- loss_scale: Override template arguments, default is 'last_round'.
- temperature: Default is 0.9; this parameter will be used in PPO and GRPO.

#### Reward Model Parameters

The reward model parameters will be used in PPO and GRPO.

- reward_model: Default is None.
- reward_adapters: Default is `[]`.
- reward_model_type: Default is None.
- reward_model_revision: Default is None.

#### PPO Arguments

The meanings of the following parameters can be referenced [here](https://huggingface.co/docs/trl/main/ppo_trainer):

- num_ppo_epochs: Defaults to 4
- whiten_rewards: Defaults to False
- kl_coef: Defaults to 0.05
- cliprange: Defaults to 0.2
- vf_coef: Defaults to 0.1
- cliprange_value: Defaults to 0.2
- gamma: Defaults to 1.0
- lam: Defaults to 0.95
- num_mini_batches: Defaults to 1
- local_rollout_forward_batch_size: Defaults to 64
- num_sample_generations: Defaults to 10
- response_length: Defaults to 512
- missing_eos_penalty: Defaults to None


#### GRPO Arguments
- num_generations: The G value in the GRPO algorithm, default is 8.
- max_completion_length: The maximum generation length in the GRPO algorithm, default is 512.
<<<<<<< HEAD
- reward_funcs: Reward functions in the GRPO algorithm; options include `accuracy` and `format`, as seen in `swift/plugin/orm.py`. You can also customize your own reward functions in the plugin. Default is `[]`.
- reward_weights: Weights for each reward function. Must match the number of reward functions. If `None`, all rewards are weighted equally with weight `1.0`.
  - Note: If `--reward_model` is included in GRPO training, it is added to the end of the reward functions.
- log_completions: Whether to log the model-generated content during training, to be used in conjunction with `--report_to wandb`, default is False.
=======
- reward_funcs: Reward functions in the GRPO algorithm; options include `accuracy`,`format`,`cosine` and `repetition`, as seen in `swift/plugin/orm.py`. You can also customize your own reward functions in the plugin. Default is `[]`.
- log_completions: Whether to log the model-generated content during training, to be used in conjunction with report_to wandb, default is False.
>>>>>>> 4671df7f
- use_vllm: Whether to use vLLM as the infer_backend for GRPO generation, default is False.
- vllm_device: Set the device for vLLM deployment. For example, if deployed on card 0, use `cuda:0`; default is `auto`, which means using the last available GPU.
- vllm_gpu_memory_utilization: vLLM passthrough parameter, default is 0.9.
- vllm_max_model_len: vLLM passthrough parameter, default is None.
- vllm_max_num_seqs: vLLM passthrough parameter, default is 256.
- vllm_enforce_eager: vLLM passthrough parameter, default is False.
- vllm_limit_mm_per_prompt: vLLM passthrough parameter, default is None.
- vllm_enable_prefix_caching: vLLM passthrough parameter, default is True.
- top_k: Default is None. Read from `generation_config.json`.
- top_p: Default is None. Read from `generation_config.json`.
- repetition_penalty: Repetition penalty term. Default is None, read from `generation_config.json`.

cosine reward function arguments
- `cosine_min_len_value_wrong` (default: 0.0): Reward value corresponding to the minimum length when the answer is incorrect. Default is 0.0
- `cosine_max_len_value_wrong` (default: -0.5): Reward value corresponding to the maximum length when the answer is incorrect. Default is -0.5
- `cosine_min_len_value_correct` (default: 1.0): Reward value corresponding to the minimum length when the answer is correct. Default is 1.0
- `cosine_max_len_value_correct` (default: 0.5): Reward value corresponding to the maximum length when the answer is correct. Default is 0.5
- `cosine_max_len` (default value equal to the model's maximum generation capacity): Maximum length limit for generated text. Default value equal to max_completion_length

repetition penalty function arguments

- `repetition_n_grams` (default: 3): Size of the n-gram used to detect repetition.
- `repetition_max_penalty` (default: -1.0): Maximum penalty value, which controls the intensity of the penalty.

### Inference Arguments

Inference arguments include the [base arguments](#base-arguments), [merge arguments](#merge-arguments), [vLLM arguments](#vllm-arguments), [LMDeploy arguments](#LMDeploy-arguments), and also contain the following:

- 🔥infer_backend: Inference acceleration backend, supporting three inference engines: 'pt', 'vllm', and 'lmdeploy'. The default is 'pt'.
- 🔥max_batch_size: Effective when infer_backend is set to 'pt'; used for batch inference, with a default value of 1.
- ddp_backend: Effective when infer_backend is set to 'pt'; used to specify the distributed backend for multi-GPU inference. The default is None, which means automatic selection. For an example of multi-GPU inference, you can refer [here](https://github.com/modelscope/ms-swift/tree/main/examples/infer/pt).
- 🔥result_path: Path to store inference results (jsonl). The default is None, meaning results are saved in the checkpoint directory (with args.json file) or './result' directory. The final storage path will be printed in the command line.
- metric: Evaluate the results of the inference, currently supporting 'acc' and 'rouge'. The default is None, meaning no evaluation is performed.
- val_dataset_sample: Number of samples from the inference dataset, default is None.

### Deployment Arguments

Deployment Arguments inherit from the [inference arguments](#inference-arguments).

- host: Service host, default is '0.0.0.0'.
- port: Port number, default is 8000.
- api_key: The API key required for access; the default is None.
- owned_by: Default is `swift`.
- 🔥served_model_name: Model name for serving, defaults to the model's suffix.
- verbose: Print detailed logs, with a default value of True.
- log_interval: Interval for printing tokens/s statistics, default is 20 seconds. If set to -1, it will not be printed.
- max_logprobs: Maximum number of logprobs returned to the client, with a default value of 20.

### Web-UI Arguments
- server_name: Host for the web UI, default is '0.0.0.0'.
- server_port: Port for the web UI, default is 7860.
- share: Default is False.
- lang: Language for the web UI, options are 'zh', 'en'. Default is 'zh'.


### App Arguments
App parameters inherit from [deployment arguments](#deployment-arguments) and [Web-UI Arguments](#web-ui-arguments).

- base_url: The base URL for model deployment, for example, `http://localhost:8000/v1`. The default value is `None`, which means using local deployment.
- studio_title: Title of the studio. Default is None, set to the model name.
- is_multimodal: Whether to launch the multimodal version of the app. Defaults to None, automatically determined based on the model; if it cannot be determined, set to False.
- lang: Overrides the Web-UI Arguments, default is 'en'.

### Evaluation Arguments

Evaluation Arguments inherit from the [deployment arguments](#deployment-arguments).

- 🔥eval_backend: Evaluation backend, default is 'Native', but can also be specified as 'OpenCompass' or 'VLMEvalKit'
- 🔥eval_dataset: Evaluation dataset, refer to [Evaluation documentation](./Evaluation.md).
- eval_limit: Number of samples for each evaluation set, default is None.
- eval_output_dir: Folder for storing evaluation results, default is 'eval_output'.
- 🔥local_dataset: Some evaluation sets, such as `CMB`, cannot be directly used and require downloading additional data packages. Setting this parameter to `true` will automatically download the full data package, create a `data` folder in the current directory, and start the evaluation. The data package will only be downloaded once and will be cached for future use. This parameter defaults to `false`.
  - Note: By default, the evaluation will use datasets from `~/.cache/opencompass`. Specifying this parameter will directly use the data folder in the current directory.
- temperature: Overrides the generation arguments, with a default value of 0.
- verbose: This parameter is passed into DeployArguments when setting up local deployment and evaluation, and defaults to `False`.
- eval_num_proc: Maximum concurrency for clients during evaluation. The default for text evaluation is 256, while for multimodal it is 16.
- 🔥eval_url: The evaluation URL, for example, `http://localhost:8000/v1`. Examples can be found [here](https://github.com/modelscope/ms-swift/tree/main/examples/eval/eval_url). The default value is None, which means using local deployment for evaluation.


### Export Arguments

Export Arguments include the [basic arguments](#base-arguments) and [merge arguments](#merge-arguments), and also contain the following:

- 🔥output_dir: The path for storing exported results. The default value is None, and an appropriate suffix path will be automatically set.
- exist_ok: If output_dir exists, do not raise an exception and overwrite the contents. The default value is False.
- 🔥quant_method: Options are 'gptq', 'awq', or 'bnb', with the default being None. Examples can be found [here](https://github.com/modelscope/ms-swift/tree/main/examples/export/quantize).
- quant_n_samples: The number of samples for the validation set used by gptq/awq, with a default of 256.
- max_length: Max length for the calibration set, default value is 2048.
- quant_batch_size: Quantization batch size, default is 1.
- group_size: Group size for quantization, default is 128.
- 🔥push_to_hub: Whether to push to the hub, with the default being False. Examples can be found [here](https://github.com/modelscope/ms-swift/blob/main/examples/export/push_to_hub.sh).
- hub_model_id: Model ID for pushing, default is None.
- hub_private_repo: Whether it is a private repo, default is False.
- commit_message: Commit message, default is 'update files'.

### Sampling Parameters

- prm_model: The type of process reward model. It can be a model ID (triggered using `pt`) or a `prm` key defined in a plugin (for custom inference processes).
- orm_model: The type of outcome reward model, typically a wildcard or test case, usually defined in a plugin.
- sampler_type: The type of sampling. Currently supports `sample` (using `do_sample` method). Future support will include `mcts` and `dvts`.
- sampler_engine: Supports `pt`, `lmdeploy`, `vllm`, `no`. Defaults to `pt`. Specifies the inference engine for the sampling model.
- output_dir: The output directory. Defaults to `sample_output`.
- output_file: The name of the output file. Defaults to `None`, which uses a timestamp as the filename. When provided, only the filename should be passed without the directory, and only JSONL format is supported.
- override_exist_file: Whether to overwrite if `output_file` already exists.
- num_sampling_per_gpu_batch_size: The batch size for each sampling operation.
- num_sampling_per_gpu_batches: The total number of batches to sample.
- n_best_to_keep: The number of best sequences to return.
- data_range: The partition of the dataset being processed for this sampling operation. The format should be `2 3`, meaning the dataset is divided into 3 parts, and this instance is processing the 3rd partition (this implies that typically three `swift sample` processes are running in parallel).
- temperature: Defaults to `1.0`.
- prm_threshold: The PRM threshold. Results below this value will be filtered out. The default value is `0`.
- easy_query_threshold: For each query, if the ORM evaluation is correct for more than this proportion of all samples, the query will be discarded to prevent overly simple queries from appearing in the results. Defaults to `None`, meaning no filtering is applied.
- engine_kwargs: Additional parameters for the `sampler_engine`, passed as a JSON string, for example, `{"cache_max_entry_count":0.7}`.
- num_return_sequences: The number of original sequences returned by sampling. Defaults to `64`. This parameter is effective for `sample` sampling.
- cache_files: To avoid loading both `prm` and `generator` simultaneously and causing GPU memory OOM, sampling can be done in two steps. In the first step, set `prm` and `orm` to `None`, and all results will be output to a file. In the second run, set `sampler_engine` to `no` and pass `--cache_files` with the output file from the first sampling. This will use the results from the first run for `prm` and `orm` evaluation and output the final results.
  - Note: When using `cache_files`, the `--dataset` still needs to be provided because the ID for `cache_files` is calculated using the MD5 of the original data. Both pieces of information need to be used together.

#### MCTS
- rollout_depth: The maximum depth during rollouts, default is `5`.
- rollout_start_depth: The depth at which rollouts begin; nodes below this depth will only undergo expand operations, default is `3`.
- max_iterations: The maximum number of iterations for MCTS, default is `100`.
- process_reward_rate: The proportion of process reward used in calculating value during selection, default is `0.0`, meaning PRM is not used.
- exploration_rate: A parameter in the UCT algorithm that balances exploration; a higher value gives more weight to nodes with fewer explorations, default is `0.5`.
- api_key: Required when using the client as an inference engine, default is `EMPTY`.
- base_url: Required when using the client as an inference engine, default is 'https://dashscope.aliyuncs.com/compatible-mode/v1'.

## Specific Model Arguments

Specific model arguments can be set using `--model_kwargs` or environment variables, for example: `--model_kwargs '{"fps_max_frames": 12}'` or `FPS_MAX_FRAMES=12`.

### qwen2_vl, qvq, qwen2_5_vl
For the meaning of the arguments, please refer to [here](https://github.com/QwenLM/Qwen2-VL/blob/main/qwen-vl-utils/src/qwen_vl_utils/vision_process.py#L24)

- IMAGE_FACTOR: Default is 28
- MIN_PIXELS: Default is `4 * 28 * 28`
- 🔥MAX_PIXELS: Default is `16384 * 28 * 28`, refer to [here](https://github.com/modelscope/ms-swift/blob/main/examples/train/multimodal/ocr.sh#L3)
- MAX_RATIO: Default is 200
- VIDEO_MIN_PIXELS: Default is `128 * 28 * 28`
- 🔥VIDEO_MAX_PIXELS: Default is `768 * 28 * 28`, refer to [here](https://github.com/modelscope/ms-swift/blob/main/examples/train/multimodal/video.sh#L7)
- VIDEO_TOTAL_PIXELS: Default is `24576 * 28 * 28`
- FRAME_FACTOR: Default is 2
- FPS: Default is 2.0
- FPS_MIN_FRAMES: Default is 4
- 🔥FPS_MAX_FRAMES: Default is 768, refer to [here](https://github.com/modelscope/ms-swift/blob/main/examples/train/multimodal/video.sh#L8)

### qwen2_audio
- SAMPLING_RATE: Default is 16000

### internvl, internvl_phi3
For the meaning of the arguments, please refer to [here](https://modelscope.cn/models/OpenGVLab/Mini-InternVL-Chat-2B-V1-5)
- MAX_NUM: Default is 12
- INPUT_SIZE: Default is 448

### internvl2, internvl2_phi3, internvl2_5
For the meaning of the arguments, please refer to [here](https://modelscope.cn/models/OpenGVLab/InternVL2_5-2B)
- MAX_NUM: Default is 12
- INPUT_SIZE: Default is 448
- VIDEO_MAX_NUM: Default is 1, which is the MAX_NUM for videos
- VIDEO_SEGMENTS: Default is 8

### minicpmv2_6, minicpmo2_6
- MAX_SLICE_NUMS: Default is 9, refer to [here](https://modelscope.cn/models/OpenBMB/MiniCPM-V-2_6/file/view/master?fileName=config.json&status=1)
- VIDEO_MAX_SLICE_NUMS: Default is 1, which is the MAX_SLICE_NUMS for videos, refer to [here](https://modelscope.cn/models/OpenBMB/MiniCPM-V-2_6)
- MAX_NUM_FRAMES: Default is 64, refer to [here](https://modelscope.cn/models/OpenBMB/MiniCPM-V-2_6)

### minicpmo2_6
- INIT_TTS: Default is False
- INIT_AUDIO: Default is False

### ovis1_6
- MAX_PARTITION: Refer to [here](https://github.com/AIDC-AI/Ovis/blob/d248e34d755a95d24315c40e2489750a869c5dbc/ovis/model/modeling_ovis.py#L312)

### mplug_owl3, mplug_owl3_241101
- MAX_NUM_FRAMES: Default is 16, refer to [here](https://modelscope.cn/models/iic/mPLUG-Owl3-7B-240728)

### xcomposer2_4khd
- HD_NUM: Default is 55, refer to [here](https://modelscope.cn/models/Shanghai_AI_Laboratory/internlm-xcomposer2-4khd-7b)

### xcomposer2_5
- HD_NUM: Default is 24 when the number of images is 1. Greater than 1, the default is 6. Refer to [here](https://modelscope.cn/models/AI-ModelScope/internlm-xcomposer2d5-7b/file/view/master?fileName=modeling_internlm_xcomposer2.py&status=1#L254)

### video_cogvlm2
- NUM_FRAMES: Default is 24, refer to [here](https://github.com/THUDM/CogVLM2/blob/main/video_demo/inference.py#L22)

### phi3_vision
- NUM_CROPS: Default is 4, refer to [here](https://modelscope.cn/models/LLM-Research/Phi-3.5-vision-instruct)

### llama3_1_omni
- N_MELS: Default is 128, refer to [here](https://github.com/ictnlp/LLaMA-Omni/blob/544d0ff3de8817fdcbc5192941a11cf4a72cbf2b/omni_speech/infer/infer.py#L57)

### video_llava
- NUM_FRAMES: Default is 16


## Other Environment Variables

- CUDA_VISIBLE_DEVICES: Controls which GPU to use. By default, all GPUs are used.
- ASCEND_RT_VISIBLE_DEVICES: Controls which NPU (effective for ASCEND cards) are used. By default, all NPUs are used.
- MODELSCOPE_CACHE: Controls the cache path.
- NPROC_PER_NODE: Pass-through for the `--nproc_per_node` parameter in torchrun. The default is 1. If the `NPROC_PER_NODE` or `NNODES` environment variables are set, torchrun is used to start training or inference.
- MASTER_PORT: Pass-through for the `--master_port` parameter in torchrun. The default is 29500.
- MASTER_ADDR: Pass-through for the `--master_addr` parameter in torchrun.
- NNODES: Pass-through for the `--nnodes` parameter in torchrun.
- NODE_RANK: Pass-through for the `--node_rank` parameter in torchrun.<|MERGE_RESOLUTION|>--- conflicted
+++ resolved
@@ -375,15 +375,10 @@
 #### GRPO Arguments
 - num_generations: The G value in the GRPO algorithm, default is 8.
 - max_completion_length: The maximum generation length in the GRPO algorithm, default is 512.
-<<<<<<< HEAD
-- reward_funcs: Reward functions in the GRPO algorithm; options include `accuracy` and `format`, as seen in `swift/plugin/orm.py`. You can also customize your own reward functions in the plugin. Default is `[]`.
+- reward_funcs: Reward functions in the GRPO algorithm; options include `accuracy`,`format`,`cosine` and `repetition`, as seen in `swift/plugin/orm.py`. You can also customize your own reward functions in the plugin. Default is `[]`.
 - reward_weights: Weights for each reward function. Must match the number of reward functions. If `None`, all rewards are weighted equally with weight `1.0`.
   - Note: If `--reward_model` is included in GRPO training, it is added to the end of the reward functions.
 - log_completions: Whether to log the model-generated content during training, to be used in conjunction with `--report_to wandb`, default is False.
-=======
-- reward_funcs: Reward functions in the GRPO algorithm; options include `accuracy`,`format`,`cosine` and `repetition`, as seen in `swift/plugin/orm.py`. You can also customize your own reward functions in the plugin. Default is `[]`.
-- log_completions: Whether to log the model-generated content during training, to be used in conjunction with report_to wandb, default is False.
->>>>>>> 4671df7f
 - use_vllm: Whether to use vLLM as the infer_backend for GRPO generation, default is False.
 - vllm_device: Set the device for vLLM deployment. For example, if deployed on card 0, use `cuda:0`; default is `auto`, which means using the last available GPU.
 - vllm_gpu_memory_utilization: vLLM passthrough parameter, default is 0.9.
