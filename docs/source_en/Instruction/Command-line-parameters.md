# Command Line Parameters

The introduction to command line parameters will cover base arguments, atomic arguments, and integrated arguments, and specific model arguments. The final list of arguments used in the command line is the integration arguments. Integrated arguments inherit from basic arguments and some atomic arguments. Specific model arguments are designed for specific models and can be set using `--model_kwargs'` or the environment variable.

## Base Arguments

- 🔥tuner_backend: Optional values are 'peft' and 'unsloth', default is 'peft'
- 🔥train_type: Default is 'lora'. Optional values: 'lora', 'full', 'longlora', 'adalora', 'llamapro', 'adapter', 'vera', 'boft', 'fourierft', 'reft'
- 🔥adapters: A list used to specify the ID/path of the adapter, default is `[]`.
- seed: Default is 42
- model_kwargs: Extra parameters specific to the model. This parameter list will be logged during training for reference, for example, `--model_kwargs '{"fps_max_frames": 12}'`.
- load_args: When `--resume_from_checkpoint`, `--model`, or `--adapters` is specified, it will read the `args.json` file from the saved checkpoint and assign values to the `BaseArguments` that are defaulted to None (excluding DataArguments and GenerationArguments). These can be overridden by manually passing in values. The default is `True`.
- load_data_args: If this parameter is set to True, it will additionally read the data parameters. The default is `False`.
- use_hf: Default is False. Controls model and dataset downloading, and model pushing to the hub.
- hub_token: Hub token. You can check the modelscope hub token [here](https://modelscope.cn/my/myaccesstoken).
- custom_register_path: The file path for the custom model, chat template, and dataset registration `.py` files.

### Model Arguments
- 🔥model: Model ID or local path to the model. If it's a custom model, please use it with `model_type` and `template`. The specific details can be referred to in the [Custom Model](../Customization/Custom-model.md).
- model_type: Model type. The same model architecture, template, and loading process define a model_type.
- model_revision: Model version.
- 🔥torch_dtype: Data type for model weights, supports `float16`, `bfloat16`, `float32`, default is read from the config file.
- task_type: Defaults to 'causal_lm'. Options include 'causal_lm' and 'seq_cls'. You can view examples of seq_cls [here](https://github.com/modelscope/ms-swift/tree/main/examples/train/seq_cls).
- attn_impl: Attention type, supports `flash_attn`, `sdpa`, `eager`, default is sdpa.
- num_labels: To be specified for classification models, representing the number of labels, default is None.
- rope_scaling: Rope type, supports `linear` and `dynamic`, to be used with `max_length`.
- device_map: Configuration of the device map used by the model, e.g., 'auto', 'cpu', json string, json file path.
- local_repo_path: Some models require a GitHub repo when loading. To avoid network issues during `git clone`, you can directly use a local repo. This parameter needs to pass the local repo path, default is `None`.

### Data Arguments
- 🔥dataset: Dataset ID or path. The format is `dataset_id or dataset_path:sub_dataset#sample_count`, where sub_dataset and sample_count are optional. Use spaces to pass multiple datasets. Local datasets support jsonl, csv, json, and folders, etc. For custom datasets, you can refer to [Custom Dataset](../Customization/Custom-dataset.md).
- 🔥val_dataset: Validation dataset ID or path.
- 🔥split_dataset_ratio: How to split the training and validation sets when val_dataset is not specified, default is 0.01.
- data_seed: Random seed for the dataset, default is 42.
- 🔥dataset_num_proc: Number of processes for dataset preprocessing, default is 1.
- 🔥streaming: Stream read and process the dataset, default is False.
- enable_cache: Use cache for dataset preprocessing, default is False.
  - Note: If set to True, it may not take effect if the dataset changes. If modifying this parameter leads to issues during training, consider setting it to False.
- download_mode: Dataset download mode, including `reuse_dataset_if_exists` and `force_redownload`, default is reuse_dataset_if_exists.
- strict: If True, the dataset will throw an error if any row has a problem; otherwise, it will discard the erroneous row. Default is False.
- 🔥model_name: For self-awareness tasks, input the model's Chinese and English names separated by space.
- 🔥model_author: For self-awareness tasks, input the model author's Chinese and English names separated by space.
- custom_dataset_info: Custom simple dataset registration, refer to the [Custom Dataset](../Customization/Custom-dataset.md) Documentation.

### Template Arguments
- 🔥template: Type of dialogue template, which defaults to the template type corresponding to the model. `swift pt` will convert the dialogue template into a generation template for use.
- 🔥system: Custom system field, default is None, uses the default system of the template.
- 🔥max_length: The maximum length of tokens for a single sample. Defaults to None, set to the maximum length of tokens supported by the model (max_model_len).
- truncation_strategy: How to handle overly long tokens, supports `delete`, `left`, `right`, representing deletion, left trimming, and right trimming, default is 'delete'.
- 🔥max_pixels: Maximum pixel count for pre-processing images in multimodal models (H*W), default is no scaling.
- tools_prompt: The list of tools for agent training converted to system format, refer to [Agent Training](./Agent-support.md), default is 'react_en'.
- padding_side: The padding_side used when training with `batch_size >= 2`, with optional values of 'left' and 'right', defaulting to 'right'. (When the batch_size in `generate` is >= 2, only left padding is applied.)
- loss_scale: How to add token loss weight during training. Default is `'default'`, meaning all responses (including history) are treated as 1 for cross-entropy loss. For specifics, see [Pluginization](../Customization/Pluginization.md) and [Agent Training](./Agent-support.md).
- sequence_parallel_size: Number of sequence parallelism. Refer to [example](https://github.com/modelscope/ms-swift/tree/main/examples/train/sequence_parallel/train.sh).
- use_chat_template: Use chat template or generation template, default is `True`. `swift pt` is automatically set to the generation template.
- template_backend: Use swift or jinja for inference. If using jinja, it will utilize transformers' `apply_chat_template`. Default is swift.

### Generation Arguments

Refer to the [generation_config](https://huggingface.co/docs/transformers/main_classes/text_generation#transformers.GenerationConfig) documentation.

- 🔥max_new_tokens: Maximum new token count supported during inference, default is None (no limit).
- temperature: Temperature parameter, default is None, read from generation_config.json.
  - Note: The do_sample parameter has been removed in this version; set temperature to 0 for the same effect.
- top_k: Top_k parameter, default is None, read from generation_config.json.
- top_p: Top_p parameter, default is None, read from generation_config.json.
- repetition_penalty: Penalty for repetition, default is None, read from generation_config.json.
- num_beams: Number of beams for beam search, default is 1.
- 🔥stream: Stream output, default is `False`.
- stop_words: Additional stop words, default is `[]`.

### Quantization Arguments

The following are quantization parameters for loading models. For specific meanings, see the [Quantization](https://huggingface.co/docs/transformers/main/en/main_classes/quantization) documentation. This does not include quantization parameters related to `swift export`, such as `gptq` and `awq`.

- 🔥quant_method: Quantization method used when loading the model, options are `bnb`, `hqq`, `eetq`.
- 🔥quant_bits: Number of bits for quantization, default is None.
- hqq_axis: HQQ quantization axis, default is None.
- bnb_4bit_compute_dtype: BNB quantization compute type, options are `float16`, `bfloat16`, `float32`, default is set to `torch_dtype`.
- bnb_4bit_quant_type: BNB quantization type, supports `fp4` and `nf4`, default is `nf4`.
- bnb_4bit_use_double_quant: Whether to use double quantization, default is `True`.
- bnb_4bit_quant_storage: BNB quantization storage type, default is None.

## Atomic Arguments

### Seq2SeqTrainer Arguments

This parameter list inherits from transformers `Seq2SeqTrainingArguments`, with default values overridden by ms-swift. For unlisted items, refer to the [HF Official Documentation](https://huggingface.co/docs/transformers/main/en/main_classes/trainer#transformers.Seq2SeqTrainingArguments).

- 🔥output_dir: Default is `output/<model_name>`.
- 🔥gradient_checkpointing: Whether to use gradient checkpointing, default is True.
- 🔥deepspeed: Default is None. Can be set to 'zero0', 'zero1', 'zero2', 'zero3', 'zero2_offload', 'zero3_offload' to use the built-in deepspeed configuration files from ms-swift.
- 🔥per_device_train_batch_size: Default is 1.
- 🔥per_device_eval_batch_size: Default is 1.
- weight_decay: Weight decay coefficient, default value is 0.1.
- 🔥learning_rate: Learning rate, default is 1e-5 for all parameters, and 1e-4 for the tuner.
- lr_scheduler_type: LR scheduler type, default is cosine.
- lr_scheduler_kwargs: Other parameters for the LR scheduler.
- 🔥gradient_checkpointing_kwargs: Parameters passed to `torch.utils.checkpoint`. For example, set to `--gradient_checkpointing_kwargs '{"use_reentrant": false}'`.
<<<<<<< HEAD
- report_to: Default is `tensorboard`. You can also specify `--report_to tensorboard wandb`.
=======
- report_to: Default is `tensorboard`. You can also specify `--report_to tensorboard wandb`, `--report_to all`.
>>>>>>> 774b115b
- remove_unused_columns: Default is False.
- logging_first_step: Whether to log the first step print, default is True.
- logging_steps: Interval for logging prints, default is 5.
- metric_for_best_model: Default is None. When `predict_with_generate` is set to False, it is 'loss'; otherwise, it is 'rouge-l'.
- greater_is_better: Default is None. When `metric_for_best_model` contains 'loss', set to False; otherwise, set to True.

Other important parameters:
- 🔥num_train_epochs: Number of training epochs, default is 3.
- 🔥gradient_accumulation_steps: Gradient accumulation, default is 1.
- 🔥save_strategy: Strategy for saving the model, options are 'no', 'steps', 'epoch', default is 'steps'.
- 🔥save_steps: Default is 500.
- 🔥eval_strategy: Default is None. Evaluation strategy, follows `save_strategy`.
- 🔥eval_steps: Default is None. If evaluation dataset exists, follows `save_steps`.
- 🔥save_total_limit: Default is None, saving all checkpoints.
- max_steps: Default is -1, maximum number of training steps. Must be set when the dataset is streaming.
- 🔥warmup_ratio: Default is 0.
- save_on_each_node: Default is False. To be considered in multi-machine training.
- save_only_model: Default is False. Whether to save only model weights.
- 🔥resume_from_checkpoint: Checkpoint resume parameter, default is None.
- 🔥ddp_backend: Default is None, optional values are "nccl", "gloo", "mpi", "ccl", "hccl", "cncl", "mccl".
- 🔥ddp_find_unused_parameters: Default is None.
- 🔥dataloader_num_workers: Default is 0.
- 🔥neftune_noise_alpha: Noise coefficient added by neftune, default is 0. Generally can be set to 5, 10, 15.
- average_tokens_across_devices: Whether to average the token count across devices. If set to True, it will use all_reduce to synchronize `num_tokens_in_batch` for accurate loss computation. The default is False.
- max_grad_norm: Gradient clipping. The default value is 1.
- push_to_hub: Push training weights to hub, default is False.
- hub_model_id: Default is None.
- hub_private_repo: Default is False.

### Tuner Arguments

- 🔥freeze_llm: Freeze LLM. Default is False. Applicable for full parameters and LoRA.
- 🔥freeze_vit: Freeze ViT. Default is True. Applicable for full parameters and LoRA.
- 🔥freeze_aligner: Freeze aligner. Default is True, applicable for full parameters and LoRA.
- 🔥target_modules: The specified LoRA module defaults to `all-linear`. This behavior differs in LLM and multimodal LLM. If it is LLM, it will automatically search for linear except lm_head and attach tuner. If it is multimodal LLM, it defaults to attach tuner only on LLM, and this behavior can be controlled by `freeze_llm`, `freeze_vit`, `freeze_aligner`. This parameter is not limited to LoRA.
- 🔥target_regex: Specify a regex expression for the LoRA module. Default is `None`, if this value is provided, target_modules does not take effect. This parameter is not limited to LoRA.
- 🔥init_weights: The method of init tuner weights, For lora the accepted values are `true`, `false`, `guassian`, `pissa`, `pissa_niter_[number of iters]`, for bone are `true`, `false`, `bat`, default is `true`
- modules_to_save: After the tuner is attached, the original model's modules used during training and storage, default is `[]`. This parameter is not limited to LoRA.

#### Full Arguments

- freeze_parameters: Prefix of parameters to be frozen, default is `[]`.
- freeze_parameters_ratio: Ratio of parameters to freeze from the bottom up, default is 0. Setting it to 1 will freeze all parameters. Combine with `trainable_parameters` to set trainable parameters.
- trainable_parameters: Prefix of trainable parameters, default is `[]`. The priority of `trainable_parameters` is higher than that of `freeze_parameters` and `freeze_parameters_ratio`.

#### LoRA

- 🔥lora_rank: Default is `8`.
- 🔥lora_alpha: Default is `32`.
- lora_dropout: Default is `0.05`.
- lora_bias: Default is `'none'`, selectable values are: 'none', 'all'. If you want to set all biases as trainable, you can set it to `'all'`.
- lora_dtype: Specify the dtype of the LoRA module. Supports 'float16', 'bfloat16', 'float32', defaults to the original model type.
- 🔥use_dora: Default is `False`, whether to use `DoRA`.
- use_rslora: Default is `False`, whether to use `RS-LoRA`.
- 🔥lorap_lr_ratio: LoRA+ parameter, default value is `None`, recommended values `10~16`, specifying this parameter allows using lora+ when using LoRA.
- init_weights: Weight initialization method, applicable to supported Tuners. The default value is `true`.

##### LoRA-GA
- lora_ga_batch_size: The default value is `2`. The batch size used for estimating gradients during initialization in LoRA-GA.
- lora_ga_iters: The default value is `2`. The number of iterations for estimating gradients during initialization in LoRA-GA.
- lora_ga_max_length: The default value is `1024`. The maximum input length for estimating gradients during initialization in LoRA-GA.
- lora_ga_direction: The default value is `ArB2r`. The initial direction used for gradient estimation during initialization in LoRA-GA. Allowed values are: `ArBr`, `A2rBr`, `ArB2r`, and `random`.
- lora_ga_scale: The default value is `stable`. The scaling method for initialization in LoRA-GA. Allowed values are: `gd`, `unit`, `stable`, and `weightS`.
- lora_ga_stable_gamma: The default value is `16`. The gamma value when choosing `stable` scaling for initialization.

#### FourierFt

FourierFt uses the three parameters `target_modules`, `target_regex`, and `modules_to_save`.

- fourier_n_frequency: Number of frequencies in Fourier transform, an `int`, similar to `r` in LoRA. Default value is `2000`.
- fourier_scaling: Scaling value of matrix W, a `float`, similar to `lora_alpha` in LoRA. Default value is `300.0`.

#### BOFT

BOFT uses the three parameters `target_modules`, `target_regex`, and `modules_to_save`.

- boft_block_size: Size of BOFT blocks, default value is 4.
- boft_block_num: Number of BOFT blocks, cannot be used simultaneously with `boft_block_size`.
- boft_dropout: Dropout value for BOFT, default is 0.0.

#### Vera

Vera uses the three parameters `target_modules`, `target_regex`, and `modules_to_save`.

- vera_rank: Size of Vera Attention, default value is 256.
- vera_projection_prng_key: Whether to store the Vera mapping matrix, default is True.
- vera_dropout: Dropout value for Vera, default is `0.0`.
- vera_d_initial: Initial value of Vera's d matrix, default is `0.1`.

#### GaLore

- 🔥use_galore: Default value is False, whether to use GaLore.
- galore_target_modules: Default is None, if not provided, applies GaLore to attention and MLP.
- galore_rank: Default value is 128, GaLore rank value.
- galore_update_proj_gap: Default is 50, interval for updating decomposed matrices.
- galore_scale: Default is 1.0, matrix weight coefficient.
- galore_proj_type: Default is `std`, type of GaLore matrix decomposition.
- galore_optim_per_parameter: Default value is False, whether to set a separate optimizer for each Galore target parameter.
- galore_with_embedding: Default value is False, whether to apply GaLore to embedding.
- galore_quantization: Whether to use q-galore, default is `False`.
- galore_proj_quant: Whether to quantize the SVD decomposition matrix, default is `False`.
- galore_proj_bits: Number of bits for SVD quantization.
- galore_proj_group_size: Number of groups for SVD quantization.
- galore_cos_threshold: Cosine similarity threshold for updating projection matrices. Default value is 0.4.
- galore_gamma_proj: As the projection matrix becomes more similar over time, this parameter is the coefficient for extending the update interval. Default value is 2.
- galore_queue_size: Length of the queue for calculating projection matrix similarity, default is 5.

#### LISA

Note: LISA only supports full parameters, i.e., `train_type full`.

- 🔥lisa_activated_layers: Default value is `0`, representing LISA is not used. Setting to a non-zero value activates that many layers, it is recommended to set to 2 or 8.
- lisa_step_interval: Default value is `20`, number of iter to switch to layers that can be backpropagated.

#### UNSLOTH

🔥Unsloth has no new parameters; adjusting existing ones will suffice to support it:

```
--tuner_backend unsloth
--train_type full/lora
--quant_bits 4
```

#### LLAMAPRO

- 🔥llamapro_num_new_blocks: Default value is `4`, total number of new layers to insert.
- llamapro_num_groups: Default value is `None`, number of groups to insert new blocks. If `None`, it equals `llamapro_num_new_blocks`, meaning each new layer is inserted separately into the original model.

#### AdaLoRA

When the `train_type` parameter is set to `adalora`, the following parameters take effect. The `adalora` parameters such as `target_modules` inherit from the corresponding parameters of `lora`, but the `lora_dtype` parameter does not take effect.

- adalora_target_r: Default value is `8`, average rank of AdaLoRA.
- adalora_init_r: Default value is `12`, initial rank of AdaLoRA.
- adalora_tinit: Default value is `0`, initial warmup of AdaLoRA.
- adalora_tfinal: Default value is `0`, final warmup of AdaLoRA.
- adalora_deltaT: Default value is `1`, step interval of AdaLoRA.
- adalora_beta1: Default value is `0.85`, EMA parameter of AdaLoRA.
- adalora_beta2: Default value is `0.85`, EMA parameter of AdaLoRA.
- adalora_orth_reg_weight: Default value is `0.5`, regularization parameter for AdaLoRA.

#### ReFT

The following parameters are effective when `train_type` is set to `reft`.

> 1. ReFT cannot merge tuners.
> 2. ReFT is not compatible with gradient checkpointing.
> 3. If experiencing issues while using DeepSpeed, please uninstall DeepSpeed temporarily.

- 🔥reft_layers: Which layers ReFT is applied to, default is `None`, representing all layers. You can input a list of layer numbers, e.g., `reft_layers 1 2 3 4`.
- 🔥reft_rank: Rank of ReFT matrix, default is `4`.
- reft_intervention_type: Type of ReFT, supports 'NoreftIntervention', 'LoreftIntervention', 'ConsreftIntervention', 'LobireftIntervention', 'DireftIntervention', 'NodireftIntervention', default is `LoreftIntervention`.
- reft_args: Other supported parameters for ReFT Intervention, input in json-string format.

#### Liger

- use_liger: Use liger-kernel for training.

### LMDeploy Arguments

Parameter meanings can be found in the [lmdeploy documentation](https://lmdeploy.readthedocs.io/en/latest/api/pipeline.html#turbomindengineconfig).

- 🔥tp: Tensor parallelism degree, default value is `1`.
- session_len: Default value is `None`.
- cache_max_entry_count: Default value is `0.8`.
- quant_policy: Default value is `0`.
- vision_batch_size: Default value is `1`.

### vLLM Arguments

Parameter meanings can be found in the [vllm documentation](https://docs.vllm.ai/en/latest/models/engine_args.html).

- 🔥gpu_memory_utilization: Default value is `0.9`.
- 🔥tensor_parallel_size: Default is `1`.
- pipeline_parallel_size: Default is `1`.
- max_num_seqs: Default is `256`.
- 🔥max_model_len: Default is `None`.
- disable_custom_all_reduce: Default is `False`.
- enforce_eager: Whether vllm uses pytorch eager mode or establishes a cuda graph. Default is `False`. Setting to True can save memory but may affect efficiency.
- 🔥limit_mm_per_prompt: Controls vllm using multiple images, default is `None`. For example, use `--limit_mm_per_prompt '{"image": 10, "video": 5}'`.
- vllm_max_lora_rank: Default value is `16`. Parameters supported by vllm for LoRA.

### Merge Arguments

- 🔥merge_lora: Whether to merge LoRA. This parameter supports LoRA, llmpro, longlora, default is False.
- safe_serialization: Whether to store safetensors, default is True.
- max_shard_size: Maximum size of a single storage file, default is '5GB'.

## Integration Arguments

### Training Arguments

Training arguments include the [base arguments](#base-arguments), [Seq2SeqTrainer arguments](#Seq2SeqTrainer-arguments), [tuner arguments](#tuner-arguments), and also include the following parts:

- add_version: Add directory to output_dir with `'<version>-<timestamp>'` to prevent weight overwrite, default is True.
- resume_only_model: If resume_from_checkpoint, only resume model weights, default is False.
- check_model: Check local model files for corruption or modification and give a prompt, default is True. If in an offline environment, please set to False.
- loss_type: Type of loss, default uses the model's built-in loss function.
- packing: Whether to use packing, default is False.
- 🔥lazy_tokenize: Whether to use lazy_tokenize, default is False during LLM training, default is True during MLLM training.

- acc_strategy: Strategy for training accuracy, can be `seq` or `token` level accuracy, default is `token`.
- max_new_tokens: Maximum generated token count when `predict_with_generate=True`, default 64.
- temperature: Temperature when `predict_with_generate=True`, default 0.
- optimizer: Custom optimizer name for plugin.
- metric: Custom metric name for plugin.

### RLHF Arguments

RLHF arguments inherit from the [training arguments](#training-arguments).

<<<<<<< HEAD
- 🔥rlhf_type: Alignment algorithm type, supports `dpo`, `orpo`, `simpo`, `kto`, `cpo`, `rm`, `ppo`.
=======
- 🔥rlhf_type: Alignment algorithm type, supports `dpo`, `orpo`, `simpo`, `kto`, `cpo`, `rm`.
>>>>>>> 774b115b
- ref_model: Original comparison model in algorithms like DPO.
- ref_model_type: Same as model_type.
- ref_model_revision: Same as model_revision.

- 🔥beta: KL regularization term coefficient, default is `None`, i.e., for `simpo` algorithm default is `2.`, for other algorithms default is `0.1`. Refer to the [documentation](./Human-alignment.md) for specifics.
- label_smoothing: Whether to use DPO smoothing, default value is `0`, generally set between 0~0.5.
-
- 🔥rpo_alpha: Weight for adding sft_loss in DPO, default is `1`. The final loss is `KL_loss + rpo_alpha * sft_loss`.
-
- cpo_alpha: The coefficient of nll loss in CPO/SimPO loss, default is `1.`.
-
- simpo_gamma: Reward margin term in SimPO algorithm, recommended to set between 0.5-1.5 in the paper, default is `1.`.
-
- desirable_weight: Loss weight for desirable response in KTO algorithm $\lambda_D$, default is `1.`.
- undesirable_weight: Loss weight for undesirable response in KTO paper $\lambda_U$, default is `1.`.

### Inference Arguments

Inference arguments include the [base arguments](#base-arguments), [merge arguments](#merge-arguments), [vLLM arguments](#vllm-arguments), [LMDeploy arguments](#LMDeploy-arguments), and also contain the following:

- 🔥infer_backend: Inference backend, supports 'pt', 'vllm', 'lmdeploy', default is 'pt'.
- 🔥max_batch_size: Batch size for pt backend, default is 1.
- ddp_backend: The distributed backend for multi-gpu inference using the pt backend, default is None. Examples of multi-card inference can be found [here](https://github.com/modelscope/ms-swift/tree/main/examples/infer/pt).
- result_path: Path to store inference results (jsonl), default is None, saved in the checkpoint directory or './result' directory.
- val_dataset_sample: Number of samples from the inference dataset, default is None.

### Deployment Arguments

Deployment Arguments inherit from the [inference arguments](#inference-arguments).

- host: Service host, default is '0.0.0.0'.
- port: Port number, default is 8000.
- api_key: Access key required for access.
- owned_by: Default is `swift`.
- 🔥served_model_name: Model name for serving, defaults to the model's suffix.
- verbose: Print access logs, default is True.
- log_interval: Interval for printing tokens/s statistics, default is 20 seconds. If set to -1, it will not be printed.
- max_logprobs: Maximum number of logprobs to return, default is 20.

### Web-UI Arguments
- server_name: Host for the web UI, default is '0.0.0.0'.
- server_port: Port for the web UI, default is 7860.
- share: Default is False.
- lang: Language for the web UI, options are 'zh', 'en'. Default is 'zh'.


### App Arguments
App parameters inherit from [deployment arguments](#deployment-arguments) and [Web-UI Arguments](#web-ui-arguments).

- base_url: Base URL for the model deployment, for example, `http://localhost:8000/v1`. Default is None.
- studio_title: Title of the studio. Default is None, set to the model name.
- is_multimodal: Whether to launch the multimodal version of the app. Defaults to None, automatically determined based on the model; if it cannot be determined, set to False.
- lang: Overrides the Web-UI Arguments, default is 'en'.

### Evaluation Arguments

Evaluation Arguments inherit from the [deployment arguments](#deployment-arguments).

- 🔥eval_dataset: Evaluation dataset, refer to [Evaluation documentation](./Evaluation.md).
- eval_limit: Number of samples for each evaluation set, default is None.
- eval_output_dir: Folder for storing evaluation results, default is 'eval_output'.
- temperature: Default is 0.
- verbose: This parameter is passed to DeployArguments during local evaluation, default is `False`.
- max_batch_size: Maximum batch size, default is 256 for text evaluation, 16 for multimodal.
- 🔥eval_url: Evaluation URL, for example `http://localhost:8000/v1`. Default is None, uses local deployment for evaluation. You can view the examples [here](https://github.com/modelscope/ms-swift/tree/main/examples/eval/eval_url).

### Export Arguments

Export Arguments include the [basic arguments](#base-arguments) and [merge arguments](#merge-arguments), and also contain the following:

- 🔥output_dir: Path for storing export results, default is None.

- 🔥quant_method: Options are 'gptq' and 'awq', default is None.
- quant_n_samples: Sampling size for the validation set in gptq/awq, default is 128.
- max_length: Max length for the calibration set, default value is 2048.
- quant_batch_size: Quantization batch size, default is 1.
- group_size: Group size for quantization, default is 128.

- 🔥push_to_hub: Whether to push to the hub, default is False.
- hub_model_id: Model ID for pushing, default is None.
- hub_private_repo: Whether it is a private repo, default is False.
- commit_message: Commit message, default is 'update files'.

## Specific Model Arguments

Specific model arguments can be set using `--model_kwargs` or environment variables, for example: `--model_kwargs '{"fps_max_frames": 12}'` or `FPS_MAX_FRAMES=12`.

### qwen2_vl, qvq
For the meaning of the arguments, please refer to [here](https://github.com/QwenLM/Qwen2-VL/blob/main/qwen-vl-utils/src/qwen_vl_utils/vision_process.py#L24)

- IMAGE_FACTOR: Default is 28
- MIN_PIXELS: Default is `4 * 28 * 28`
- 🔥MAX_PIXELS: Default is `16384 * 28 * 28`, refer to [here](https://github.com/modelscope/ms-swift/blob/main/examples/train/multimodal/ocr.sh#L3)
- MAX_RATIO: Default is 200
- VIDEO_MIN_PIXELS: Default is `128 * 28 * 28`
- 🔥VIDEO_MAX_PIXELS: Default is `768 * 28 * 28`, refer to [here](https://github.com/modelscope/ms-swift/blob/main/examples/train/multimodal/video.sh#L7)
- VIDEO_TOTAL_PIXELS: Default is `24576 * 28 * 28`
- FRAME_FACTOR: Default is 2
- FPS: Default is 2.0
- FPS_MIN_FRAMES: Default is 4
- 🔥FPS_MAX_FRAMES: Default is 768, refer to [here](https://github.com/modelscope/ms-swift/blob/main/examples/train/multimodal/video.sh#L8)

### internvl, internvl_phi3
For the meaning of the arguments, please refer to [here](https://modelscope.cn/models/OpenGVLab/Mini-InternVL-Chat-2B-V1-5)
- MAX_NUM: Default is 12
- INPUT_SIZE: Default is 448

### internvl2, internvl2_phi3, internvl2_5
For the meaning of the arguments, please refer to [here](https://modelscope.cn/models/OpenGVLab/InternVL2_5-2B)
- MAX_NUM: Default is 12
- INPUT_SIZE: Default is 448
- VIDEO_MAX_NUM: Default is 1, which is the MAX_NUM for videos
- VIDEO_SEGMENTS: Default is 8

### minicpmv2_6
- MAX_SLICE_NUMS: Default is 9, refer to [here](https://modelscope.cn/models/OpenBMB/MiniCPM-V-2_6/file/view/master?fileName=config.json&status=1)
- VIDEO_MAX_SLICE_NUMS: Default is 1, which is the MAX_SLICE_NUMS for videos, refer to [here](https://modelscope.cn/models/OpenBMB/MiniCPM-V-2_6)
- MAX_NUM_FRAMES: Default is 64, refer to [here](https://modelscope.cn/models/OpenBMB/MiniCPM-V-2_6)

### ovis1_6
- MAX_PARTITION: Refer to [here](https://github.com/AIDC-AI/Ovis/blob/d248e34d755a95d24315c40e2489750a869c5dbc/ovis/model/modeling_ovis.py#L312)

### mplug_owl3, mplug_owl3_241101
- MAX_NUM_FRAMES: Default is 16, refer to [here](https://modelscope.cn/models/iic/mPLUG-Owl3-7B-240728)

### xcomposer2_4khd
- HD_NUM: Default is 55, refer to [here](https://modelscope.cn/models/Shanghai_AI_Laboratory/internlm-xcomposer2-4khd-7b)

### xcomposer2_5
- HD_NUM: Default is 24 when the number of images is 1. Greater than 1, the default is 6. Refer to [here](https://modelscope.cn/models/AI-ModelScope/internlm-xcomposer2d5-7b/file/view/master?fileName=modeling_internlm_xcomposer2.py&status=1#L254)

### video_cogvlm2
- NUM_FRAMES: Default is 24, refer to [here](https://github.com/THUDM/CogVLM2/blob/main/video_demo/inference.py#L22)

### phi3_vision
- NUM_CROPS: Default is 4, refer to [here](https://modelscope.cn/models/LLM-Research/Phi-3.5-vision-instruct)

### llama3_1_omni
- N_MELS: Default is 128, refer to [here](https://github.com/ictnlp/LLaMA-Omni/blob/544d0ff3de8817fdcbc5192941a11cf4a72cbf2b/omni_speech/infer/infer.py#L57)

### video_llava
- NUM_FRAMES: Default is 16<|MERGE_RESOLUTION|>--- conflicted
+++ resolved
@@ -97,11 +97,7 @@
 - lr_scheduler_type: LR scheduler type, default is cosine.
 - lr_scheduler_kwargs: Other parameters for the LR scheduler.
 - 🔥gradient_checkpointing_kwargs: Parameters passed to `torch.utils.checkpoint`. For example, set to `--gradient_checkpointing_kwargs '{"use_reentrant": false}'`.
-<<<<<<< HEAD
-- report_to: Default is `tensorboard`. You can also specify `--report_to tensorboard wandb`.
-=======
 - report_to: Default is `tensorboard`. You can also specify `--report_to tensorboard wandb`, `--report_to all`.
->>>>>>> 774b115b
 - remove_unused_columns: Default is False.
 - logging_first_step: Whether to log the first step print, default is True.
 - logging_steps: Interval for logging prints, default is 5.
@@ -314,11 +310,7 @@
 
 RLHF arguments inherit from the [training arguments](#training-arguments).
 
-<<<<<<< HEAD
 - 🔥rlhf_type: Alignment algorithm type, supports `dpo`, `orpo`, `simpo`, `kto`, `cpo`, `rm`, `ppo`.
-=======
-- 🔥rlhf_type: Alignment algorithm type, supports `dpo`, `orpo`, `simpo`, `kto`, `cpo`, `rm`.
->>>>>>> 774b115b
 - ref_model: Original comparison model in algorithms like DPO.
 - ref_model_type: Same as model_type.
 - ref_model_revision: Same as model_revision.
