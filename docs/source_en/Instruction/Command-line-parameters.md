# Command Line Parameters

The introduction to command line parameters will cover base arguments, atomic arguments, and integrated arguments, and specific model arguments. The final list of arguments used in the command line is the integration arguments. Integrated arguments inherit from basic arguments and some atomic arguments. Specific model arguments are designed for specific models and can be set using `--model_kwargs'` or the environment variable. The introduction to the Megatron-SWIFT command-line arguments can be found in the [Megatron-SWIFT Training Documentation](./Megatron-SWIFT-Training.md).

Hints:

- For passing a list in the command line, you can separate items with spaces. For example: `--dataset <dataset_path1> <dataset_path2>`.
- For passing a dict in the command line, use JSON format. For example: `--model_kwargs '{"fps_max_frames": 12}'`.
- Parameters marked with 🔥 are important. New users familiarizing themselves with ms-swift can focus on these command line parameters first.

## Base Arguments

- 🔥tuner_backend: Options are 'peft', 'unsloth'. Default is 'peft'.
- 🔥train_type: Options are: 'lora', 'full', 'longlora', 'adalora', 'llamapro', 'adapter', 'vera', 'boft', 'fourierft', 'reft'. Default is 'lora'.
- 🔥adapters: A list used to specify the id/path of the adapter. Default is `[]`.
- external_plugins: A list of external plugin py files which will be registered into the plugin mappings，please check [here](https://github.com/modelscope/ms-swift/tree/main/examples/train/grpo/plugin/run_external_reward_func.sh). Default is `[]`.
- seed: Default is 42.
- model_kwargs: Additional parameters specific to the model that can be passed in. This list of parameters will log a message during training and inference for reference. For example, `--model_kwargs '{"fps_max_frames": 12}'`. Default is None.
- load_args: When `--resume_from_checkpoint`, `--model`, or `--adapters` is specified, the `args.json` file from the saved checkpoint will be read. The keys to be read can be found in [base_args.py](https://github.com/modelscope/ms-swift/blob/main/swift/llm/argument/base_args/base_args.py). By default, this is set to `True` during inference and export, and `False` during training.
- load_data_args: If this parameter is set to True, additional data parameters will be read from args.json. The default is False.
- use_hf: Controls whether ModelScope or HuggingFace is used for model and dataset downloads, and model pushing. Defaults to False, meaning ModelScope is used.
- hub_token: Hub token. The hub token for ModelScope can be viewed [here](https://modelscope.cn/my/myaccesstoken). Default is None.
- custom_register_path: A list of paths to `.py` files for custom registration of models, dialogue templates, and datasets. Defaults to `[]`.
- ddp_timeout: The default value is 18000000, with the unit being seconds.
- ddp_backend: Options include "nccl", "gloo", "mpi", "ccl", "hccl", "cncl", and "mccl". Default is None, which allows for automatic selection.
- ignore_args_error: Used for compatibility with notebooks. The default value is False.

### Model Arguments
- 🔥model: Model ID or local path to the model. If it's a custom model, please use it with `model_type` and `template`. The specific details can be referred to in the [Custom Model](../Customization/Custom-model.md). Default is None.
- model_type: Model type. The same model architecture, template, and model loading process are defined as a model_type. The default is None, and it will be automatically selected based on the suffix of `--model` and the architectures attribute in config.json.
- model_revision: Model revision, default is None.
- task_type: The default value is 'causal_lm'. Optional values are 'causal_lm', 'seq_cls', and 'embedding'. Examples for seq_cls can be found [here](https://github.com/modelscope/ms-swift/tree/main/examples/train/seq_cls), and examples for embedding can be found [here](https://github.com/modelscope/ms-swift/tree/main/examples/train/embedding).
- 🔥torch_dtype: Data type of model weights, supports `float16`, `bfloat16`, `float32`. The default is None, and it is read from the 'config.json' file.
- attn_impl: specifies the attention implementation. Available options include 'sdpa', 'eager', 'flash_attention_2', 'flash_attention_3', etc. If left as None (default), the value is taken from `config.json`.
  - Note: Not all implementations are guaranteed to be supported; support depends on the particular model.
  - If you set it to 'flash_attn' (for backward compatibility), 'flash_attention_2' will be used.
- new_special_tokens: The special tokens to be added. Default is `[]`. See the example [here](https://github.com/modelscope/ms-swift/tree/main/examples/train/new_special_tokens).
  - Note: You can also pass a file path ending with `.txt`, where each line represents a special token.
- num_labels: This parameter is required for classification models (i.e., `--task_type seq_cls`). It represents the number of labels, with a default value of None.
- problem_type: This parameter is required for classification models (i.e., `--task_type seq_cls`). The options are 'regression', 'single_label_classification', and 'multi_label_classification'. The default value is None, and it will be automatically set based on the number of labels and the dataset type.
- rope_scaling: RoPE type, supports `linear`, `dynamic`, and `yarn`, or you can directly pass in a JSON string: `"{\"factor\":2.0,\"type\":\"yarn\"}"`. Please use in conjunction with `max_model_len`. Default is None.
- max_model_len: If using `rope_scaling`, you can set `max_model_len`. This parameter can be used to calculate the RoPE `factor` multiplier. The final `max_position_embeddings` will be set to the original value multiplied by the `factor`. If `rope_scaling` is a JSON string, this value will not take effect.
- device_map: Device map configuration used by the model, such as 'auto', 'cpu', JSON string, or the path of a JSON file. The default is None, automatically set based on the device and distributed training conditions.
- max_memory: When device_map is set to 'auto' or 'sequential', the model weights will be allocated to devices based on max_memory, for example: `--max_memory '{0: "20GB", 1: "20GB"}'`. The default value is None.
- local_repo_path: Some models depend on a GitHub repo when loading. To avoid network issues during `git clone`, a local repo can be used directly. This parameter needs to be passed with the path to the local repo, with the default being `None`.
- init_strategy: When loading the model, initialize all uninitialized parameters. Options values are 'zero', 'uniform', 'normal', 'xavier_uniform', 'xavier_normal', 'kaiming_uniform', 'kaiming_normal', 'orthogonal'. Default is None.

### Data Arguments
- 🔥dataset: A list of dataset IDs or paths. Default is `[]`. The input format for each dataset is: `dataset ID or dataset path:sub-dataset#sampling size`, where sub-dataset and sampling data are optional. Local datasets support jsonl, csv, json, folders, etc. Open-source datasets can be cloned locally via git and used offline by passing the folder. For custom dataset formats, refer to [Custom Dataset](../Customization/Custom-dataset.md). You can pass in `--dataset <dataset1> <dataset2>` to use multiple datasets.
  - Sub-dataset: This parameter is effective only when the dataset is an ID or folder. If a subset was specified during registration, and only one sub-dataset exists, the registered sub-dataset is selected by default; otherwise, it defaults to 'default'. You can use `/` to select multiple sub-datasets, e.g., `<dataset_id>:subset1/subset2`. You can also use 'all' to select all sub-datasets, e.g., `<dataset_id>:all`.
  - Sampling Size: By default, the complete dataset is used. If the sampling size is less than the total number of data samples, samples are selected randomly without repetition. If the sampling size exceeds the total number of data samples, then `sampling size%total data samples` samples are randomly sampled additionally, and data samples are repetitively sampled `sampling size//total data samples` times. Note: Streaming datasets only perform sequential sampling. If `--dataset_shuffle false` is set, non-streaming datasets will also perform sequential sampling.
- 🔥val_dataset: A list of validation set IDs or paths. Default is `[]`.
- 🔥split_dataset_ratio: The ratio used to split a validation set from the training set when val_dataset is not specified. The default is 0., meaning no validation set will be split from the training set.
  - Note: For "ms-swift<3.6", the default value of this parameter is 0.01.
- data_seed: Random seed for the dataset, default is 42.
- 🔥dataset_num_proc: Number of processes for dataset preprocessing, default is 1.
- 🔥load_from_cache_file: Whether to load the dataset from the cache, default is True.
  - Note: It is recommended to set this parameter to False during the debug phase.
- dataset_shuffle: Whether to shuffle the dataset. Defaults to True.
  - Note: The shuffling in CPT/SFT consists of two parts: dataset shuffling, controlled by `dataset_shuffle`; and shuffling in the train_dataloader, controlled by `train_dataloader_shuffle`.
- val_dataset_shuffle: Whether to perform shuffling on the val_dataset. Default is False.
- streaming: Stream reading and processing of the dataset, default is False.
  - Note: You need to set `--max_steps` explicitly, as the streaming dataset does not have a defined length. You can achieve training equivalent to `--num_train_epochs` by setting `--save_strategy epoch` and specifying a sufficiently large `max_steps`. Alternatively, you can set `max_epochs` to ensure training exits after the corresponding number of epochs, at which point the model weights will be validated and saved.
  - Note: Streaming datasets can skip preprocessing wait time by overlapping preprocessing with training. Preprocessing for streaming datasets is performed only on rank 0 and then synchronized to other processes via data distribution. This approach is generally less efficient than the data sharding and reading method used by non-streaming datasets. When the world size is large, preprocessing and data distribution can become a training bottleneck.
- interleave_prob: Defaults to None. When combining multiple datasets, the `concatenate_datasets` function is used by default. If this parameter is set, the `interleave_datasets` function will be used instead. This parameter is typically used when combining streaming datasets and is passed to the `interleave_datasets` function.
- stopping_strategy: Can be either "first_exhausted" or "all_exhausted", with the default being "first_exhausted". This parameter is passed to the `interleave_datasets` function.
- shuffle_buffer_size: This parameter is used to specify the shuffle buffer size for streaming datasets. Defaults to 1000. This parameter is only effective when `dataset_shuffle` is set to true.
- download_mode: Dataset download mode, including `reuse_dataset_if_exists` and `force_redownload`, default is reuse_dataset_if_exists.
- columns: Used for column mapping of the dataset to ensure that the dataset conforms to the format that AutoPreprocessor can handle. For more details, see [here](../Customization/Custom-dataset.md). You can pass in a JSON string, for example: `'{"text1": "query", "text2": "response"}'`, which means mapping "text1" in the dataset to "query" and "text2" to "response". The query-response format can be processed by the AutoPreprocessor. The default value is None.
- strict: If set to True, any row with an issue in the dataset will throw an error immediately, otherwise, erroneous data samples will be discarded. Default is False.
- 🔥remove_unused_columns: Whether to remove unused columns in the dataset, defaults to True.
  - If this parameter is set to False, the extra dataset columns will be passed to the trainer's `compute_loss` function, making it easier to customize the loss function.
  - For GPRO, the default value of this parameter is False.
- 🔥model_name: Only applicable to the self-cognition task and effective only on the `swift/self-cognition` dataset. It replaces the `{{NAME}}` placeholder in the dataset. Input the model's name in both Chinese and English, separated by a space, for example: `--model_name 小黄 'Xiao Huang'`. Default is None.
- 🔥model_author: Only applicable to the self-cognition task and effective only on the `swift/self-cognition` dataset. It replaces the `{{AUTHOR}}` placeholder in the dataset. Input the model author's name in both Chinese and English, separated by a space, for example: `--model_author '魔搭' 'ModelScope'`. Default is None.
- custom_dataset_info: The path to the JSON file for custom dataset registration. Refer to [Custom Dataset](../Customization/Custom-dataset.md). Default is `[]`.


### Template Arguments
- 🔥template: Type of dialogue template. Default is None, which automatically selects the corresponding model's template type.
- 🔥system: Custom system field, can take a string or txt file path as input. Default is None, uses the default system of the template.
  - Note: The system priority in the dataset is the highest, followed by `--system`, and finally the `default_system` defined in the template.
- 🔥max_length: The maximum length of tokens for a single sample. Defaults to None, set to the maximum length of tokens supported by the model (max_model_len).
  - Note: In the cases of PPO, GRPO, and inference, max_length represents max_prompt_length.
- truncation_strategy: Strategy for handling single sample tokens that exceed `max_length`. Options are `delete`, `left`, and `right`, representing deletion, left-side truncation, and right-side truncation, respectively. The default is 'delete'.
  - It is currently not recommended to set the `truncation_strategy` to `left` or `right` for training multimodal models, as this may result in image tokens being truncated and causing errors (to be optimized).
- 🔥max_pixels: The maximum number of pixels (H*W) for input images to a multimodal model. Images exceeding this limit will be scaled. Default is None, meaning no maximum pixel limit.
- 🔥agent_template: Agent template, which determines how to convert the list of tools into a system, how to extract tool calls from the model's response, and specifies the template format for `{"role": "tool_call", "content": "xxx"}` and `{"role": "tool_response", "content": "xxx"}`. Optional values include "react_en", "hermes", "glm4", "qwen_en", "toolbench", etc. For more details, please check [here](https://github.com/modelscope/ms-swift/blob/main/swift/plugin/agent_template/__init__.py). The default value is None, meaning it will be selected based on the model type.
- norm_bbox: Controls how to scale bounding boxes (bbox). Options are 'norm1000' and 'none'. 'norm1000' represents scaling bbox coordinates to one-thousandths, and 'none' means no scaling. Default is None, automatically selected based on the model.
- use_chat_template: Use chat template or generation template, default is `True`. `swift pt` is automatically set to the generation template.
  - Note: `swift pt` is set to False by default, using the generation template.
- 🔥padding_free: Flattens the data in a batch to avoid padding, thereby reducing memory usage and accelerating training. Default is False. Currently supported in CPT/SFT/DPO/GRPO/GKD.
  - Note: When using `padding_free`, it should be combined with `--attn_impl flash_attn` and "transformers>=4.44". For details, see [this PR](https://github.com/huggingface/transformers/pull/31629). (Same as packing)
  - The supported multimodal models are the same as those supported for multimodal packing. Compared to packing, padding_free does not consume additional time or space. Note: Please use "ms-swift>=3.6" and follow [this PR](https://github.com/modelscope/ms-swift/pull/4838).
  - Megatron-SWIFT uses `padding_free` by default, i.e., `qkv_format='thd'`, and no additional configuration is required.
- padding_side: Padding side when `batch_size>=2` during training. Options are 'left' and 'right', with 'right' as the default. (For inference with batch_size>=2, only left padding is applied.)
  - Note: PPO and GKD are set to 'left' by default.
- loss_scale: Weight setting for the loss of training tokens. Default is `'default'`, which means that all responses (including history) are used with a weight of 1 in cross-entropy loss, and the loss from the corresponding `tool_response` in the agent_template is ignored. Possible values include: 'default', 'last_round', 'all', 'ignore_empty_think', and agent-specific options: 'react', 'hermes', 'qwen', 'agentflan', 'alpha_umi'. For more details about the agent part, please refer to [Pluginization](../Customization/Pluginization.md) and [Agent Training](./Agent-support.md).
  - 'last_round': Only calculate the loss for the last round of response.
  - 'all': Calculate the loss for all tokens.
  - 'ignore_empty_think': On top of 'default', ignore the loss calculation for empty `'<think>\n\n</think>\n\n'`. See [this issue](https://github.com/modelscope/ms-swift/issues/4030) for more details.
  - `'react'`, `'hermes'`, `'qwen'`: On top of `'default'`, set the loss weight of the `tool_call` part to 2.
- sequence_parallel_size: Sequence parallelism size, default is 1. Currently supported in CPT/SFT/DPO/GRPO. The training script refers to [here](https://github.com/modelscope/ms-swift/tree/main/examples/train/sequence_parallel/ulysses/sequence_parallel.sh).
- response_prefix: The prefix character for the response, for example, setting the response_prefix to `'<think>\n'` for QwQ-32B. The default is None, and it is automatically set according to the model.
  - Note: If you are training the deepseek-r1/qwq model with a dataset that does not include `<think>...</think>`, please pass `--response_prefix ''` additionally when inferring after training.
- template_backend: Selection of the template backend. Options are 'swift' and 'jinja', with 'swift' as the default. If using jinja, it applies transformer's `apply_chat_template`.
  - Note: The jinja template backend supports only inference, not training.

### Generation Arguments

Refer to the [generation_config](https://huggingface.co/docs/transformers/main_classes/text_generation#transformers.GenerationConfig) documentation.

- 🔥max_new_tokens: The maximum number of new tokens generated during inference. Defaults to None, meaning unlimited.
- temperature: The temperature parameter. Defaults to None and is read from generation_config.json.
  - Note: The do_sample parameter has been removed in this version. Set the temperature to 0 to achieve the same effect.
- top_k: The top_k parameter, defaults to None. It is read from generation_config.json.
- top_p: The top_p parameter, defaults to None. It is read from generation_config.json.
- repetition_penalty: The repetition penalty. Defaults to None and is read from generation_config.json.
- num_beams: The number of beams reserved for parallel beam search, default is 1.
- 🔥stream: Streaming output. Default is `None`, which means it is set to True when using the interactive interface and False during batch inference on datasets.
  - For "ms-swift<3.6", the default value of stream is False.
- stop_words: Additional stop words beyond eos_token, default is`[]`.
  - Note: eos_token will be removed in the output response, whereas additional stop words will be retained in the output.
- logprobs: Whether to output logprobs, default is False.
- top_logprobs: The number of top_logprobs to output, defaults to None.


### Quantization Arguments

The following are the parameters for quantization when loading a model. For detailed meanings, you can refer to the [quantization](https://huggingface.co/docs/transformers/main/en/main_classes/quantization) documentation. Note that this does not include `gptq` and `awq` quantization parameters involved in `swift export`.

- 🔥quant_method: The quantization method used when loading the model. Optional values are 'bnb', 'hqq', 'eetq', 'quanto', and 'fp8'. The default is None.
- 🔥quant_bits: Number of bits for quantization, default is None.
- hqq_axis: HQQ quantization axis, default is None.
- bnb_4bit_compute_dtype: The computation type for bnb quantization. Options are `float16`, `bfloat16`, `float32`. The default is None, which sets it to `torch_dtype`.
- bnb_4bit_quant_type: BNB quantization type, supports `fp4` and `nf4`, default is `nf4`.
- bnb_4bit_use_double_quant: Whether to use double quantization, default is `True`.
- bnb_4bit_quant_storage: BNB quantization storage type, default is None.

## Atomic Arguments

### Seq2SeqTrainer Arguments

This parameter list inherits from transformers `Seq2SeqTrainingArguments`, with default values overridden by ms-swift. For unlisted items, refer to the [HF Official Documentation](https://huggingface.co/docs/transformers/main/en/main_classes/trainer#transformers.Seq2SeqTrainingArguments).

- 🔥output_dir: Defaults to None, set as `output/<model_name>`.
- 🔥gradient_checkpointing: Whether to use gradient checkpointing, default is True.
- 🔥vit_gradient_checkpointing: Whether to enable gradient_checkpointing for the vit part during multi-modal model training. Defaults to None, meaning it is set to `gradient_checkpointing`. For an example, please refer to [here](https://github.com/modelscope/ms-swift/blob/main/examples/train/multimodal/vit_gradient_checkpointing.sh).
  - Note: For multimodal models using LoRA training, when `--freeze_vit false` is set and the following warning appears in the command line: `UserWarning: None of the inputs have requires_grad=True. Gradients will be None`, please set `--vit_gradient_checkpointing false`, or raise a related issue. This problem does not occur during full-parameter training.
- 🔥deepspeed: Defaults to None. It can be set to 'zero0', 'zero1', 'zero2', 'zero3', 'zero2_offload', 'zero3_offload' to use the built-in deepspeed configuration file of ms-swift. You can also provide a path to a custom DeepSpeed configuration file.
- zero_hpz_partition_size: Default is `None`. This parameter is a feature of `ZeRO++`, which implements model sharding within nodes and data sharding between nodes. If you encounter grad_norm `NaN` issues, please try using `--torch_dtype float16`
- 🔥per_device_train_batch_size: Default is 1.
- 🔥per_device_eval_batch_size: Default is 1.
- 🔥gradient_accumulation_steps: Gradient accumulation, default is None, meaning set gradient_accumulation_steps such that total_batch_size >= 16. The total_batch_size equals `per_device_train_batch_size * gradient_accumulation_steps * world_size`. In GRPO Training, the default is 1.
- weight_decay: Weight decay coefficient, default value is 0.1.
- adam_beta2: Default is 0.95.
- 🔥learning_rate: Learning rate, defaults to 1e-5 for full parameters, and 1e-4 for LoRA and other tuners.
- 🔥vit_lr: When training a multimodal large model, this parameter specifies the learning rate for the ViT. By default, it is set to None, which means it equals `learning_rate`.
  - Usually used in conjunction with the `--freeze_vit` and `--freeze_aligner` parameters.
- 🔥aligner_lr: When training a multimodal large model, this parameter specifies the learning rate for the aligner. By default, it is set to None, which means it equals `learning_rate`.
- lr_scheduler_type: Type of lr_scheduler, defaults to 'cosine'.
- lr_scheduler_kwargs: Other parameters for the lr_scheduler, defaults to None.
- 🔥gradient_checkpointing_kwargs: Parameters for `torch.utils.checkpoint`. For example, set as `--gradient_checkpointing_kwargs '{"use_reentrant": false}'`. Defaults to None.
  - Note: When using DDP without DeepSpeed/FSDP, and `gradient_checkpointing_kwargs` is `None`, it will default to `'{"use_reentrant": false}'`.
- full_determinism: Ensures reproducible results during training. Note: This will negatively impact performance. Defaults to False.
- 🔥report_to: Default value is `tensorboard`. You can also specify `--report_to tensorboard wandb swanlab` or `--report_to all`.
- logging_first_step: Whether to log the first step, defaults to True.
- logging_steps: Interval for logging, defaults to 5.
- router_aux_loss_coef: Sets the weight of the aux_loss when training MoE models; default is `0.`
  - Note: In ms-swift == 3.7.0, the default is None and the value is read from config.json; this behavior was changed starting with ms-swift >= 3.7.1.
- enable_dft_loss: Whether to use [DFT](https://arxiv.org/abs/2508.05629) (Dynamic Fine-Tuning) loss in SFT training, default is False.
- logging_dir: The path for TensorBoard logs. Defaults to None, which means it is set to `f'{self.output_dir}/runs'`.
- predict_with_generate: Whether to use generative method during validation, default is False.
- metric_for_best_model: Default is None, which means that when predict_with_generate is set to False, it is set to 'loss'; otherwise, it is set to 'rouge-l' (during PPO training, the default value is not set; in GRPO training, it is set to 'reward').
- greater_is_better: Defaults to None, which sets it to False when `metric_for_best_model` contains 'loss', otherwise sets to True.
- max_epochs: Forces the training to exit after reaching `max_epochs`, and performs validation and saving of the model weights. This parameter is especially useful when using a streaming dataset. Default is None.

Other important parameters:
- 🔥num_train_epochs: Number of training epochs, default is 3.
- 🔥save_strategy: Strategy for saving the model, options include 'no', 'steps', 'epoch'. Default is 'steps'.
- 🔥save_steps: Default is 500.
- 🔥eval_strategy: Evaluation strategy. Default is None and follows the strategy of `save_strategy`.
  - If neither `val_dataset` nor `eval_dataset` is used and `split_dataset_ratio` is 0, the default is 'no'.
- 🔥eval_steps: Default is None. If there is an evaluation dataset, it follows the strategy of `save_steps`.
- 🔥save_total_limit: Maximum number of checkpoints to save. Older checkpoints will be deleted. Default is None, saving all checkpoints.
- max_steps: Maximum number of training steps. Should be set when the dataset is streamed. Default is -1.
- 🔥warmup_ratio: Default is 0.
- save_on_each_node: Default is False. Should be considered in multi-node training.
- save_only_model: Whether to save only the model weights without including optimizer state, random seed state, etc. Default is False.
- 🔥resume_from_checkpoint: Parameter for resuming training from a checkpoint, pass the checkpoint path. Default is None.
  - Tip: For resuming training from a checkpoint, keep all other parameters unchanged and additionally include `--resume_from_checkpoint checkpoint_dir`. The weights and related information will be loaded in the trainer.
  - Note: `resume_from_checkpoint` will load the model weights, optimizer weights, and random seed, and continue training from the last trained steps. You can specify `--resume_only_model` to load only the model weights.
- resume_only_model: Default is False. If set to True when specifying resume_from_checkpoint, only the model weights will be resumed, while the optimizer states and random seed will be ignored.
  - Note: In "ms-swift>=3.7", resume_only_model will perform data skipping by default, controlled by the `ignore_data_skip` parameter. To restore the behavior of "ms-swift<3.7", please set `--ignore_data_skip true`.
- ignore_data_skip: When both `resume_from_checkpoint` and `resume_only_model` are set, this parameter controls whether to skip already trained data and restore training states such as epoch and step numbers. Default is False. If set to True, training state will not be loaded and data skipping will not occur; training will start from step 0.
- 🔥ddp_find_unused_parameters: Default is None.
- 🔥dataloader_num_workers: Defaults to None. If the platform is Windows, it is set to 0; otherwise, it is set to 1.
- dataloader_pin_memory: Default is True.
- dataloader_persistent_workers: Default is False.
- dataloader_prefetch_factor: Defaults to None. If `dataloader_num_workers > 0`, it is set to 10.
- train_dataloader_shuffle: Specifies whether the dataloader for CPT/SFT training is shuffled, with the default set to True. This parameter is not applicable to IterableDataset, as IterableDataset reads in a sequential manner.
- 🔥neftune_noise_alpha: Coefficient of noise added by neftune, default is 0. Usually can be set to 5, 10, 15.
- 🔥use_liger_kernel: Whether to enable the [Liger](https://github.com/linkedin/Liger-Kernel) kernel to accelerate training and reduce GPU memory consumption. Defaults to False. Example shell script can be found [here](https://github.com/modelscope/ms-swift/blob/main/examples/train/liger).
  - Note: liger_kernel does not support device_map. Please use DDP/DeepSpeed for multi-GPU training.
- average_tokens_across_devices: Whether to average the number of tokens across devices. If set to True, `num_tokens_in_batch` will be synchronized using all_reduce for accurate loss calculation. Default is False.
- max_grad_norm: Gradient clipping. Default is 1.
- push_to_hub: Push checkpoint to hub. Default is False.
- hub_model_id: Default is None.
- hub_private_repo: Default is False.

### Tuner Arguments

- 🔥freeze_llm: This parameter is only effective for multimodal models and can be used for full parameter training and LoRA, but with different meanings. In full parameter training, setting freeze_llm to True will freeze some of the LLM weights. In LoRA training, if `target_modules` is set to 'all-linear', setting freeze_llm to True will prevent adding LoRA modules to the LLM part. The default is False.
- 🔥freeze_vit: This parameter is only effective for multimodal models and can be used for full parameter training and LoRA, with similar meanings as `freeze_llm`. The default is True.
  - Note: Here, "vit" refers not only to the vision_tower but also includes the audio_tower.
- 🔥freeze_aligner: This parameter is only effective for multimodal models and can be used for full parameter training and LoRA, with similar meanings as `freeze_llm`. The default is True.
- 🔥 target_modules: Specifies the LoRA modules. The default is `['all-linear']`, but you can also pass layer-name suffixes, e.g. `--target_modules q_proj k_proj v_proj`. This argument is not restricted to LoRA and can be used with other tuners as well.
  - Note: The behavior of the special value `'all-linear'` differs between plain LLMs and multimodal LLMs. For a standard LLM, it automatically locates every linear layer except `lm_head` and attaches a tuner. For a multimodal LLM, it attaches the tuner only to the LLM component by default. This default can be changed with the `freeze_llm`, `freeze_vit`, and `freeze_aligner` options.
- 🔥target_regex: Specifies a regex expression for LoRA modules, with a default of `None`. If this value is provided, the target_modules parameter becomes ineffective. This parameter is not limited to LoRA and can be used for other tuners.
- target_parameters: List of parameter names to be replaced with LoRA. This argument behaves similarly to target_modules, but you should pass parameter names instead. This feature requires "peft>=0.17.0". For example, in many Mixture-of-Experts (MoE) layers in Hugging Face Transformers, `nn.Linear` is not used; instead, `nn.Parameter` is used. In such cases, the `target_parameters` argument can be used to apply LoRA.
- init_weights: Specifies the method for initializing weights. LoRA can specify `true`, `false`, `gaussian`, `pissa`, `pissa_niter_[number of iters]`. Bone can specify `true`, `false`, `bat`. The default is `true`.
- 🔥modules_to_save: After attaching a tuner, explicitly specifies additional original model modules to participate in training and storage. The default is `[]`. This parameter is not limited to LoRA and can be used for other tuners.

#### Full Arguments

- freeze_parameters: Prefix of the parameters to be frozen, default is `[]`.
- freeze_parameters_regex: Regex for matching the parameters to be frozen，default is None.
- freeze_parameters_ratio: Ratio of parameters to freeze from bottom to top, default is 0. It can be set to 1 to freeze all parameters, and trainable parameters can be set in conjunction with this.
- trainable_parameters: Prefix of additional trainable parameters, default is `[]`.
- trainable_parameters_regex: Regex for matching additional trainable parameters, default is None.
  - Note: `trainable_parameters`, `trainable_parameters_regex` takes precedence over `freeze_parameters`, `freeze_parameters_regex` and `freeze_parameters_ratio`. When full parameter training is specified, all modules are set to trainable, then some parameters are frozen according to `freeze_parameters`, `freeze_parameters_regex` and `freeze_parameters_ratio`, and finally, some parameters are reopened for training according to `trainable_parameters`,`trainable_parameters_regex`.

#### LoRA

- 🔥lora_rank: Default is `8`.
- 🔥lora_alpha: Default is `32`.
- lora_dropout: Default is `0.05`.
- lora_bias: Defaults to `'none'`. Possible values are 'none', 'all'. If you want to make all biases trainable, you can set it to `'all'`.
- lora_dtype: Specifies the data type (dtype) for the LoRA modules. Supported values are 'float16', 'bfloat16', 'float32'. Default is None, which follows the default behavior of PEFT.
- 🔥use_dora: Defaults to `False`, indicating whether to use `DoRA`.
- use_rslora: Defaults to `False`, indicating whether to use `RS-LoRA`.
- 🔥lorap_lr_ratio: LoRA+ parameter, default value `None`, recommended values `10~16`. Specify this parameter when using LoRA to enable LoRA+.


##### LoRA-GA
- lora_ga_batch_size: The default value is `2`. The batch size used for estimating gradients during initialization in LoRA-GA.
- lora_ga_iters: The default value is `2`. The number of iterations for estimating gradients during initialization in LoRA-GA.
- lora_ga_max_length: The default value is `1024`. The maximum input length for estimating gradients during initialization in LoRA-GA.
- lora_ga_direction: The default value is `ArB2r`. The initial direction used for gradient estimation during initialization in LoRA-GA. Allowed values are: `ArBr`, `A2rBr`, `ArB2r`, and `random`.
- lora_ga_scale: The default value is `stable`. The scaling method for initialization in LoRA-GA. Allowed values are: `gd`, `unit`, `stable`, and `weightS`.
- lora_ga_stable_gamma: The default value is `16`. The gamma value when choosing `stable` scaling for initialization.

#### FourierFt

FourierFt uses the three parameters `target_modules`, `target_regex`, and `modules_to_save`.

- fourier_n_frequency: Number of frequencies in Fourier transform, an `int`, similar to `r` in LoRA. Default value is `2000`.
- fourier_scaling: Scaling value of matrix W, a `float`, similar to `lora_alpha` in LoRA. Default value is `300.0`.

#### BOFT

BOFT uses the three parameters `target_modules`, `target_regex`, and `modules_to_save`.

- boft_block_size: Size of BOFT blocks, default value is 4.
- boft_block_num: Number of BOFT blocks, cannot be used simultaneously with `boft_block_size`.
- boft_dropout: Dropout value for BOFT, default is 0.0.

#### Vera

Vera uses the three parameters `target_modules`, `target_regex`, and `modules_to_save`.

- vera_rank: Size of Vera Attention, default value is 256.
- vera_projection_prng_key: Whether to store the Vera mapping matrix, default is True.
- vera_dropout: Dropout value for Vera, default is `0.0`.
- vera_d_initial: Initial value of Vera's d matrix, default is `0.1`.

#### GaLore

- 🔥use_galore: Default value is False, whether to use GaLore.
- galore_target_modules: Default is None, if not provided, applies GaLore to attention and MLP.
- galore_rank: Default value is 128, GaLore rank value.
- galore_update_proj_gap: Default is 50, interval for updating decomposed matrices.
- galore_scale: Default is 1.0, matrix weight coefficient.
- galore_proj_type: Default is `std`, type of GaLore matrix decomposition.
- galore_optim_per_parameter: Default value is False, whether to set a separate optimizer for each Galore target parameter.
- galore_with_embedding: Default value is False, whether to apply GaLore to embedding.
- galore_quantization: Whether to use q-galore, default is `False`.
- galore_proj_quant: Whether to quantize the SVD decomposition matrix, default is `False`.
- galore_proj_bits: Number of bits for SVD quantization.
- galore_proj_group_size: Number of groups for SVD quantization.
- galore_cos_threshold: Cosine similarity threshold for updating projection matrices. Default value is 0.4.
- galore_gamma_proj: As the projection matrix becomes more similar over time, this parameter is the coefficient for extending the update interval. Default value is 2.
- galore_queue_size: Length of the queue for calculating projection matrix similarity, default is 5.

#### LISA

Note: LISA only supports full parameters, i.e., `--train_type full`.

- 🔥lisa_activated_layers: Default value is `0`, representing LISA is not used. Setting to a non-zero value activates that many layers, it is recommended to set to 2 or 8.
- lisa_step_interval: Default value is `20`, number of iter to switch to layers that can be backpropagated.

#### UNSLOTH

🔥Unsloth has no new parameters; adjusting existing ones will suffice to support it:

```
--tuner_backend unsloth
--train_type full/lora
--quant_bits 4
```

#### LLAMAPRO

- 🔥llamapro_num_new_blocks: Default value is `4`, total number of new layers to insert.
- llamapro_num_groups: Default value is `None`, number of groups to insert new blocks. If `None`, it equals `llamapro_num_new_blocks`, meaning each new layer is inserted separately into the original model.

#### AdaLoRA

When the `train_type` parameter is set to `adalora`, the following parameters take effect. The `adalora` parameters such as `target_modules` inherit from the corresponding parameters of `lora`, but the `lora_dtype` parameter does not take effect.

- adalora_target_r: Default value is `8`, average rank of AdaLoRA.
- adalora_init_r: Default value is `12`, initial rank of AdaLoRA.
- adalora_tinit: Default value is `0`, initial warmup of AdaLoRA.
- adalora_tfinal: Default value is `0`, final warmup of AdaLoRA.
- adalora_deltaT: Default value is `1`, step interval of AdaLoRA.
- adalora_beta1: Default value is `0.85`, EMA parameter of AdaLoRA.
- adalora_beta2: Default value is `0.85`, EMA parameter of AdaLoRA.
- adalora_orth_reg_weight: Default value is `0.5`, regularization parameter for AdaLoRA.

#### ReFT

The following parameters are effective when `train_type` is set to `reft`.

> 1. ReFT cannot merge tuners.
> 2. ReFT is not compatible with gradient checkpointing.
> 3. If experiencing issues while using DeepSpeed, please uninstall DeepSpeed temporarily.

- 🔥reft_layers: Which layers ReFT is applied to, default is `None`, representing all layers. You can input a list of layer numbers, e.g., `reft_layers 1 2 3 4`.
- 🔥reft_rank: Rank of ReFT matrix, default is `4`.
- reft_intervention_type: Type of ReFT, supports 'NoreftIntervention', 'LoreftIntervention', 'ConsreftIntervention', 'LobireftIntervention', 'DireftIntervention', 'NodireftIntervention', default is `LoreftIntervention`.
- reft_args: Other supported parameters for ReFT Intervention, input in json-string format.

### vLLM Arguments

Parameter meanings can be found in the [vllm documentation](https://docs.vllm.ai/en/latest/serving/engine_args.html).

- 🔥vllm_gpu_memory_utilization: GPU memory ratio, ranging from 0 to 1. Default is `0.9`.
  - Note: For ms-swift versions earlier than 3.7, this parameter is named `gpu_memory_utilization`. The same applies to the following `vllm_` parameters. If you encounter parameter mismatch issues, please refer to the [ms-swift 3.6 documentation](https://swift.readthedocs.io/en/v3.6/Instruction/Command-line-parameters.html#vllm-arguments).
- 🔥vllm_tensor_parallel_size: Tensor parallelism size. Default is `1`.
- vllm_pipeline_parallel_size: Pipeline parallelism size. Default is `1`.
- vllm_data_parallel_size: Data parallelism size, default is 1, effective in the infer and rollout commands.
- vllm_enable_expert_parallel: Enable expert parallelism. Default is False.
- vllm_max_num_seqs: Maximum number of sequences to be processed in a single iteration. Default is `256`.
- 🔥vllm_max_model_len: Default is `None`, meaning it will be read from `config.json`.
- vllm_disable_custom_all_reduce: Disables the custom all-reduce kernel and falls back to NCCL. For stability, the default is `True`.
- vllm_enforce_eager: Determines whether vllm uses PyTorch eager mode or constructs a CUDA graph, default is `False`. Setting it to True can save memory but may affect efficiency.
- 🔥vllm_limit_mm_per_prompt: Controls the use of multiple media in vllm, default is `None`. For example, you can pass in `--vllm_limit_mm_per_prompt '{"image": 5, "video": 2}'`.
- vllm_max_lora_rank: Default is `16`. This is the parameter supported by vllm for lora.
- vllm_quantization: vllm is able to quantize model with this argument，supported values can be found [here](https://docs.vllm.ai/en/latest/serving/engine_args.html).
- vllm_enable_prefix_caching: Enable the automatic prefix caching of vllm to save processing time for querying repeated prefixes. The default is `False`.
- vllm_use_async_engine: Whether to use the async engine under the vLLM backend. The deployment status (swift deploy) defaults to True, and other statuses default to False.
- vllm_reasoning_parser: Reasoning parser type, used for parsing the chain of thought content of reasoning models. Default is `None`. Only used for the `swift deploy` command. Available types can be found in the [vLLM documentation](https://docs.vllm.ai/en/latest/features/reasoning_outputs.html#streaming-chat-completions)

### SGLang Arguments
Parameter meanings can be found in the [sglang documentation](https://docs.sglang.ai/backend/server_arguments.html).

- sglang_tp_size: Tensor parallelism size. Default is 1.
- sglang_pp_size: Pipeline parallelism size. Default is 1.
- sglang_dp_size: Data parallelism size. Default is 1.
- sglang_ep_size: Expert parallelism size. Default is 1.
- sglang_enable_ep_moe: Whether to enable EP MoE. Default is False.
- sglang_mem_fraction_static: The fraction of GPU memory used for static allocation (model weights and KV cache memory pool). If you encounter out-of-memory errors, try reducing this value. Default is None.
- sglang_context_length: The maximum context length of the model. Default is None, which means it will use the value from the model's `config.json`.
- sglang_disable_cuda_graph: Disables CUDA graph. Default is False.
- sglang_quantization: Quantization method. Default is None.
- sglang_kv_cache_dtype: Data type for KV cache storage. 'auto' means it will use the model's data type. 'fp8_e5m2' and 'fp8_e4m3' are supported on CUDA 11.8 and above. Default is 'auto'.
- sglang_enable_dp_attention: Enables data parallelism for attention and tensor parallelism for FFN. The data parallelism size (dp size) should be equal to the tensor parallelism size (tp size). Currently supports DeepSeek-V2/3 and Qwen2/3 MoE models. Default is False.
- sglang_disable_custom_all_reduce: Disables the custom all-reduce kernel and falls back to NCCL. For stability, the default is True.

### LMDeploy Arguments

Parameter meanings can be found in the [lmdeploy documentation](https://lmdeploy.readthedocs.io/en/latest/api/pipeline.html#turbomindengineconfig).

- 🔥lmdeploy_tp: tensor parallelism degree. Default is `1`.
- lmdeploy_session_len: Maximum session length. Default is `None`.
- lmdeploy_cache_max_entry_count: The percentage of GPU memory occupied by the k/v cache. Default is `0.8`.
- lmdeploy_quant_policy: Default is `0`. Set it to `4` or `8` when quantizing k/v to 4-bit or 8-bit, respectively.
- lmdeploy_vision_batch_size: The `max_batch_size` parameter passed to `VisionConfig`. Default is `1`.

### Merge Arguments

- 🔥merge_lora: Indicates whether to merge lora; this parameter supports lora, llamapro, and longlora, default is `False`. Example parameters [here](https://github.com/modelscope/ms-swift/blob/main/examples/export/merge_lora.sh).
- safe_serialization: Whether to store safetensors, default is True.
- max_shard_size: Maximum size of a single storage file, default is '5GB'.

## Integration Arguments

### Training Arguments

Training arguments include the [base arguments](#base-arguments), [Seq2SeqTrainer arguments](#Seq2SeqTrainer-arguments), [tuner arguments](#tuner-arguments), and also include the following parts:

- add_version: Add directory to output_dir with `'<version>-<timestamp>'` to prevent weight overwrite, default is True.
- check_model: Check local model files for corruption or modification and give a prompt, default is True. If in an offline environment, please set to False.
- 🔥create_checkpoint_symlink: Creates additional checkpoint symlinks to facilitate writing automated training scripts. The symlink paths for `best_model` and `last_model` are `f'{output_dir}/best'` and `f'{output_dir}/last'` respectively.
- channels: Set of channels included in the dataset. Defaults to None. Used in conjunction with `--loss_type channel_loss`. Refer to [this example](https://github.com/modelscope/ms-swift/blob/main/examples/train/plugins/channel_loss.sh) for more details.
- 🔥packing: Whether to use sequence packing to improve computational efficiency. The default value is False. Currently supports CPT/SFT/DPO/KTO.
  - Note: When using packing, please combine it with `--attn_impl flash_attn` and ensure "transformers>=4.44". For details, see [this PR](https://github.com/huggingface/transformers/pull/31629).
  - Supported multimodal models reference: https://github.com/modelscope/ms-swift/blob/main/examples/train/packing/qwen2_5_vl.sh. Note: Please use "ms-swift>=3.6" and follow [this PR](https://github.com/modelscope/ms-swift/pull/4838).
- packing_length: the length to use for packing. Defaults to None, in which case it is set to max_length.
- lazy_tokenize: Whether to use lazy tokenization. If set to False, all dataset samples are tokenized before training (for multimodal models, this includes reading images from disk). This parameter defaults to False for LLM training, and True for MLLM training, to save memory.
- cached_dataset: Use a cached dataset (generated with `swift export --to_cached_dataset true ...`) during training to avoid GPU time spent on tokenizing large datasets. Default: `[]`.
  - Note: cached_dataset supports `--packing` but does not support `--lazy_tokenize` or `--streaming`.
- use_logits_to_keep: Pass `logits_to_keep` in the `forward` method based on labels to reduce the computation and storage of unnecessary logits, thereby reducing memory usage and accelerating training. The default is `None`, which enables automatic selection.
  - Note: For stability, this value is set to False by default for multimodal models and needs to be manually enabled.
- acc_strategy: Strategy for calculating accuracy during training and validation. Options are `seq`-level and `token`-level accuracy, with `token` as the default.
- max_new_tokens: Generation parameter override. The maximum number of tokens to generate when `predict_with_generate=True`, defaulting to 64.
- temperature: Generation parameter override. The temperature setting when `predict_with_generate=True`, defaulting to 0.
- optimizer: Custom optimizer name for the plugin, defaults to None. Optional optimizer reference: [here](https://github.com/modelscope/ms-swift/blob/main/swift/plugin/optimizer.py).
- loss_type: Type of loss. Defaults to None, which uses the model's built-in loss function.
- metric: Custom metric name for the plugin. Defaults to None, with the default set to 'nlg' when `predict_with_generate=True`.
- eval_use_evalscope: Whether to use evalscope for evaluation, this parameter needs to be set to enable evaluation, refer to [example](../Instruction/Evaluation.md#evaluation-during-training). Default is False.
- eval_dataset: Evaluation datasets, multiple datasets can be set, separated by spaces
- eval_dataset_args: Evaluation dataset parameters in JSON format, parameters for multiple datasets can be set
- eval_limit: Number of samples from the evaluation dataset
- eval_generation_config: Model inference configuration during evaluation, in JSON format, default is `{'max_tokens': 512}`
- use_flash_ckpt: Whether to use [DLRover Flash Checkpoint](https://github.com/intelligent-machine-learning/dlrover). Default is `false`. If enabled, checkpoints are saved to memory synchronously, then persisted to storage asynchronously, the safetensors format is not supported currently. It's recommended to use this with the environment variable `PYTORCH_CUDA_ALLOC_CONF="expandable_segments:True"` to avoid CUDA OOM.
- early_stop_interval: The interval for early stopping. It will check if the best_metric has not improved within early_stop_interval periods (based on save_steps; it's recommended to set eval_steps and save_steps to the same value) and terminate training when this condition is met. The specific code implementation is in the callback plugin. Additionally, if you have more complex early stopping requirements, you can directly override the existing implementation in [callback.py](https://github.com/modelscope/ms-swift/blob/main/swift/plugin/callback.py).


#### SWANLAB

- swanlab_token: SwanLab's API key
- swanlab_project: SwanLab's project, which needs to be created in advance on the page: [https://swanlab.cn/space/~](https://swanlab.cn/space/~)
- swanlab_workspace: Defaults to `None`, will use the username associated with the API key
- swanlab_exp_name: Experiment name, can be left empty. If empty, the value of `--output_dir` will be used by default
- swanlab_lark_webhook_url: Defaults to None. SwanLab's Lark webhook URL, used for pushing experiment results to Lark.
- swanlab_lark_secret: Defaults to None. SwanLab's Lark secret, used for pushing experiment results to Lark.
- swanlab_mode: Optional values are `cloud` and `local`, representing cloud mode or local mode

### RLHF Arguments

RLHF arguments inherit from the [training arguments](#training-arguments).

- 🔥rlhf_type: Type of human alignment algorithm, supporting 'dpo', 'orpo', 'simpo', 'kto', 'cpo', 'rm', 'ppo', 'grpo' and 'gkd'. Default is 'dpo'.
- ref_model: Required for full parameter training when using the dpo, kto, ppo or grpo algorithms. Default is None.
- ref_adapters: Default is `[]`.
<<<<<<< HEAD
  - Note: In "ms-swift>=3.8", you can set `--adapters sft_ckpt --ref_adapters sft_ckpt` during training to continue training from that LoRA, which is convenient for scenarios where DPO/KTO/GRPO follows LoRA SFT. For resuming training from a checkpoint in such scenarios, use `--resume_from_checkpoint dpo_ckpt --ref_adapters sft_ckpt`.
=======
  - Note: In "ms-swift>=3.8", you can set `--adapters sft_ckpt --ref_adapters sft_ckpt` during training to continue training from that LoRA, which is convenient for scenarios where DPO/KTO/GRPO follows LoRA SFT. For resuming training from a checkpoint in such scenarios, use `--resume_from_checkpoint rlhf_ckpt --ref_adapters sft_ckpt`.
>>>>>>> af05aaa0
- ref_model_type: Same as model_type. Default is None.
- ref_model_revision: Same as model_revision. Default is None.
- 🔥beta: Coefficient for the KL regularization term. Default is `None`, meaning `simpo` algorithm defaults to `2.`, `grpo` algorithm defaults to `0.04`, `gkd` algorithm defaults to `0.5`, and other algorithms default to `0.1`. For more details, refer to the [documentation](./RLHF.md).
- label_smoothing: Whether to use DPO smoothing, default value is `0`.
- max_completion_length: The maximum generation length in the GRPO/PPO/GKD algorithms. Default is 512.
- 🔥rpo_alpha: A parameter from the [RPO paper](https://huggingface.co/papers/2404.19733) that controls the weight of the NLL term (i.e., the SFT loss) in the loss function, where `loss = dpo_loss + rpo_alpha * sft_loss`. The paper recommends setting it to `1.`. The default value is `None`, meaning the SFT loss is not included by default.
  - Note: In "ms-swift<3.8", the default value was `1.`. Starting from "ms-swift>=3.8", the default has been changed to `None`.
- loss_type: Loss type.
  - DPO: Available options can be found in the [documentation](https://huggingface.co/docs/trl/main/en/dpo_trainer#loss-functions). Multiple values can be provided to enable mixed training ([MPO](https://arxiv.org/abs/2411.10442)); when multiple values are given, the loss_weights parameter must also be set. Default is `sigmoid`.
  - GRPO: See [GRPO parameters](#grpo-arguments) for reference.
- loss_weights: When setting multiple loss_type values in DPO training, this parameter specifies the weight for each loss component.
- cpo_alpha: Coefficient for nll loss in CPO/SimPO loss, default is `1.`.
- simpo_gamma: Reward margin term in the SimPO algorithm, with a paper-suggested setting of 0.5-1.5, default is `1.`.
- desirable_weight: Loss weight $\lambda_D$ for desirable response in the KTO algorithm, default is `1.`.
- undesirable_weight: Loss weight $\lambda_U$ for undesirable response in the KTO algorithm, default is `1.`.
- loss_scale: Override template arguments, default is 'last_round'.
- temperature: Default is 0.9; this parameter will be used in PPO, GRPO and GKD.
- lmbda: Default is 0.5. This parameter is used in GKD. It controls the lambda parameter for the proportion of student data (i.e., the proportion of student-generated outputs within the strategy). If lmbda is 0, student-generated data is not used.
- sft_alpha: The default value is 0. It controls the weight of sft_loss added in GKD. The final loss is `gkd_loss + sft_alpha * sft_loss`.
- seq_kd: Default is False. This parameter is used in GKD. It is the `seq_kd` parameter that controls whether to perform Sequence-Level KD (can be viewed as supervised fine-tuning on teacher-generated output).
  - Note: You can perform inference on the dataset using the teacher model in advance (accelerated by inference engines such as vLLM, SGLang, or lmdeploy), and set `seq_kd` to False during training. Alternatively, you can set `seq_kd` to True, which will use the teacher model to generate sequences during training (ensuring different generated data across multiple epochs, but at a slower efficiency).

#### Reward/Teacher Model Parameters

The reward model parameters will be used in PPO and GRPO.

- reward_model: Default is None.
- reward_adapters: Default is `[]`.
- reward_model_type: Default is None.
- reward_model_revision: Default is None.
- teacher_model: Default is None. This parameter must be provided when `rlhf_type` is `'gkd'`.
- teacher_adapters: Default is `[]`.
- teacher_model_type: Default is None.
- teacher_model_revision: Default is None.

#### PPO Arguments

The meanings of the following parameters can be referenced [here](https://huggingface.co/docs/trl/main/ppo_trainer):

- num_ppo_epochs: Defaults to 4
- whiten_rewards: Defaults to False
- kl_coef: Defaults to 0.05
- cliprange: Defaults to 0.2
- vf_coef: Defaults to 0.1
- cliprange_value: Defaults to 0.2
- gamma: Defaults to 1.0
- lam: Defaults to 0.95
- num_mini_batches: Defaults to 1
- local_rollout_forward_batch_size: Defaults to 64
- num_sample_generations: Defaults to 10
- missing_eos_penalty: Defaults to None


#### GRPO Arguments
- per_device_train_batch_size: The training batch size per device. In GRPO, this refers to the batch size of completions during training.
- per_device_eval_batch_size: The evaluation batch size per device. In GRPO, this refers to the batch size of completions during evaluation.
- generation_batch_size: Batch size to use for generation. It defaults to the effective training batch size: per_device_train_batch_size * num_processes * gradient_accumulation_steps`
- steps_per_generation: Number of optimization steps per generation. It defaults to gradient_accumulation_steps. This parameter and generation_batch_size cannot be set simultaneously
- num_generations: The number of samples generated per prompt (corresponding to the G value in the paper). The sampling batch size (generation_batch_size or steps_per_generation × per_device_batch_size × num_processes) must be divisible by num_generations. The default value is 8.
- ds3_gather_for_generation: This parameter applies to DeepSpeed ZeRO-3. If enabled, the policy model weights are gathered for generation, improving generation speed. However, disabling this option allows training models that exceed the VRAM capacity of a single GPU, albeit at the cost of slower generation. Disabling this option is not compatible with vLLM generation. The default is True.
- reward_funcs: Reward functions in the GRPO algorithm; options include `accuracy`,`format`,`cosine`,`repetition` and `soft_overlong`, as seen in `swift/plugin/orm.py`. You can also customize your own reward functions in the plugin. Default is `[]`.
- reward_weights: Weights for each reward function. The number should be equal to the sum of the number of reward functions and reward models. If `None`, all rewards are weighted equally with weight `1.0`.
  - Note: If `--reward_model` is included in GRPO training, it is added to the end of the reward functions.
- reward_model_plugin: The logic for the reward model, which defaults to ORM logic. For more information, please refer to [Customized Reward Models](./GRPO/DeveloperGuide/reward_model.md#custom-reward-model).
- dataset_shuffle: Whether to shuffle the dataset randomly. Default is True.
- truncation_strategy: The method to handle inputs exceeding `max_length`. Supported values are `delete` and `left`, representing deletion and left-side truncation respectively. The default is `left`. Note that for multi-modal models, left-side truncation may remove multi-modal tokens and cause a shape mismatch error during model forward. Using the `delete` strategy will resample other data from the original dataset to replace over-length inputs.
- loss_type: The type of loss normalization. Options are ['grpo', 'bnpo', 'dr_grpo'], default is 'grpo'. For details, see this [pr](https://github.com/huggingface/trl/pull/3256#discussion_r2033213348)
- log_completions: Whether to log the model-generated content during training, to be used in conjunction with `--report_to wandb`, default is False.
  - Note: If `--report_to wandb` is not set, a `completions.jsonl` will be created in the checkpoint to store the generated content.
- use_vllm: Whether to use vLLM as the infer_backend for GRPO generation, default is False.
- vllm_mode: Mode to use for vLLM integration when `use_vllm` is set to `True`. Must be one of `server` or `colocate`
- vllm_mode server parameter
  - vllm_server_base_url: Base URL for the vLLM server (e.g., 'http://localhost:8000'). If provided, `vllm_server_host` " "and `vllm_server_port` are ignored. Default is None.
  - vllm_server_host: The host address of the vLLM server. Default is None. This is used when connecting to an external vLLM server.
  - vllm_server_port: The service port of the vLLM server. Default is 8000.
  - vllm_server_timeout: The connection timeout for the vLLM server. Default is 240 seconds.
  - async_generate: Use async rollout to improve train speed. Note that rollout will use the model updated in the previous round when enabled. Multi-turn scenarios are not supported. Default is `false`.
- vllm_mode colocate parameter (For more parameter support, refer to the [vLLM Arguments](#vLLM-Arguments).)
  - vllm_gpu_memory_utilization: vLLM passthrough parameter, default is 0.9.
  - vllm_max_model_len: vLLM passthrough parameter, the total length limit of model, default is None.
  - vllm_enforce_eager: vLLM passthrough parameter, default is False.
  - vllm_limit_mm_per_prompt: vLLM passthrough parameter, default is None.
  - vllm_tensor_parallel_size: the tensor parallel size of vLLM engine, default is 1.
  - sleep_level: make vllm sleep when model is training. Options are 0 or 1, default is 0, no sleep
  - offload_optimizer: Whether to offload optimizer parameters during inference with vLLM. The default is `False`.
  - offload_model: Whether to offload the model during inference with vLLM. The default is `False`.
  - completion_length_limit_scope: Specifies the scope of the `max_completion_length` limit in multi-turn conversations.
  When set to `total`, the total output length across all turns must not exceed `max_completion_length`.
  When set to `per_round`, each individual turn's output length is limited separately.
  Defaults to `per_round`. Currently only takes effect in colocate mode.
- top_k: Default is 50.
- top_p: Default is 0.9.
- repetition_penalty: Repetition penalty term. Default is 1.
- num_iterations: number of iterations per batch. Default is 1.
- epsilon: epsilon value for clipping. Default is 0.2.
- epsilon_high: Upper clip coefficient, default is None. When set, it forms a clipping range of [epsilon, epsilon_high] together with epsilon.
- delta: Delta value for the upper clipping bound in two-sided GRPO. Recommended to be > 1 + epsilon. This method was introduced in the [INTELLECT-2 tech report](https://huggingface.co/papers/2505.07291).
- sync_ref_model: Whether to synchronize the reference model. Default is False。
  - ref_model_mixup_alpha: The Parameter controls the mix between the current policy and the previous reference policy during updates. The reference policy is updated according to the equation: $π_{ref} = α * π_θ + (1 - α) * π_{ref_{prev}}$. Default is 0.6.
  - ref_model_sync_steps：The parameter determines how frequently the current policy is synchronized with the reference policy. Default is 512.
- move_model_batches: When moving model parameters to fast inference frameworks such as vLLM/LMDeploy, determines how many batches to divide the layers into. The default is `None`, which means the entire model is not split. Otherwise, the model is split into `move_model_batches + 1` (non-layer parameters) + `1` (multi-modal component parameters) batches. This parameter is only meaningful for LoRA (PEFT).
- multi_turn_scheduler: Multi-turn GRPO parameter; pass the corresponding plugin name, and make sure to implement it in plugin/multi_turn.py.
- max_turns: Maximum number of rounds for multi-turn GRPO. The default is None, which means there is no limit.
- dynamic_sample: Exclude data within the group where the reward standard deviation is 0, and additionally sample new data. Default is False.
- max_resample_times: Under the dynamic_sample setting, limit the number of resampling attempts to a maximum of 3. Default is 3 times.
- overlong_filter: Skip overlong truncated samples, which will not be included in loss calculation. Default is False.
The hyperparameters for the reward function can be found in the [Built-in Reward Functions section](#built-in-reward-functions).
- top_entropy_quantile: Only tokens whose entropy ranks within the specified top quantile are included in the loss calculation. The default is 1.0, which means low-entropy tokens are not filtered. For details, refer to the [documentation](./GRPO/AdvancedResearch/entropy_mask.md).
- log_entropy: Logs the entropy values during training. The default is False. For more information, refer to the [documentation](./GRPO/GetStarted/GRPO.md#logged-metrics).
- importance_sampling_level: Controls how the importance sampling ratio is computed. Options are `token` and `sequence`. In `token` mode, the raw per-token log-probability ratios are used. In `sequence` mode, the log-probability ratios of all valid tokens in the sequence are averaged to produce a single ratio per sequence. The [GSPO paper](https://www.arxiv.org/abs/2507.18071) uses sequence-level importance sampling to stabilize training. The default is `token`.


cosine reward function arguments
- cosine_min_len_value_wrong (default: -0.5): Reward value corresponding to the minimum length when the answer is incorrect.
- cosine_max_len_value_wrong (default: 0.0): Reward value corresponding to the maximum length when the answer is incorrect.
- cosine_min_len_value_correct (default: 1.0): Reward value corresponding to the minimum length when the answer is correct.
- cosine_max_len_value_correct (default: 0.5): Reward value corresponding to the maximum length when the answer is correct.
- cosine_max_len (default value equal to the model's maximum generation capacity): Maximum length limit for generated text. Default value equal to max_completion_length

repetition penalty function arguments

- repetition_n_grams (default: 3): Size of the n-gram used to detect repetition.
- repetition_max_penalty (default: -1.0): Maximum penalty value, which controls the intensity of the penalty.

Soft overlong reward parameters:

- soft_max_length: L_max in the paper, the maximum generation length of the model, default is equal to max_completion_length.
- soft_cache_length: L_cache in the paper, controls the length penalty interval, which is defined as [soft_max_length - soft_cache_length, soft_max_length].

### Inference Arguments

Inference arguments include the [base arguments](#base-arguments), [merge arguments](#merge-arguments), [vLLM arguments](#vllm-arguments), [LMDeploy arguments](#LMDeploy-arguments), and also contain the following:

- 🔥infer_backend: Inference acceleration backend, supporting four inference engines: 'pt', 'vllm', 'sglang', and 'lmdeploy'. The default is 'pt'.
- 🔥max_batch_size: Effective when infer_backend is set to 'pt'; used for batch inference, with a default value of 1. If set to -1, there is no restriction.
- 🔥result_path: Path to store inference results (jsonl). The default is None, meaning results are saved in the checkpoint directory (with args.json file) or './result' directory. The final storage path will be printed in the command line.
  - Note: If the `result_path` file already exists, it will be appended to.
- write_batch_size: The batch size for writing results to result_path. Defaults to 1000. If set to -1, there is no restriction.
- metric: Evaluate the results of the inference, currently supporting 'acc' and 'rouge'. The default is None, meaning no evaluation is performed.
- val_dataset_sample: Number of samples from the inference dataset, default is None.

### Deployment Arguments

Deployment Arguments inherit from the [inference arguments](#inference-arguments).

- host: Service host, default is '0.0.0.0'.
- port: Port number, default is 8000.
- api_key: The API key required for access; the default is None.
- owned_by: Default is `swift`.
- 🔥served_model_name: Model name for serving, defaults to the model's suffix.
- verbose: Print detailed logs, with a default value of True.
  - Note: In `swift app` or `swift eval`, the default is False.
- log_interval: Interval for printing tokens/s statistics, default is 20 seconds. If set to -1, it will not be printed.
- max_logprobs: Maximum number of logprobs returned to the client, with a default value of 20.
- Rollout Parameters
  - multi_turn_scheduler: Multi-turn GRPO parameter; pass the corresponding plugin name, and make sure to implement it in plugin/multi_turn.py.
  - max_turns: Maximum number of rounds for multi-turn GRPO. The default is None, which means there is no limit.

### Rollout Arguments
The rollout parameters inherit from the [deployment parameters](#deployment-arguments).
- multi_turn_scheduler: Multi-turn training scheduler. The default is None. For details, please refer to the [documentation](./GRPO/DeveloperGuide/multi_turn.md).
- max_turns: Maximum number of turns in multi-turn training. The default is None, which means there is no constraint.

### Web-UI Arguments
- server_name: Host for the web UI, default is '0.0.0.0'.
- server_port: Port for the web UI, default is 7860.
- share: Default is False.
- lang: Language for the web UI, options are 'zh', 'en'. Default is 'zh'.


### App Arguments
App parameters inherit from [deployment arguments](#deployment-arguments) and [Web-UI Arguments](#web-ui-arguments).

- base_url: The base URL for model deployment, for example, `http://localhost:8000/v1`. The default value is `None`, which means using local deployment.
- studio_title: Title of the studio. Default is None, set to the model name.
- is_multimodal: Whether to launch the multimodal version of the app. Defaults to None, automatically determined based on the model; if it cannot be determined, set to False.
- lang: Overrides the Web-UI Arguments, default is 'en'.

### Evaluation Arguments

Evaluation Arguments inherit from the [deployment arguments](#deployment-arguments).

- 🔥eval_backend: Evaluation backend, defaults to 'Native'. It can also be specified as 'OpenCompass' or 'VLMEvalKit'.
- 🔥eval_dataset: Evaluation dataset, please refer to the [evaluation documentation](./Evaluation.md).
- eval_limit: Number of samples per evaluation set, defaults to None.
- eval_output_dir: Directory to store evaluation results, defaults to 'eval_output'.
- temperature: Override generation parameters, defaults to 0.
- eval_num_proc: Maximum client concurrency during evaluation, defaults to 16.
- eval_url: Evaluation URL, e.g., `http://localhost:8000/v1`. Examples can be found [here](https://github.com/modelscope/ms-swift/tree/main/examples/eval/eval_url). Defaults to None for local deployment evaluation.
- eval_generation_config: Model inference configuration during evaluation, should be passed as a JSON string, e.g., `'{"max_new_tokens": 512}'`; defaults to None.
- extra_eval_args: Additional evaluation parameters, should be passed as a JSON string, defaults to empty. Only effective for Native evaluation. For more parameter descriptions, please refer to [here](https://evalscope.readthedocs.io/en/latest/get_started/parameters.html).
- local_dataset: Some evaluation sets, such as `CMB`, require additional data packages to be downloaded for utilization. Setting this parameter to `true` will automatically download the full data package, create a `data` folder in the current directory, and start the evaluation. The data package will only be downloaded once, and future evaluations will use the cache. This parameter defaults to `false`.
  - Note: By default, evaluation uses the dataset under `~/.cache/opencompass`. After specifying this parameter, it will directly use the data folder in the current directory.


### Export Arguments

Export Arguments include the [basic arguments](#base-arguments) and [merge arguments](#merge-arguments), and also contain the following:

- 🔥output_dir: The path for storing exported results. The default value is None, and an appropriate suffix path will be automatically set.
- exist_ok: If output_dir exists, do not raise an exception and overwrite the contents. The default value is False.
- 🔥quant_method: Options are 'gptq', 'awq', 'bnb' or 'fp8', with the default being None. Examples can be found [here](https://github.com/modelscope/ms-swift/tree/main/examples/export/quantize).
- quant_n_samples: The number of samples for the validation set used by gptq/awq, with a default of 256.
- max_length: Max length for the calibration set, default value is 2048.
- quant_batch_size: Quantization batch size, default is 1.
- group_size: Group size for quantization, default is 128.
- to_cached_dataset: pre-tokenize the dataset and export it in advance, default is False. See the example [here](https://github.com/modelscope/ms-swift/tree/main/examples/export/cached_dataset).
  - Note: data packing is performed during training, not in this step.
- to_ollama: Generate the Modelfile required by Ollama. Default is False.
- 🔥to_mcore: Convert weights from HF format to Megatron format. Default is False.
- to_hf: Convert weights from Megatron format to HF format. Default is False.
- mcore_model: Path to the mcore format model. Default is None.
- thread_count: The number of model slices when `--to_mcore true` is set. Defaults to None, and is automatically configured based on the model size, ensuring that the largest slice is less than 10GB.
- 🔥test_convert_precision: Test the precision error when converting weights between HF and Megatron formats. Default is False.
- 🔥push_to_hub: Whether to push to the hub, with the default being False. Examples can be found [here](https://github.com/modelscope/ms-swift/blob/main/examples/export/push_to_hub.sh).
- hub_model_id: Model ID for pushing, default is None.
- hub_private_repo: Whether it is a private repo, default is False.
- commit_message: Commit message, default is 'update files'.

### Sampling Parameters

- prm_model: The type of process reward model. It can be a model ID (triggered using `pt`) or a `prm` key defined in a plugin (for custom inference processes).
- orm_model: The type of outcome reward model, typically a wildcard or test case, usually defined in a plugin.
- sampler_type: The type of sampling. Currently supports `sample` (using `do_sample` method). Future support will include `mcts` and `dvts`.
- sampler_engine: Supports `pt`, `lmdeploy`, `vllm`, `no`. Defaults to `pt`. Specifies the inference engine for the sampling model.
- output_dir: The output directory. Defaults to `sample_output`.
- output_file: The name of the output file. Defaults to `None`, which uses a timestamp as the filename. When provided, only the filename should be passed without the directory, and only JSONL format is supported.
- override_exist_file: Whether to overwrite if `output_file` already exists.
- num_sampling_per_gpu_batch_size: The batch size for each sampling operation.
- num_sampling_per_gpu_batches: The total number of batches to sample.
- n_best_to_keep: The number of best sequences to return.
- data_range: The partition of the dataset being processed for this sampling operation. The format should be `2 3`, meaning the dataset is divided into 3 parts, and this instance is processing the 3rd partition (this implies that typically three `swift sample` processes are running in parallel).
- temperature: Defaults to `1.0`.
- prm_threshold: The PRM threshold. Results below this value will be filtered out. The default value is `0`.
- easy_query_threshold: For each query, if the ORM evaluation is correct for more than this proportion of all samples, the query will be discarded to prevent overly simple queries from appearing in the results. Defaults to `None`, meaning no filtering is applied.
- engine_kwargs: Additional parameters for the `sampler_engine`, passed as a JSON string, for example, `{"cache_max_entry_count":0.7}`.
- num_return_sequences: The number of original sequences returned by sampling. Defaults to `64`. This parameter is effective for `sample` sampling.
- cache_files: To avoid loading both `prm` and `generator` simultaneously and causing GPU memory OOM, sampling can be done in two steps. In the first step, set `prm` and `orm` to `None`, and all results will be output to a file. In the second run, set `sampler_engine` to `no` and pass `--cache_files` with the output file from the first sampling. This will use the results from the first run for `prm` and `orm` evaluation and output the final results.
  - Note: When using `cache_files`, the `--dataset` still needs to be provided because the ID for `cache_files` is calculated using the MD5 of the original data. Both pieces of information need to be used together.

#### MCTS
- rollout_depth: The maximum depth during rollouts, default is `5`.
- rollout_start_depth: The depth at which rollouts begin; nodes below this depth will only undergo expand operations, default is `3`.
- max_iterations: The maximum number of iterations for MCTS, default is `100`.
- process_reward_rate: The proportion of process reward used in calculating value during selection, default is `0.0`, meaning PRM is not used.
- exploration_rate: A parameter in the UCT algorithm that balances exploration; a higher value gives more weight to nodes with fewer explorations, default is `0.5`.
- api_key: Required when using the client as an inference engine, default is `EMPTY`.
- base_url: Required when using the client as an inference engine, default is 'https://dashscope.aliyuncs.com/compatible-mode/v1'.

## Specific Model Arguments

Specific model arguments can be set using `--model_kwargs` or environment variables, for example: `--model_kwargs '{"fps_max_frames": 12}'` or `FPS_MAX_FRAMES=12`.

The definitions of the parameters listed below can be found in each model’s official repository or in its inference code.

### qwen2_vl, qvq, qwen2_5_vl, mimo_vl, keye_vl
The parameter meanings are the same as in the `qwen_vl_utils` or `qwen_omni_utils` library. You can refer to [here](https://github.com/QwenLM/Qwen2.5-VL/blob/main/qwen-vl-utils/src/qwen_vl_utils/vision_process.py#L24)

- IMAGE_FACTOR: Default is 28
- MIN_PIXELS: Default is `4 * 28 * 28`
- 🔥MAX_PIXELS: Default is `16384 * 28 * 28`, refer to [here](https://github.com/modelscope/ms-swift/blob/main/examples/train/multimodal/ocr.sh#L3)
- MAX_RATIO: Default is 200
- VIDEO_MIN_PIXELS: Default is `128 * 28 * 28`
- 🔥VIDEO_MAX_PIXELS: Default is `768 * 28 * 28`, refer to [here](https://github.com/modelscope/ms-swift/blob/main/examples/train/multimodal/video.sh#L7)
- VIDEO_TOTAL_PIXELS: Default is `24576 * 28 * 28`
- FRAME_FACTOR: Default is 2
- FPS: Default is 2.0
- FPS_MIN_FRAMES: Default is 4
- 🔥FPS_MAX_FRAMES: Default is 768, refer to [here](https://github.com/modelscope/ms-swift/blob/main/examples/train/multimodal/video.sh#L8)

### qwen2_audio
- SAMPLING_RATE: Default is 16000

### qwen2_5_omni
qwen2_5_omni not only includes the model-specific parameters of qwen2_5_vl and qwen2_audio, but also contains the following parameter:
- USE_AUDIO_IN_VIDEO: Default is False.
- 🔥ENABLE_AUDIO_OUTPUT: Default is True. If training with zero3, set it to False.

### internvl, internvl_phi3
For the meaning of the arguments, please refer to [here](https://modelscope.cn/models/OpenGVLab/Mini-InternVL-Chat-2B-V1-5)
- MAX_NUM: Default is 12
- INPUT_SIZE: Default is 448

### internvl2, internvl2_phi3, internvl2_5, internvl3
For the meaning of the arguments, please refer to [here](https://modelscope.cn/models/OpenGVLab/InternVL2_5-2B)
- MAX_NUM: Default is 12
- INPUT_SIZE: Default is 448
- VIDEO_MAX_NUM: Default is 1, which is the MAX_NUM for videos
- VIDEO_SEGMENTS: Default is 8

### minicpmv2_6, minicpmo2_6, minicpmv4
- MAX_SLICE_NUMS: Default is 9, refer to [here](https://modelscope.cn/models/OpenBMB/MiniCPM-V-2_6/file/view/master?fileName=config.json&status=1)
- VIDEO_MAX_SLICE_NUMS: Default is 1, which is the MAX_SLICE_NUMS for videos, refer to [here](https://modelscope.cn/models/OpenBMB/MiniCPM-V-2_6)
- MAX_NUM_FRAMES: Default is 64, refer to [here](https://modelscope.cn/models/OpenBMB/MiniCPM-V-2_6)

### minicpmo2_6
- INIT_TTS: Default is False
- INIT_AUDIO: Default is False

### ovis1_6, ovis2
- MAX_PARTITION: Default is 9, refer to [here](https://github.com/AIDC-AI/Ovis/blob/d248e34d755a95d24315c40e2489750a869c5dbc/ovis/model/modeling_ovis.py#L312)

### ovis2_5

The meanings of the following parameters can be found in the example code [here](https://modelscope.cn/models/AIDC-AI/Ovis2.5-2B).

- MIX_PIXELS: int type, default is `448 * 448`.
- MAX_PIXELS: int type, default is `1344 * 1792`. If OOM (out of memory) occurs, you can reduce this value.
- VIDEO_MAX_PIXELS: int type, default is `896 * 896`.
- NUM_FRAMES: default is 8. Used for video frame sampling.

### mplug_owl3, mplug_owl3_241101
- MAX_NUM_FRAMES: Default is 16, refer to [here](https://modelscope.cn/models/iic/mPLUG-Owl3-7B-240728)

### xcomposer2_4khd
- HD_NUM: Default is 55, refer to [here](https://modelscope.cn/models/Shanghai_AI_Laboratory/internlm-xcomposer2-4khd-7b)

### xcomposer2_5
- HD_NUM: Default is 24 when the number of images is 1. Greater than 1, the default is 6. Refer to [here](https://modelscope.cn/models/AI-ModelScope/internlm-xcomposer2d5-7b/file/view/master?fileName=modeling_internlm_xcomposer2.py&status=1#L254)

### video_cogvlm2
- NUM_FRAMES: Default is 24, refer to [here](https://github.com/zai-org/CogVLM2/blob/main/video_demo/inference.py#L22)

### phi3_vision
- NUM_CROPS: Default is 4, refer to [here](https://modelscope.cn/models/LLM-Research/Phi-3.5-vision-instruct)

### llama3_1_omni
- N_MELS: Default is 128, refer to [here](https://github.com/ictnlp/LLaMA-Omni/blob/544d0ff3de8817fdcbc5192941a11cf4a72cbf2b/omni_speech/infer/infer.py#L57)

### video_llava
- NUM_FRAMES: Default is 16


## Other Environment Variables

- CUDA_VISIBLE_DEVICES: Controls which GPU to use. By default, all GPUs are used.
- ASCEND_RT_VISIBLE_DEVICES: Controls which NPU (effective for ASCEND cards) are used. By default, all NPUs are used.
- MODELSCOPE_CACHE: Controls the cache path.
- NPROC_PER_NODE: Pass-through for the `--nproc_per_node` parameter in torchrun. The default is 1. If the `NPROC_PER_NODE` or `NNODES` environment variables are set, torchrun is used to start training or inference.
- PYTORCH_CUDA_ALLOC_CONF: It is recommended to set it to `'expandable_segments:True'`, which reduces GPU memory fragmentation. For more details, please refer to the [PyTorch documentation](https://docs.pytorch.org/docs/stable/notes/cuda.html#cuda-memory-management).
- MASTER_PORT: Pass-through for the `--master_port` parameter in torchrun. The default is 29500.
- MASTER_ADDR: Pass-through for the `--master_addr` parameter in torchrun.
- NNODES: Pass-through for the `--nnodes` parameter in torchrun.
- NODE_RANK: Pass-through for the `--node_rank` parameter in torchrun.
- LOG_LEVEL: The log level, default is 'INFO'. You can set it to 'WARNING', 'ERROR', etc.
- SWIFT_DEBUG: When set to '1', the PtEngine will print the contents of input_ids and generate_ids during `engine.infer(...)`.
- VLLM_USE_V1: Used to switch between V0 and V1 versions of vLLM.<|MERGE_RESOLUTION|>--- conflicted
+++ resolved
@@ -444,11 +444,7 @@
 - 🔥rlhf_type: Type of human alignment algorithm, supporting 'dpo', 'orpo', 'simpo', 'kto', 'cpo', 'rm', 'ppo', 'grpo' and 'gkd'. Default is 'dpo'.
 - ref_model: Required for full parameter training when using the dpo, kto, ppo or grpo algorithms. Default is None.
 - ref_adapters: Default is `[]`.
-<<<<<<< HEAD
-  - Note: In "ms-swift>=3.8", you can set `--adapters sft_ckpt --ref_adapters sft_ckpt` during training to continue training from that LoRA, which is convenient for scenarios where DPO/KTO/GRPO follows LoRA SFT. For resuming training from a checkpoint in such scenarios, use `--resume_from_checkpoint dpo_ckpt --ref_adapters sft_ckpt`.
-=======
   - Note: In "ms-swift>=3.8", you can set `--adapters sft_ckpt --ref_adapters sft_ckpt` during training to continue training from that LoRA, which is convenient for scenarios where DPO/KTO/GRPO follows LoRA SFT. For resuming training from a checkpoint in such scenarios, use `--resume_from_checkpoint rlhf_ckpt --ref_adapters sft_ckpt`.
->>>>>>> af05aaa0
 - ref_model_type: Same as model_type. Default is None.
 - ref_model_revision: Same as model_revision. Default is None.
 - 🔥beta: Coefficient for the KL regularization term. Default is `None`, meaning `simpo` algorithm defaults to `2.`, `grpo` algorithm defaults to `0.04`, `gkd` algorithm defaults to `0.5`, and other algorithms default to `0.1`. For more details, refer to the [documentation](./RLHF.md).
