# Customization and Extension
## Table of Contents
- [Custom Datasets](#custom-datasets)
- [Custom Models](#custom-models)
- [Custom Dialogue Templates](#custom-dialogue-templates)

## Custom Dataset

We support three methods for **customizing datasets**.

1. \[Recommended] Use the command line argument directly to specify `--dataset xxx.json yyy.jsonl zzz.csv`, which is more convenient for supporting custom datasets. It supports five data formats (using `SmartPreprocessor`, supported dataset formats are listed below) and supports `dataset_id` and `dataset_path`. No need to modify the `dataset_info.json` file. This method is suitable for users who are new to ms-swift, while the following two methods are suitable for developers who want to extend ms-swift.
2. Adding datasets to `dataset_info.json` is more flexible but cumbersome compared to the first method, and supports using two preprocessors and specifying their parameters: `RenameColumnsPreprocessor`, `ConversationsPreprocessor` (default is to use `SmartPreprocessor`). You can directly modify the built-in `dataset_info.json` in Swift, or pass in an external json file using `--custom_dataset_info xxx.json` (for users who prefer pip install over git clone to expand datasets).
3. Registering datasets: More flexible but cumbersome compared to the first and second methods, it supports using functions to preprocess datasets. Methods 1 and 2 are implemented by leveraging method 3. You can directly modify the source code for expansion, or pass in a custom registration path using `--custom_register_path xxx.py`, where the script will parse the py file (for pip install users).

### 📌 \[Recommended\] Using Command Line Arguments Directly

Supports directly passing in custom `dataset_id` (compatible with MS and HF) and `dataset_path`, as well as simultaneously passing in multiple custom datasets and their respective sample sizes. The script will automatically preprocess and concatenate the datasets. If a `dataset_id` is passed in, it will default to using the 'default' subset in the dataset_id and set the split to 'train'. If the dataset_id has already been registered, it will use the subsets, split, and preprocessing functions that were passed in during registration. If a `dataset_path` is passed in, it can be specified as a relative path or an absolute path, where the relative path is relative to the current running directory.

The specified format for each dataset is as follows: `[HF or MS::]{dataset_name} or {dataset_id} or {dataset_path}[:subset1/subset2/...][#dataset_sample]`. The simplest case requires specifying only dataset_name, dataset_id, or dataset_path.

```bash
# Defaulting to using the dataset_id from modelscope, while also supporting the dataset_id from huggingface.
--dataset {dataset_id} {dataset_path} HF::{dataset_id}

# Dataset Mixing: the following command takes subset1 and subset2 from dataset_id and randomly samples 20,000 records. If `#{dataset_sample}` is not used, all samples from the dataset will be used.
--dataset {dataset_name}#20000 {dataset_id}:{subset1}/{subset2}#20000 {dataset_path}#10000
```

The supported file formats for the script include `csv`, `json`, and `jsonl`. You need to ensure that the incoming file conforms to the following dataset formats (only a partial list is provided). All of these formats support the `system` field (it is important to note that if the `system` field is specified in the csv format, it cannot be set to `None` and can only be specified as an empty string. There is no such restriction for the json and jsonl formats). Files in `json` and `jsonl` formats support multi-turn dialogue (`csv` does not support this).


**Format 1:**

Pre-Training

```csv
response
11111
aaaaa
AAAAA
```

```jsonl
{"response": "11111"}
{"response": "aaaaa"}
{"response": "AAAAA"}
```

Single-Round Dialogue

```csv
system,query,response
00000,11111,22222
00001,aaaaa,bbbbb
00002,AAAAA,BBBBB
```

```jsonl
{"system": "00000", "query": "11111", "response": "22222"}
{"query": "aaaaa", "response": "bbbbb"}
{"query": "AAAAA", "response": "BBBBB"}
```

Multi-Round Dialogue

```jsonl
{"system": "00000", "query": "55555", "response": "66666"}
{"query": "eeeee", "response": "fffff", "history": []}
{"query": "EEEEE", "response": "FFFFF", "history": [["AAAAA", "BBBBB"], ["CCCCC", "DDDDD"]]}
```

```json
[{"system": "00000", "query": "55555", "response": "66666"},
{"query": "eeeee", "response": "fffff", "history": []},
{"query": "EEEEE", "response": "FFFFF", "history": [["AAAAA", "BBBBB"], ["CCCCC", "DDDDD"]]}]
```

**Format 2:**

```jsonl
{"conversations": [{"from": "system", "value": "00000"}, {"from": "user", "value": "11111"}, {"from": "assistant", "value": "22222"}]}
{"conversations": [{"from": "user", "value": "aaaaa"}, {"from": "assistant", "value": "bbbbb"}, {"from": "user", "value": "ccccc"}, {"from": "assistant", "value": "ddddd"}]}
{"conversations": [{"from": "user", "value": "AAAAA"}, {"from": "assistant", "value": "BBBBB"}, {"from": "user", "value": "CCCCC"}, {"from": "assistant", "value": "DDDDD"}]}
```

**Format 3:**

```jsonl
{"messages": [{"role": "system", "content": "00000"}, {"role": "user", "content": "11111"}, {"role": "assistant", "content": "22222"}]}
{"messages": [{"role": "user", "content": "aaaaa"}, {"role": "assistant", "content": "bbbbb"}, {"role": "user", "content": "ccccc"}, {"role": "assistant", "content": "ddddd"}]}
{"messages": [{"role": "user", "content": "AAAAA"}, {"role": "assistant", "content": "BBBBB"}, {"role": "user", "content": "CCCCC"}, {"role": "assistant", "content": "DDDDD"}]}
```

**Format 4:**

```jsonl
{"system": "00000", "conversation": [{"human": "11111", "assistant": "22222"}]}
{"conversation": [{"human": "aaaaa", "assistant": "bbbbb"}]}
{"conversation": [{"human": "AAAAA", "assistant": "BBBBB"}, {"human": "CCCCC", "assistant": "DDDDD"}, {"human": "EEEEE", "assistant": "FFFFF"}]}
```

**Format 5:**

```csv
system,instruction,input,output
00000,11111,22222,33333
00001,aaaaa,bbbbb,ccccc
00002,AAAAA,BBBBB,CCCCC
```

<<<<<<< HEAD
**Extra pre-training format:**
```jsonl
{"text": "11111"}
{"text": "aaaaa"}
{"text": "AAAAA"}
```


**Human preference alignment (DPO/ORPO/SimPO/CPO)**
=======
**Human preference alignment **
>>>>>>> 2d6042e5

Language model (DPO/ORPO/SimPO/CPO)
```jsonl
{"system": "123", "query": "11111", "response": "22222", "rejected_response": "33333", "history": [["AAAAA", "BBBBB"], ["CCCCC", "DDDDD"]]}
{"system": "123", "query": "aaaaa", "response": "bbbbb", "rejected_response": "ccccc", "history": [["AAAAA", "BBBBB"], ["CCCCC", "DDDDD"]]}
{"system": "123", "query": "AAAAA", "response": "BBBBB", "rejected_response": "CCCCC", "history": [["AAAAA", "BBBBB"], ["CCCCC", "DDDDD"]]}
```
(Where system and history are optional.)

Language model (KTO)
```jsonl
{"query": "11111", "response": "22222", "label": true}
{"query": "aaaaa", "response": "bbbbb", "label": false}
{"system": "123", "query": "AAAAA", "response": "BBBBB", "label": true, "history": [["AAAAA", "BBBBB"], ["CCCCC", "DDDDD"]]}
```
Note:  `label` needs to be of type bool, not str.

(Where system and history are optional.)


Vision MLLM (DPO/ORPO/SimPO/CPO)

Different models have varying support for the number of images. Please refer to the corresponding best practices document for each model.
```jsonl
{"system": "123", "query": "11111", "response": "22222", "rejected_response": "33333", "images": ["image_path"], "history": [["AAAAA", "BBBBB"], ["CCCCC", "DDDDD"]]}
{"system": "123", "query": "aaaaa", "response": "bbbbb", "rejected_response": "ccccc", "images": ["image_path"], "history": [["AAAAA", "BBBBB"], ["CCCCC", "DDDDD"]]}
{"system": "123", "query": "AAAAA", "response": "BBBBB", "rejected_response": "CCCCC", "images": ["image_path"], "history": [["AAAAA", "BBBBB"], ["CCCCC", "DDDDD"]]}
```

(Where system and history are optional.)


**Tool-Calling Agent**

Format 1
```jsonl
{"tools":"{API_LIST}","conversations": [{"from": "system", "value": "00000"}, {"from": "user", "value": "11111"}, {"from": "assistant", "value": "22222"}]}
{"tools":"{API_LIST}","conversations": [{"from": "user", "value": "aaaaa"}, {"from": "assistant", "value": "bbbbb"}, {"from": "tool", "value": "ccccc"}, {"from": "assistant", "value": "ddddd"}]}
{"tools":"{API_LIST}","conversations": [{"from": "user", "value": "AAAAA"}, {"from": "assistant", "value": "BBBBB"}, {"from": "tool", "value": "CCCCC"}, {"from": "assistant", "value": "DDDDD"}]}
```

Format 2
```jsonl
{"tools":"{API_LIST}","messages": [{"role": "system", "content": "00000"}, {"role": "user", "content": "11111"}, {"role": "assistant", "content": "22222"}]}
{"tools":"{API_LIST}","messages": [{"role": "user", "content": "aaaaa"}, {"role": "assistant", "content": "bbbbb"}, {"role": "tool", "content": "ccccc"}, {"role": "assistant", "content": "ddddd"}]}
{"tools":"{API_LIST}","messages": [{"role": "user", "content": "AAAAA"}, {"role": "assistant", "content": "BBBBB"}, {"role": "tool", "content": "CCCCC"}, {"role": "assistant", "content": "DDDDD"}]}
```
For the tools format, please refer to [Agent-Deoloyment Document](./Agent-deployment-best-practice.md) You can choose the corresponding prompt by setting `--tools_prompt`.

The `tool` field represents the return result of the tool calling.

### Adding dataset_info.json

You can refer to the [builtin dataset_info.json in Swift](https://github.com/modelscope/swift/blob/main/swift/llm/data/dataset_info.json) to expand datasets. You can directly add it in the built-in dataset_info.json, or you can pass in the path to an external dataset_info.json, a JSON string, or a dictionary using `--custom_dataset_info 1.json`.

Adding dataset_id:

```python
# MS
# Usage: `--dataset <dataset_name>`
"<dataset_name>": {
    "dataset_id": "xxx/xxx"
}

# HF
# Usage: `--dataset HF::<dataset_name>` or directly use the `USE_HF` environment variable.
"<dataset_name>": {
    "hf_dataset_id": "xxx/xxx"
}
```

Adding dataset\_path:
```python
# You can specify relative and absolute paths. Relative paths are relative to the directory where dataset_info.json is located.
# Usage: `--dataset <dataset_name>`
"<dataset_name>": {
    "dataset_path": "xxx"
}
```

Supported parameters include:

- dataset_id: The corresponding ModelScope dataset_id, default is `None`. The simplest setup requires specifying one of `dataset_id`, `hf_dataset_id`, or `dataset_path`.
- subsets: A list of names of the subsets, default is `[]`, which means using the 'default' subset.
- split: Default is ['train'], usually not necessary to set.
- hf_dataset_id: The corresponding HuggingFace dataset_id, default is `None`.
- dataset_path: Used to specify the local path of the dataset, e.g. 1.jsonl, default is `None`. It can take relative or absolute paths. If using a relative path, it is relative to the directory where the dataset_info.json is located. If dataset_path is set, then dataset_id, subsets, and hf_dataset_id parameters are ignored.
- columns: The default preprocessor used is `SmartPreprocessor`. Specifying this parameter sets it to `RenameColumnsPreprocessor`. You need to rename the columns in the dataset and convert them to the style of **format 1** mentioned above.
- conversations: Specifying this parameter sets the preprocessor to `ConversationsPreprocessor` ('columns' takes priority over 'conversations').
- remove_useless_columns: Specifies whether to remove unnecessary columns (including: 'query', 'response', 'rejected_response', 'system', 'history', 'images'), default is `True`, usually not necessary to set.
- tags: Used to annotate the dataset, default is `[]`, usually not necessary to set.

If the parameters in `dataset_info.json` are not sufficient for your needs, such as adding custom prompts, requiring advanced dataset cleaning, or complex dataset retrieval and preprocessing, you can use the method of registering datasets using functions for data retrieval and preprocessing.

### Registering Datasets

The following is an example of **registering datasets**. The complete py file can be viewed at [custom.py](https://github.com/modelscope/swift/blob/main/examples/pytorch/llm/custom.py), and the sh script can be viewed at [custom](https://github.com/modelscope/swift/tree/main/examples/pytorch/llm/scripts/custom). You can parse the registered content by specifying `--custom_register_path xxx.py`.

```python
from typing import Optional, Tuple

from datasets import Dataset as HfDataset
from modelscope import MsDataset

from swift.llm import get_dataset, register_dataset, get_dataset_from_repo
from swift.utils import get_logger

logger = get_logger()


class CustomDatasetName:
    stsb_en = 'stsb-en'

def _preprocess_stsb(dataset: HfDataset) -> HfDataset:
    prompt = """Task: Based on the given two sentences, provide a similarity score between 0.0 and 5.0.
Sentence 1: {text1}
Sentence 2: {text2}
Similarity score: """
    query = []
    response = []
    for d in dataset:
        query.append(prompt.format(text1=d['text1'], text2=d['text2']))
        response.append(f"{d['label']:.1f}")
    return HfDataset.from_dict({'query': query, 'response': response})


register_dataset(CustomDatasetName.stsb_en, 'swift/stsb', None, _preprocess_stsb, get_dataset_from_repo)


if __name__ == '__main__':
    # test dataset
    train_dataset, val_dataset = get_dataset([CustomDatasetName.stsb_en],
                                             check_dataset_strategy='warning')
    print(f'train_dataset: {train_dataset}')
    print(f'val_dataset: {val_dataset}')

```

The `register_dataset` function will register the dataset in the `DATASET_MAPPING`. The parameters of this function are as follows:

- `dataset_name`: Required, representing the name of the dataset, which is also the unique ID of the dataset.
- `dataset_id_or_path`: Required, representing the `dataset_id` on the ModelScope Hub or the local `dataset_dir`.
- `subsets`: List of subsets of the dataset, default is `[]`.
- `split`: Default is ['train'].
- `preprocess_func`: Preprocessing function.
- `get_function`: Default value is `None`. The function to get the dataset. If passed `None`, the decorator approach will be used to register the dataset. If passed a function, the normal approach will be used to register.
   > `get_function` should return `HfDataset` or `Tuple[HfDataset, Optional[HfDataset]]`. If only one dataset is returned, it will be the train_dataset. If two datasets are returned, they will be the train_dataset and val_dataset, respectively. The `get_dataset` function supports obtaining multiple datasets, for example: `get_dataset(['dataset1', 'dataset2'])`. We will concatenate the training and validation parts of each subset and return the merged train_dataset and val_dataset.

   > The `HfDataset` returned by the function needs to follow certain specifications. If you want to do **pre-training**, you only need to include the `response` field, please refer to the `'tigerbot-law-zh'` dataset for details. For **instruction tuning (single-round dialogue)**, the `query` and `response` fields need to be included, representing the user's query and the AI assistant's answer in instruction tuning respectively, please refer to the `'alpaca-zh'` dataset for details. For **multi-round dialogue**, an additional `history` field needs to be added, representing the historical information of the dialogue, please refer to the `'damo-agent-mini-zh'` dataset for details. If each dataset sample has a different `system`, an additional system field needs to be added, you can also refer to the `'damo-agent-mini-zh'` dataset for details.

- `**kwargs`: Other parameters used to annotate the dataset. This parameter generally does not need to be set.

## Custom Models
The following is an example of **custom models**. The complete py file can be viewed at [custom.py](https://github.com/modelscope/swift/blob/main/examples/pytorch/llm/custom.py), and the sh script can be viewed at [custom](https://github.com/modelscope/swift/tree/main/examples/pytorch/llm/scripts/custom). You can parse the registered content by specifying `--custom_register_path xxx.py`.

```python
from typing import Any, Dict

from modelscope import AutoConfig, AutoModelForCausalLM, AutoTokenizer

from torch import dtype as Dtype
from transformers.utils.versions import require_version

from swift.llm import LoRATM, TemplateType, get_model_tokenizer, register_model
from swift.utils import get_logger

logger = get_logger()


class CustomModelType:
    tigerbot_7b = 'tigerbot-7b'
    tigerbot_13b = 'tigerbot-13b'
    tigerbot_13b_chat = 'tigerbot-13b-chat'


class CustomTemplateType:
    tigerbot = 'tigerbot'


@register_model(CustomModelType.tigerbot_7b,
                'TigerResearch/tigerbot-7b-base-v3', LoRATM.llama,
                TemplateType.default_generation)
@register_model(CustomModelType.tigerbot_13b,
                'TigerResearch/tigerbot-13b-base-v2', LoRATM.llama,
                TemplateType.default_generation)
@register_model(CustomModelType.tigerbot_13b_chat,
                'TigerResearch/tigerbot-13b-chat-v4', LoRATM.llama,
                CustomTemplateType.tigerbot)
def get_tigerbot_model_tokenizer(model_dir: str,
                                 torch_dtype: Dtype,
                                 model_kwargs: Dict[str, Any],
                                 load_model: bool = True,
                                 **kwargs):
    use_flash_attn = kwargs.pop('use_flash_attn', False)
    if use_flash_attn:
        require_version('transformers>=4.34')
        logger.info('Setting use_flash_attention_2: True')
        model_kwargs['use_flash_attention_2'] = True
    model_config = AutoConfig.from_pretrained(
        model_dir, trust_remote_code=True)
    model_config.pretraining_tp = 1
    model_config.torch_dtype = torch_dtype
    logger.info(f'model_config: {model_config}')
    tokenizer = AutoTokenizer.from_pretrained(
        model_dir, trust_remote_code=True)
    model = None
    if load_model:
        model = AutoModelForCausalLM.from_pretrained(
            model_dir,
            config=model_config,
            torch_dtype=torch_dtype,
            trust_remote_code=True,
            **model_kwargs)
    return model, tokenizer


if __name__ == '__main__':
    # test model base
    model, tokenizer = get_model_tokenizer(
        CustomModelType.tigerbot_7b, use_flash_attn=False)
    print(model.__class__.__name__)
    # test model chat
    model, tokenizer = get_model_tokenizer(
        CustomModelType.tigerbot_13b_chat, use_flash_attn=False)
    print(model.__class__.__name__)
```

`register_model` will register the model in `MODEL_MAPPING`. The meaning of the parameters of this function are as follows:

- `model_type`: Required field. Represents the name of the model, and is also the unique id.
- `model_id_or_path`: Required field. Represents the `model_id` of the model in ModelScope Hub, or the local model directory `model_dir`.
- `lora_target_modules`: Default is `None`. Represents the default lora_target_modules to use when `--lora_target_modules DEFAULT` or `--lora_target_modules AUTO` is specified in the sh script, or when `--lora_target_modules` is not specified.
- `template`: Default is `TemplateType.default`. Represents the default dialogue template to use when `--template_type AUTO` is specified in the sh script, or when `--template_type` is not specified.
- `get_function`: Default value is `None`. The function to get model and tokenizer. If passed `None`, the decorator approach will be used to register the model. If passed a function, the normal approach will be used to register.
- `requires`: Default is `[]`. Represents the dependencies required by the model that differ from other models. This parameter generally does not need to be set.
- `torch_dtype`: Default is `None`. Represents the recommended torch_dtype for the model to use. This parameter generally does not need to be set.
- `revision`: Default is `None`. Used to specify the version number of the model. If `model_id_or_path` is a local model directory, this parameter is not effective. This parameter generally does not need to be set.
- `ignore_file_pattern`: Default is `None`. Represents the regular pattern of file names to be ignored when downloading, this parameter will be passed to `snapshot_download`. For example, `r'.+\.bin$'`, `r'.+\.savetensors$'`, etc. This parameter generally does not need to be set.
- `**kwargs`: Other parameters used to annotate model capabilities. This parameter generally does not need to be set.

## Custom Dialogue Templates
The following is an example of **custom models**. The complete py file can be viewed at [custom.py](https://github.com/modelscope/swift/blob/main/examples/pytorch/llm/custom.py), and the sh script can be viewed at [custom](https://github.com/modelscope/swift/tree/main/examples/pytorch/llm/scripts/custom).

```python
from swift.llm import (Template, ModelType, dataset_map,
                       get_model_tokenizer, get_template, get_dataset,
                       print_example, register_template, DatasetName)
from swift.utils import get_logger

logger = get_logger()


class CustomTemplateType:
    tigerbot = 'tigerbot'


# Ref: https://github.com/TigerResearch/TigerBot/blob/main/infer.py
register_template(
    CustomTemplateType.tigerbot,
    Template(['{{SYSTEM}}'], ['\n\n### Instruction:\n{{QUERY}}\n\n### Response:\n'], [],
             [['eos_token_id']]))

if __name__ == '__main__':
    # test template
    train_dataset, _ = get_dataset(DatasetName.blossom_math_zh)
    _, tokenizer = get_model_tokenizer(ModelType.qwen_7b_chat, load_model=False)
    template = get_template(CustomTemplateType.tigerbot, tokenizer)
    train_dataset = dataset_map(train_dataset, template.encode)
    print_example(train_dataset[0], tokenizer)
```

`register_template` will register the dialogue template in `TEMPLATE_MAPPING`. The meaning of the parameters of this function are as follows:

- `template_type`: Required field, represents the name of the dialogue template, and is also the unique id of the template.
- `template`: Required field, needs to pass in a `Template`. To initialize `Template`, the following parameters need to be passed in: `prefix`, `prompt`, `chat_sep`, `suffix`, `default_system`.

The template initialization function will obtain the complete chat template based on these four contents. The meaning of these four configuration contents are as follows.

- `prefix`: Represents the prefix part of the dialogue template, generally including system part, prefix tokens, bos tokens, etc. We use `{{SYSTEM}}` as the placeholder for the system. If `{{SYSTEM}}` does not exist in the prefix, then this Template does not support system, e.g. `damo-agent-mini-zh` dataset.
- `prompt`: Represents a round of dialogue in the dialogue template. We use `{{QUERY}}` as the placeholder for the human query part in each round of dialogue, `{{ROUND0}}` represents the placeholder for which round of dialogue this is, starting from 0, and `{{ROUND1}}` starts from 1. The AI assistant's reply part will be concatenated after `prompt`, so we have not designed a placeholder for it. We will only calculate the loss for the AI assistant's reply part.
- `chat_sep`: If multi-round dialogue is needed, `chat_sep` will be used as the separator between each round of dialogue, such as: newline, etc. If set to None, then this Template does not support multi-round dialogue.
- `suffix`: Used as the suffix part of the dialogue template, generally eos token. Will be concatenated after the last round of dialogue.
- `default_system`: The default system.<|MERGE_RESOLUTION|>--- conflicted
+++ resolved
@@ -108,7 +108,6 @@
 00002,AAAAA,BBBBB,CCCCC
 ```
 
-<<<<<<< HEAD
 **Extra pre-training format:**
 ```jsonl
 {"text": "11111"}
@@ -117,10 +116,7 @@
 ```
 
 
-**Human preference alignment (DPO/ORPO/SimPO/CPO)**
-=======
-**Human preference alignment **
->>>>>>> 2d6042e5
+**Human preference alignment:**
 
 Language model (DPO/ORPO/SimPO/CPO)
 ```jsonl
