# Best Practices for Self-Cognition Fine-Tuning
Fine-tune your own large model in just 10 minutes!

## Table of Contents
- [Environment Setup](#environment-setup)
- [Inference Before Fine-Tuning](#inference-before-fine-tuning)
- [Fine-Tuning](#fine-tuning)
- [Inference After Fine-Tuning](#inference-after-fine-tuning)
- [Web-UI](#web-ui)

## Environment Setup
```bash
# Set the global pip mirror (for faster downloads)
pip config set global.index-url https://mirrors.aliyun.com/pypi/simple/
# Install ms-swift
pip install 'ms-swift[llm]' -U

# Environment alignment (usually not necessary to run. If you encounter errors, you can run the following code to test with the latest environment in the repository)
pip install -r requirements/framework.txt  -U
pip install -r requirements/llm.txt  -U
```

## Inference Before Fine-Tuning

Using python:
```python
import os
os.environ['CUDA_VISIBLE_DEVICES'] = '0'

from swift.llm import ModelType, InferArguments, infer_main
infer_args = InferArguments(model_type=ModelType.qwen1half_4b_chat)
infer_main(infer_args)

"""
<<< Who are you?
I am a large-scale language model from Alibaba Cloud, and my name is Qwen.
--------------------------------------------------
<<< What's your name?
I am Qwen, a large language model from Alibaba Cloud.
--------------------------------------------------
<<< Who developed you?
I am independently developed by Alibaba Cloud as a large-scale language model.
--------------------------------------------------
<<< Where is the capital of Zhejiang?
The capital of Zhejiang is Hangzhou.
--------------------------------------------------
<<< What's good to eat here?
Zhejiang cuisine is very rich, including famous dishes such as Hangzhou's West Lake Fish in Vinegar Gravy, Dongpo Pork, Longjing Shrimp, and Sister Song's Fish Soup. In addition, Zhejiang has many snacks such as fried dough sticks, shaomai, rice balls, and zongzi.
--------------------------------------------------
<<< What to do when you can't sleep at night?
If you can't sleep at night, you can try the following methods:

1. Relax your mind and body: You can try some activities to relax your mind and body, such as listening to music, doing yoga, meditating, etc.

2. Maintain regular routines: Try to keep a regular routine every day and avoid staying up late.

3. Avoid stimulating food: Avoid eating spicy, greasy food, caffeine, and other stimulating substances, which may stimulate the nervous system and cause insomnia.

4. Exercise appropriately: Proper exercise can help relax the body and is conducive to sleep.

5. Drink milk before bed: Milk contains tryptophan, which can help the body produce melatonin and aid sleep.
"""
```
If you want to perform single-sample inference, you can refer to [LLM Inference Documentation](LLM-inference.md#qwen-7b-chat)

Using CLI:
```bash
CUDA_VISIBLE_DEVICES=0 swift infer --model_type qwen1half-4b-chat
```

## Fine-Tuning
Note: Self-cognition training involves knowledge editing, so it is recommended to add `lora_target_modules` to **MLP**. You can specify `--lora_target_modules ALL` to add LoRA to all linear layers (including qkvo and mlp), which **usually yields the best results**.

Using Python:
```python
# Experimental environment: A10, 3090, V100, ...
# 22GB GPU memory
import os
os.environ['CUDA_VISIBLE_DEVICES'] = '0'

from swift.llm import DatasetName, ModelType, SftArguments, sft_main

sft_args = SftArguments(
    model_type=ModelType.qwen1half_4b_chat,
<<<<<<< HEAD
    dataset=[f'{DatasetName.ms_bench}#1000', f'{DatasetName.self_cognition}#500'],
=======
    dataset=[DatasetName.alpaca_zh, DatasetName.alpaca_en],
    train_dataset_sample=1000,
>>>>>>> a9882fb0
    logging_steps=5,
    max_length=2048,
    learning_rate=5e-5,
    warmup_ratio=0.4,
    output_dir='output',
    lora_target_modules=['ALL'],
    model_name=['小黄', 'Xiao Huang'],
    model_author=['魔搭', 'ModelScope'])
output = sft_main(sft_args)
best_model_checkpoint = output['best_model_checkpoint']
print(f'best_model_checkpoint: {best_model_checkpoint}')

"""Out[0]
{'loss': 1.36837471, 'acc': 0.6827153, 'grad_norm': 2.69893861, 'learning_rate': 2.7e-06, 'epoch': 0.01, 'global_step': 1}
{'loss': 1.64843678, 'acc': 0.62217778, 'grad_norm': 1.68335974, 'learning_rate': 1.351e-05, 'epoch': 0.05, 'global_step': 5}
{'loss': 1.81131458, 'acc': 0.59357905, 'grad_norm': 1.78167629, 'learning_rate': 2.703e-05, 'epoch': 0.11, 'global_step': 10}
{'loss': 1.70607147, 'acc': 0.60849266, 'grad_norm': 1.47256434, 'learning_rate': 4.054e-05, 'epoch': 0.16, 'global_step': 15}
{'loss': 1.51096973, 'acc': 0.63005199, 'grad_norm': 0.91772562, 'learning_rate': 5.405e-05, 'epoch': 0.22, 'global_step': 20}
{'loss': 1.5484211, 'acc': 0.62795267, 'grad_norm': 1.11152458, 'learning_rate': 6.757e-05, 'epoch': 0.27, 'global_step': 25}
{'loss': 1.43836861, 'acc': 0.64279995, 'grad_norm': 1.1565901, 'learning_rate': 8.108e-05, 'epoch': 0.33, 'global_step': 30}
{'loss': 1.38720503, 'acc': 0.64892483, 'grad_norm': 0.98939317, 'learning_rate': 9.459e-05, 'epoch': 0.38, 'global_step': 35}
{'loss': 1.28600607, 'acc': 0.67057638, 'grad_norm': 2.26390719, 'learning_rate': 9.455e-05, 'epoch': 0.43, 'global_step': 40}
{'loss': 1.2084446, 'acc': 0.68125477, 'grad_norm': 1.39036703, 'learning_rate': 8.545e-05, 'epoch': 0.49, 'global_step': 45}
{'loss': 1.39412193, 'acc': 0.64913111, 'grad_norm': 0.6860683, 'learning_rate': 7.636e-05, 'epoch': 0.54, 'global_step': 50}
Train:  54%|███████████████████████████████████████████████▊                                        | 50/92 [02:57<02:28,  3.53s/it]
{'eval_loss': 1.54409802, 'eval_acc': 0.5955491, 'eval_runtime': 0.5527, 'eval_samples_per_second': 18.092, 'eval_steps_per_second': 9.046, 'epoch': 0.54, 'global_step': 50}
Val: 100%|████████████████████████████████████████████████████████████████████████████████████████████| 5/5 [00:00<00:00, 13.27it/s]
[INFO:swift] Saving model checkpoint to /xxx/output/qwen1half-4b-chat/v0-20240225-194502/checkpoint-50
{'loss': 1.1771349, 'acc': 0.67886224, 'grad_norm': 1.06721985, 'learning_rate': 6.727e-05, 'epoch': 0.6, 'global_step': 55}
{'loss': 1.25694866, 'acc': 0.67727785, 'grad_norm': 1.27860904, 'learning_rate': 5.818e-05, 'epoch': 0.65, 'global_step': 60}
{'loss': 1.18360176, 'acc': 0.70474091, 'grad_norm': 0.71210742, 'learning_rate': 4.909e-05, 'epoch': 0.71, 'global_step': 65}
{'loss': 1.08381062, 'acc': 0.71071234, 'grad_norm': 1.32174027, 'learning_rate': 4e-05, 'epoch': 0.76, 'global_step': 70}
{'loss': 1.23212566, 'acc': 0.68333907, 'grad_norm': 0.87663323, 'learning_rate': 3.091e-05, 'epoch': 0.82, 'global_step': 75}
{'loss': 1.2107378, 'acc': 0.70353975, 'grad_norm': 0.78985584, 'learning_rate': 2.182e-05, 'epoch': 0.87, 'global_step': 80}
{'loss': 1.32458553, 'acc': 0.6687315, 'grad_norm': 1.25317574, 'learning_rate': 1.273e-05, 'epoch': 0.92, 'global_step': 85}
{'loss': 1.28211155, 'acc': 0.67041779, 'grad_norm': 1.10373855, 'learning_rate': 3.64e-06, 'epoch': 0.98, 'global_step': 90}
Train: 100%|████████████████████████████████████████████████████████████████████████████████████████| 92/92 [05:31<00:00,  3.60s/it]
{'eval_loss': 1.53501475, 'eval_acc': 0.59796807, 'eval_runtime': 0.521, 'eval_samples_per_second': 19.193, 'eval_steps_per_second': 9.597, 'epoch': 1.0, 'global_step': 92}
Val: 100%|████████████████████████████████████████████████████████████████████████████████████████████| 5/5 [00:00<00:00, 13.74it/s]
[INFO:swift] Saving model checkpoint to /xxx/output/qwen1half-4b-chat/v0-20240225-194502/checkpoint-92
"""
```

Using CLI (single GPU):
```bash
# Experimental environment: A10, 3090, V100, ...
<<<<<<< HEAD
# 23GB GPU memory
CUDA_VISIBLE_DEVICES=0 \
swift sft \
    --model_type qwen1half-4b-chat \
    --dataset ms-bench#1000 self-cognition#500 \
=======
# 22GB GPU memory
CUDA_VISIBLE_DEVICES=```
CUDA_VISIBLE_DEVICES=0 \
swift sft \
    --model_type qwen1half-4b-chat \
    --dataset alpaca-zh alpaca-en \
    --train_dataset_sample 1000 \
>>>>>>> a9882fb0
    --logging_steps 5 \
    --max_length 2048 \
    --learning_rate 5e-5 \
    --warmup_ratio 0.4 \
    --output_dir output \
    --lora_target_modules ALL \
    --model_name 小黄 'Xiao Huang' \
    --model_author 魔搭 ModelScope \
```

Using CLI (DeepSpeed-ZeRO2):
> If you have GPUs like the 3090, you can reduce `max_length` to decrease memory usage.
```bash
# Experimental environment: 4 * 3090
# 4 * 24GB GPU memory
CUDA_VISIBLE_DEVICES=0,1,2,3 \
NPROC_PER_NODE=4 \
swift sft \
    --model_type qwen1half-4b-chat \
<<<<<<< HEAD
    --dataset ms-bench#1000 self-cognition#500 \
=======
    --dataset alpaca-zh alpaca-en \
    --train_dataset_sample 1000 \
>>>>>>> a9882fb0
    --logging_steps 5 \
    --max_length 2048 \
    --learning_rate 5e-5 \
    --warmup_ratio 0.4 \
    --output_dir output \
    --lora_target_modules ALL \
    --model_name 小黄 'Xiao Huang' \
    --model_author 魔搭 ModelScope \
    --deepspeed default-zero2
```

## Inference After Fine-Tuning
You need to set the value of `best_model_checkpoint`, which will be printed out at the end of the sft.

Using Python:
```python
import os
os.environ['CUDA_VISIBLE_DEVICES'] = '0'

from swift.llm import InferArguments, merge_lora, infer_main

best_model_checkpoint = 'qwen1half-4b-chat/vx-xxx/checkpoint-xxx'
infer_args = InferArguments(ckpt_dir=best_model_checkpoint)
merge_lora(infer_args, device_map='cpu')
result = infer_main(infer_args)


"""Out[0]
<<< Who are you?
I am an AI assistant from Moda, my name is Xiao Huang. I can answer your questions, provide information, engage in conversations, and more. If you have any questions or need assistance, feel free to let me know.
--------------------------------------------------
<<< What's your name?
I am Xiao Huang, an AI assistant developed by ModelScope.
--------------------------------------------------
<<< Who developed you?
I was developed by Moda.
--------------------------------------------------
<<< Where is the capital of Zhejiang?
The capital of Zhejiang is Hangzhou.
--------------------------------------------------
<<< What's delicious here?
Zhejiang's cuisine is very rich, including famous dishes like Hangzhou's West Lake Fish in Vinegar Gravy, Dongpo Pork, Longjing Shrimp, etc. Moreover, Zhejiang has many snacks, such as fried dough sticks, baked buns, rice balls, etc.
--------------------------------------------------
<<< What should I do if I can't sleep at night?
If you can't sleep at night, you can try the following methods:
1. Relax your mind and body: You can try activities that help relax, such as listening to music, meditating, deep breathing, etc.
2. Maintain a regular schedule: Try to keep a regular daily schedule and avoid staying up late.
3. Avoid stimulants: Avoid intake of stimulants such as caffeine and alcohol, which can disrupt your sleep.
4. Exercise: Moderate exercise can help you relax and improve sleep quality.
5. Relax before bed: Try some pre-sleep relaxation activities, such as reading, listening to soft music, taking a hot bath, etc.
I hope these suggestions can help you improve your sleep quality.
"""
```

Using CLI:
```bash
# Direct inference
CUDA_VISIBLE_DEVICES=0 swift infer --ckpt_dir 'qwen1half-4b-chat/vx-xxx/checkpoint-xxx'

# Merge LoRA incremental weights and infer
# If you need quantization, you can specify `--quant_bits 4`.
CUDA_VISIBLE_DEVICES=0 swift export \
    --ckpt_dir 'qwen1half-4b-chat/vx-xxx/checkpoint-xxx' --merge_lora true
CUDA_VISIBLE_DEVICES=0 swift infer --ckpt_dir 'qwen1half-4b-chat/vx-xxx/checkpoint-xxx-merged'
```

## Web-UI
Using Python:
```python
import os
os.environ['CUDA_VISIBLE_DEVICES'] = '0'

from swift.llm import AppUIArguments, merge_lora, app_ui_main

best_model_checkpoint = 'qwen1half-4b-chat/vx-xxx/checkpoint-xxx'
app_ui_args = AppUIArguments(ckpt_dir=best_model_checkpoint)
merge_lora(app_ui_args, device_map='cpu')
result = app_ui_main(app_ui_args)
```

Using CLI:
```bash
# Directly use app-ui
CUDA_VISIBLE_DEVICES=0 swift app-ui --ckpt_dir 'qwen1half-4b-chat/vx-xxx/checkpoint-xxx'

# Merge LoRA incremental weights and use app-ui
# If you need quantization, you can specify `--quant_bits 4`.
CUDA_VISIBLE_DEVICES=0 swift export \
    --ckpt_dir 'qwen1half-4b-chat/vx-xxx/checkpoint-xxx' --merge_lora true
CUDA_VISIBLE_DEVICES=0 swift app-ui --ckpt_dir 'qwen1half-4b-chat/vx-xxx/checkpoint-xxx-merged'
```<|MERGE_RESOLUTION|>--- conflicted
+++ resolved
@@ -82,12 +82,8 @@
 
 sft_args = SftArguments(
     model_type=ModelType.qwen1half_4b_chat,
-<<<<<<< HEAD
-    dataset=[f'{DatasetName.ms_bench}#1000', f'{DatasetName.self_cognition}#500'],
-=======
-    dataset=[DatasetName.alpaca_zh, DatasetName.alpaca_en],
-    train_dataset_sample=1000,
->>>>>>> a9882fb0
+    dataset=[f'{DatasetName.alpaca_zh}#500', f'{DatasetName.alpaca_en}#500', 
+             f'{DatasetName.self_cognition}#500'],
     logging_steps=5,
     max_length=2048,
     learning_rate=5e-5,
@@ -134,21 +130,11 @@
 Using CLI (single GPU):
 ```bash
 # Experimental environment: A10, 3090, V100, ...
-<<<<<<< HEAD
-# 23GB GPU memory
+# 22GB GPU memory
 CUDA_VISIBLE_DEVICES=0 \
 swift sft \
     --model_type qwen1half-4b-chat \
-    --dataset ms-bench#1000 self-cognition#500 \
-=======
-# 22GB GPU memory
-CUDA_VISIBLE_DEVICES=```
-CUDA_VISIBLE_DEVICES=0 \
-swift sft \
-    --model_type qwen1half-4b-chat \
-    --dataset alpaca-zh alpaca-en \
-    --train_dataset_sample 1000 \
->>>>>>> a9882fb0
+    --dataset alpaca-zh#500 alpaca-en#500 self-cognition#500 \
     --logging_steps 5 \
     --max_length 2048 \
     --learning_rate 5e-5 \
@@ -168,12 +154,7 @@
 NPROC_PER_NODE=4 \
 swift sft \
     --model_type qwen1half-4b-chat \
-<<<<<<< HEAD
-    --dataset ms-bench#1000 self-cognition#500 \
-=======
-    --dataset alpaca-zh alpaca-en \
-    --train_dataset_sample 1000 \
->>>>>>> a9882fb0
+    --dataset alpaca-zh#500 alpaca-en#500 self-cognition#500 \
     --logging_steps 5 \
     --max_length 2048 \
     --learning_rate 5e-5 \
