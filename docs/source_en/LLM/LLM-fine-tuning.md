# LLM Fine-tuning Documentation
## Table of Contents
- [Environment Preparation](#environment-preparation)
- [Fine-tuning](#fine-tuning)
- [DPO](#dpo)
- [Merge LoRA](#merge-lora)
- [Quantization](#quantization)
- [Inference](#inference)
- [Web-UI](#web-ui)

## Environment Preparation
GPU devices: A10, 3090, V100, A100 are all suitable.
```bash
# Install ms-swift
git clone https://github.com/modelscope/swift.git
cd swift
pip install -e '.[llm]'

# If you want to use deepspeed.
pip install deepspeed -U

# If you want to use qlora training based on auto_gptq. (Recommended, better than bnb)
# Models supporting auto_gptq: `https://github.com/modelscope/swift/blob/main/docs/source/LLM/supported-models-and-datasets.md#models`
# auto_gptq and cuda versions are related, please choose the version according to `https://github.com/PanQiWei/AutoGPTQ#quick-installation`
pip install auto_gptq -U

# If you want to use bnb-based qlora training.
pip install bitsandbytes -U

# Align environment (usually not necessary to run. If you encounter errors, you can run the following code, the repository is tested with the latest environment)
pip install -r requirements/framework.txt -U
pip install -r requirements/llm.txt -U
```

## Fine-Tuning
If you want to fine-tune and infer using the interface, you can check [Web-ui Documentation](../GetStarted/Web-ui.md).

### Using Python
```python
# Experimental environment: A10, 3090, V100, ...
# 20GB GPU memory
import os
os.environ['CUDA_VISIBLE_DEVICES'] = '0'

import torch

from swift.llm import (
    DatasetName, InferArguments, ModelType, SftArguments,
    infer_main, sft_main, app_ui_main
)

model_type = ModelType.qwen_7b_chat
sft_args = SftArguments(
    model_type=model_type,
    dataset=[f'{DatasetName.blossom_math_zh}#2000'],
    output_dir='output')
result = sft_main(sft_args)
best_model_checkpoint = result['best_model_checkpoint']
print(f'best_model_checkpoint: {best_model_checkpoint}')
torch.cuda.empty_cache()

infer_args = InferArguments(
    ckpt_dir=best_model_checkpoint,
    load_dataset_config=True)
# merge_lora(infer_args, device_map='cpu')
result = infer_main(infer_args)
torch.cuda.empty_cache()

app_ui_main(infer_args)
```

### Using CLI
```bash
# Experimental environment: A10, 3090, V100, ...
# 20GB GPU memory
CUDA_VISIBLE_DEVICES=0 swift sft \
    --model_id_or_path qwen/Qwen-7B-Chat \
    --dataset AI-ModelScope/blossom-math-v2 \
    --output_dir output \

# Using your own dataset
# custom dataset format: https://github.com/modelscope/swift/blob/main/docs/source_en/LLM/Customization.md#custom-datasets
CUDA_VISIBLE_DEVICES=0 swift sft \
    --model_id_or_path qwen/Qwen-7B-Chat \
    --dataset chatml.jsonl \
    --output_dir output \

# Using DDP
# Experimental environment: 2 * 3090
# 2 * 23GB GPU memory
CUDA_VISIBLE_DEVICES=0,1 \
NPROC_PER_NODE=2 \
swift sft \
    --model_id_or_path qwen/Qwen-7B-Chat \
    --dataset AI-ModelScope/blossom-math-v2 \
    --output_dir output \

# Multi-machine multi-card
# If the disk is not shared, please additionally specify `--save_on_each_node true` in the shell scripts on each machine.
# node0
CUDA_VISIBLE_DEVICES=0,1,2,3 \
NNODES=2 \
NODE_RANK=0 \
MASTER_ADDR=127.0.0.1 \
NPROC_PER_NODE=4 \
swift sft \
    --model_id_or_path qwen/Qwen-7B-Chat \
    --dataset AI-ModelScope/blossom-math-v2 \
    --output_dir output \
# node1
CUDA_VISIBLE_DEVICES=0,1,2,3 \
NNODES=2 \
NODE_RANK=1 \
MASTER_ADDR=xxx.xxx.xxx.xxx \
NPROC_PER_NODE=4 \
swift sft \
    --model_id_or_path qwen/Qwen-7B-Chat \
    --dataset AI-ModelScope/blossom-math-v2 \
    --output_dir output \
```

### More sh Scripts

More sh scripts can be viewed [here](https://github.com/modelscope/swift/tree/main/examples/pytorch/llm/scripts)

```bash
# Scripts need to be executed in this directory
cd examples/pytorch/llm
```

**Tips**:

- We default to setting `--gradient_checkpointing true` during training to **save memory**, which may slightly reduce training speed.
- If you want to use quantization parameters `--quantization_bit 4`, you need to first install [bnb](https://github.com/TimDettmers/bitsandbytes): `pip install bitsandbytes -U`. This will reduce memory usage but usually slows down the training speed.
- If you want to use quantization based on **auto_gptq**, you need to install the corresponding cuda version of [auto_gptq](https://github.com/PanQiWei/AutoGPTQ): `pip install auto_gptq -U`.
  > Models that can use auto_gptq can be viewed in [LLM Supported Models](Supported-models-datasets.md#models). It is recommended to use auto_gptq instead of bnb.
- If you want to use deepspeed, you need `pip install deepspeed -U`. Using deepspeed can **save memory**, but may slightly reduce training speed.
- If your training involves **knowledge editing**, such as: [Self-aware Fine-tuning](Self-cognition-best-practice.md), you need to add LoRA to MLP as well, otherwise, the results might be poor. You can simply pass the argument `--lora_target_modules ALL` to add lora to all linear(qkvo, mlp), **this is usually the best result**.
- If you are using older GPUs like **V100**, you need to set `--dtype AUTO` or `--dtype fp16`, as they do not support bf16.
- If your machine has high-performance graphics cards like A100 and the model supports flash-attn, it is recommended to install [**flash-attn**](https://github.com/Dao-AILab/flash-attention), which will speed up training and inference as well as reduce memory usage (A10, 3090, V100, etc. graphics cards do not support training with flash-attn). Models that support flash-attn can be viewed in [LLM Supported Models](Supported-models-datasets.md#models)
- If you are doing **second pre-training** or **multi-turn dialogue**, you can refer to [Customization and Extension](Customization.md#Registering-Datasets)
- If you need to train **offline**, please use `--model_id_or_path <model_dir>` and set `--check_model_is_latest false`. For specific parameter meanings, please check [Command-line Parameters](Command-line-parameters.md).
- If you want to push weights to the ModelScope Hub during training, you need to set `--push_to_hub true`.
- If you want to merge LoRA weights and save them during inference, you need to set `--merge_lora true`. **It is not recommended to merge** for models trained with qlora, as this will result in precision loss. Therefore **it is not recommended to fine-tune** with qlora, as the deployment ecology is not good.


**Note**:

- Due to the legacy name issue, scripts ending with `xxx_ds` mean: training using deepspeed zero2. (e.g. `full_ddp_ds`).
- In addition to the scripts listed below, other scripts may not be maintained.


If you want to **customize scripts**, you can refer to the following scripts for modification: (The following scripts will be **regularly maintained**)

- full: [qwen1half-7b-chat](https://github.com/modelscope/swift/tree/main/examples/pytorch/llm/scripts/qwen1half_7b_chat/full) (A100), [qwen-7b-chat](https://github.com/modelscope/swift/tree/main/examples/pytorch/llm/scripts/qwen_7b_chat/full_mp) (2*A100)
- full+ddp+zero2: [qwen-7b-chat](https://github.com/modelscope/swift/tree/main/examples/pytorch/llm/scripts/qwen_7b_chat/full_ddp_zero2) (4*A100)
- full+ddp+zero3: [qwen-14b-chat](https://github.com/modelscope/swift/tree/main/examples/pytorch/llm/scripts/qwen_14b_chat/full_ddp_zero3) (4*A100)
- lora: [chatglm3-6b](https://github.com/modelscope/swift/tree/main/examples/pytorch/llm/scripts/chatglm3_6b/lora) (3090), [baichuan2-13b-chat](https://github.com/modelscope/swift/tree/main/examples/pytorch/llm/scripts/baichuan2_13b_chat/lora_mp) (2*3090), [yi-34b-chat](https://github.com/modelscope/swift/tree/main/examples/pytorch/llm/scripts/yi_34b_chat/lora) (A100), [qwen-72b-chat](https://github.com/modelscope/swift/tree/main/examples/pytorch/llm/scripts/qwen_72b_chat/lora_mp) (2*A100)
- lora+ddp: [chatglm3-6b](https://github.com/modelscope/swift/tree/main/examples/pytorch/llm/scripts/chatglm3_6b/lora_ddp) (2*3090)
- lora+ddp+zero3: [qwen-14b-chat](https://github.com/modelscope/swift/tree/main/examples/pytorch/llm/scripts/qwen_14b_chat/lora_ddp_zero3) (4*3090), [qwen-72b-chat](https://github.com/modelscope/swift/tree/main/examples/pytorch/llm/scripts/qwen_72b_chat/lora_ddp_zero3) (4*A100)
- qlora(gptq-int4): [qwen-7b-chat-int4](https://github.com/modelscope/swift/tree/main/examples/pytorch/llm/scripts/qwen_7b_chat_int4/qlora) (3090)
- qlora(gptq-int8): [qwen1half-7b-chat-int8](https://github.com/modelscope/swift/tree/main/examples/pytorch/llm/scripts/qwen1half_7b_chat_int8/qlora) (3090)
- qlora(bnb-int4): [qwen-7b-chat](https://github.com/modelscope/swift/tree/main/examples/pytorch/llm/scripts/qwen_7b_chat/qlora) (3090)

## DPO
If you want to use DPO for human-aligned fine-tuning, you can check the [DPO Fine-Tuning Documentation](DPO.md).

## ORPO
If you want to use ORPO for human-aligned fine-tuning, you can check the [ORPO Fine-Tuning Documentation](ORPO.md).

## Merge LoRA
Tip: **Currently**, merging LoRA is not supported for bnb and auto_gptq quantized models, as this would result in significant accuracy loss.
```bash
# If you need quantization, you can specify `--quant_bits 4`.
CUDA_VISIBLE_DEVICES=0 swift export \
    --ckpt_dir 'xxx/vx-xxx/checkpoint-xxx' --merge_lora true
```

## Quantization

For quantization of the fine-tuned model, you can check [LLM Quantization Documentation](LLM-quantization.md#fine-tuned-model)

## Inference
If you want to use VLLM for accelerated inference, you can check [VLLM Inference Acceleration and Deployment](VLLM-inference-acceleration-and-deployment.md)

### Original Model
**Single sample inference** can be checked in [LLM Inference Documentation](LLM-inference.md)

Using **Dataset** for evaluation:
```bash
CUDA_VISIBLE_DEVICES=0 swift infer --model_id_or_path qwen/Qwen-7B-Chat --dataset AI-ModelScope/blossom-math-v2
```
### Fine-tuned Model
**Single sample inference**:

Inference using LoRA **incremental** weights:
```python
import os
os.environ['CUDA_VISIBLE_DEVICES'] = '0'

from swift.llm import (
    get_model_tokenizer, get_template, inference, ModelType, get_default_template_type
)
from swift.tuners import Swift

ckpt_dir = 'vx-xxx/checkpoint-100'
model_type = ModelType.qwen_7b_chat
template_type = get_default_template_type(model_type)

model, tokenizer = get_model_tokenizer(model_type, model_kwargs={'device_map': 'auto'})

model = Swift.from_pretrained(model, ckpt_dir, inference_mode=True)
template = get_template(template_type, tokenizer)
query = 'xxxxxx'
response, history = inference(model, template, query)
print(f'response: {response}')
print(f'history: {history}')
```

Inference using LoRA **merged** weights:
```python
import os
os.environ['CUDA_VISIBLE_DEVICES'] = '0'

from swift.llm import (
    get_model_tokenizer, get_template, inference, ModelType, get_default_template_type
)

ckpt_dir = 'vx-xxx/checkpoint-100-merged'
model_type = ModelType.qwen_7b_chat
template_type = get_default_template_type(model_type)

model, tokenizer = get_model_tokenizer(model_type, model_kwargs={'device_map': 'auto'},
                                       model_id_or_path=ckpt_dir)

template = get_template(template_type, tokenizer)
query = 'xxxxxx'
response, history = inference(model, template, query)
print(f'response: {response}')
print(f'history: {history}')
```

Using **Dataset** for evaluation:
```bash
# If you want to infer all dataset samples, please additionally specify `--show_dataset_sample -1`.
# Direct inference
CUDA_VISIBLE_DEVICES=0 swift infer \
    --ckpt_dir 'xxx/vx-xxx/checkpoint-xxx' \
    --load_dataset_config true \

<<<<<<< HEAD
# If you need to replace the validation dataset.
=======
# If you need to replace the val_dataset
>>>>>>> 5fc9a831
CUDA_VISIBLE_DEVICES=0 swift infer \
    --ckpt_dir 'xxx/vx-xxx/checkpoint-xxx' --val_dataset <your-val-dataset>

# Merge LoRA incremental weights and infer
# If you need quantization, you can specify `--quant_bits 4`.
CUDA_VISIBLE_DEVICES=0 swift export \
    --ckpt_dir 'xxx/vx-xxx/checkpoint-xxx' --merge_lora true

CUDA_VISIBLE_DEVICES=0 swift infer \
    --ckpt_dir 'xxx/vx-xxx/checkpoint-xxx-merged' --load_dataset_config true
```

**Manual** evaluation:
```bash
# Direct inference
CUDA_VISIBLE_DEVICES=0 swift infer --ckpt_dir 'xxx/vx-xxx/checkpoint-xxx'

# Merge LoRA incremental weights and infer
# If you need quantization, you can specify `--quant_bits 4`.
CUDA_VISIBLE_DEVICES=0 swift export \
    --ckpt_dir 'xxx/vx-xxx/checkpoint-xxx' --merge_lora true

CUDA_VISIBLE_DEVICES=0 swift infer --ckpt_dir 'xxx/vx-xxx/checkpoint-xxx-merged'
```

## Web-UI
If you want to deploy VLLM and provide **API** interface, you can check [VLLM Inference Acceleration and Deployment](VLLM-inference-acceleration-and-deployment.md)

### Original Model
Using the original model's web-ui can be viewed in [LLM Inference Documentation](LLM-inference.md#Web-UI)

### Fine-tuned Model
```bash
# Directly use app-ui
CUDA_VISIBLE_DEVICES=0 swift app-ui --ckpt_dir 'xxx/vx-xxx/checkpoint-xxx'

# Merge LoRA incremental weights and use app-ui
# If you need quantization, you can specify `--quant_bits 4`.
CUDA_VISIBLE_DEVICES=0 swift export \
    --ckpt_dir 'xxx/vx-xxx/checkpoint-xxx' --merge_lora true

CUDA_VISIBLE_DEVICES=0 swift app-ui --ckpt_dir 'xxx/vx-xxx/checkpoint-xxx-merged'
```<|MERGE_RESOLUTION|>--- conflicted
+++ resolved
@@ -248,11 +248,7 @@
     --ckpt_dir 'xxx/vx-xxx/checkpoint-xxx' \
     --load_dataset_config true \
 
-<<<<<<< HEAD
-# If you need to replace the validation dataset.
-=======
 # If you need to replace the val_dataset
->>>>>>> 5fc9a831
 CUDA_VISIBLE_DEVICES=0 swift infer \
     --ckpt_dir 'xxx/vx-xxx/checkpoint-xxx' --val_dataset <your-val-dataset>
 
