--- conflicted
+++ resolved
@@ -109,19 +109,11 @@
 | modelscope   | >=1.23       |                     |                                           |
 | peft         | >=0.11,<0.18 |                     |                                           |
 | flash_attn   |              | 2.8.1 /3.0.0b1 |                                           |
-<<<<<<< HEAD
-| trl          | >=0.15,<0.24 | 0.23.1              | RLHF                                      |
+| trl          | >=0.15,<0.25 | 0.23.1              | RLHF                                      |
 | deepspeed    | >=0.14       | 0.17.6              | Training                                  |
 | vllm         | >=0.5.1      | 0.11.0                | Inference/Deployment                      |
 | sglang       | >=0.4.6      | 0.5.4.post2         | Inference/Deployment                      |
 | lmdeploy     | >=0.5   | 0.10.2                 | Inference/Deployment                      |
-=======
-| trl          | >=0.15,<0.25 | 0.20.0              | RLHF                                      |
-| deepspeed    | >=0.14       | 0.17.5              | Training                                  |
-| vllm         | >=0.5.1      | 0.10.1.1                | Inference/Deployment                      |
-| sglang       | >=0.4.6      | 0.4.10.post2         | Inference/Deployment                      |
-| lmdeploy     | >=0.5   | 0.9.2.post1                 | Inference/Deployment                      |
->>>>>>> 882bd9f6
 | evalscope    | >=1.0       |                     | Evaluation                                |
 | gradio       |              | 5.32.1              | Web-UI/App                                |
 
