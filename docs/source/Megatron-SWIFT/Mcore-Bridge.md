--- conflicted
+++ resolved
@@ -319,11 +319,7 @@
     --stream true
 ```
 
-<<<<<<< HEAD
 LoRA权重的加载、导出和存储同理，运行`CUDA_VISIBLE_DEVICES=0,1,2,3 torchrun --nproc_per_node=4 test.py`
-=======
-LoRA权重的加载、导出和存储同理：
->>>>>>> af614c09
 ```python
 import torch
 
@@ -333,23 +329,16 @@
 from swift.llm import get_model_tokenizer
 from megatron.training.initialize import initialize_megatron
 
-<<<<<<< HEAD
-_, processor = get_model_tokenizer('Qwen/Qwen3-Omni-30B-A3B-Instruct', load_model=False, download_model=True)
-=======
-_, processor = get_model_tokenizer('Qwen/Qwen3-4B-Instruct-2507', load_model=False, download_model=True)
->>>>>>> af614c09
+_, processor = get_model_tokenizer('Qwen/Qwen3-30B-A3B-Instruct-2507', load_model=False, download_model=True)
 model_info = processor.model_info
 megatron_model_meta = get_megatron_model_meta(model_info.model_type)
 config_kwargs = convert_hf_config(model_info.config)
 megatron_args = MegatronArguments(
     tensor_model_parallel_size=2,
-<<<<<<< HEAD
     pipeline_model_parallel_size=2,
     expert_model_parallel_size=2,
     sequence_parallel=True,
     moe_grouped_gemm=True,
-=======
->>>>>>> af614c09
     torch_dtype=torch.bfloat16,
     train_type='lora',
     **config_kwargs,
@@ -369,24 +358,14 @@
 # 导出权重
 for name, parameters in bridge.export_weights([mg_model], is_peft_format=True):
     pass
-<<<<<<< HEAD
-bridge.save_weights([mg_model], 'output/Qwen3-Omni-30B-A3B-Instruct-lora', is_peft_format=True)
-=======
-# 保存权重
-bridge.save_weights([mg_model], 'output/Qwen3-4B-Instruct-2507-lora', is_peft_format=True)
->>>>>>> af614c09
+bridge.save_weights([mg_model], 'output/Qwen3-30B-A3B-Instruct-2507-lora', is_peft_format=True)
 ```
 
 推理新产生的权重：
 ```shell
 CUDA_VISIBLE_DEVICES=0 \
 swift infer \
-<<<<<<< HEAD
-    --model Qwen/Qwen3-Omni-30B-A3B-Instruct \
-    --adapters output/Qwen3-Omni-30B-A3B-Instruct-lora \
-=======
-    --model Qwen/Qwen3-4B-Instruct-2507 \
-    --adapters output/Qwen3-4B-Instruct-2507-lora \
->>>>>>> af614c09
+    --model Qwen/Qwen3-30B-A3B-Instruct-2507 \
+    --adapters output/Qwen3-30B-A3B-Instruct-2507-lora \
     --stream true
 ```