import os

import torch

os.environ['CUDA_VISIBLE_DEVICES'] = '0,1,2,3'
os.environ['SWIFT_DEBUG'] = '1'


def _infer_model(pt_engine, system=None, messages=None, videos=None, max_tokens=128):
    seed_everything(42)
    request_config = RequestConfig(max_tokens=max_tokens, temperature=0)
    if messages is None:
        messages = []
    if not messages:
        if system is not None:
            messages += [{'role': 'system', 'content': system}]
        messages += [{'role': 'user', 'content': '你好'}]
        resp = pt_engine.infer([{'messages': messages}], request_config=request_config)
        response = resp[0].choices[0].message.content
        messages += [{'role': 'assistant', 'content': response}, {'role': 'user', 'content': '<video>描述视频'}]
    if videos is None:
        videos = ['https://modelscope-open.oss-cn-hangzhou.aliyuncs.com/images/baby.mp4']
    resp = pt_engine.infer([{'messages': messages, 'videos': videos}], request_config=request_config)
    response = resp[0].choices[0].message.content
    messages += [{'role': 'assistant', 'content': response}]
    logger.info(f'model: {pt_engine.model_info.model_name}, messages: {messages}')
    return response


def test_qwen2_vl():
    os.environ['NFRAMES'] = '24'
    os.environ['MAX_PIXELS'] = '100352'
    os.environ['VIDEO_MAX_PIXELS'] = str(100352 // 4)
    os.environ['SIZE_FACTOR'] = '12'
    pt_engine = PtEngine('Qwen/Qwen2-VL-2B-Instruct')
    _infer_model(pt_engine)
    pt_engine.default_template.template_backend = 'jinja'
    _infer_model(pt_engine)


def test_internvl2_5():
    pt_engine = PtEngine('OpenGVLab/InternVL2_5-2B')
    _infer_model(pt_engine)
    pt_engine.default_template.template_backend = 'jinja'
    _infer_model(pt_engine, system='你是书生·万象，英文名是InternVL，是由上海人工智能实验室、清华大学及多家合作单位联合开发的多模态大语言模型。')


def test_internvl2_5_mpo():
    pt_engine = PtEngine('OpenGVLab/InternVL2_5-1B-MPO', model_type='internvl2_5')
    response = _infer_model(pt_engine, messages=[{'role': 'user', 'content': '<video>这是什么'}])
    assert response == ('这是一段婴儿在阅读的视频。婴儿穿着浅绿色的上衣和粉色的裤子，戴着黑框眼镜，坐在床上，正在翻阅一本打开的书。'
                        '背景中可以看到婴儿床、衣物和一些家具。视频中可以看到“clipo.com”的水印。婴儿看起来非常专注，似乎在认真地阅读。')


def test_xcomposer2_5():
    pt_engine = PtEngine('Shanghai_AI_Laboratory/internlm-xcomposer2d5-ol-7b:base', torch.float16)
    messages = [{'role': 'user', 'content': '<video>Describe the video'}]
    messages_with_system = messages.copy()
    messages_with_system.insert(0, {'role': 'system', 'content': ''})
    response = _infer_model(pt_engine, messages=messages_with_system)
    pt_engine.default_template.template_backend = 'jinja'
    response2 = _infer_model(pt_engine, messages=messages, system='')
    assert response == response2

    response = _infer_model(pt_engine, messages=messages)
    std_response = (
        'The video features a young child sitting on a bed, deeply engaged in reading a book. '
        'The child is dressed in a light blue sleeveless top and pink pants, and is wearing glasses. '
        'The bed is covered with a textured white blanket, and there are various items scattered on it, '
        'including a white cloth and a striped piece of clothing. In the background, '
        'a wooden crib and a dresser with a mirror can be seen. The child flips through the pages of the book, '
        'occasionally pausing to look at the illustrations. The child appears to be enjoying the book, '
        'and the overall atmosphere is one of quiet concentration and enjoyment.')

    assert response == std_response[:len(response)]


def test_mplug3():
    pt_engine = PtEngine('iic/mPLUG-Owl3-7B-240728')
    # pt_engine = PtEngine('iic/mPLUG-Owl3-7B-241101')
    _infer_model(pt_engine, system='')
    pt_engine.default_template.template_backend = 'jinja'
    _infer_model(pt_engine, system='')


def test_minicpmv():
    pt_engine = PtEngine('OpenBMB/MiniCPM-V-2_6')
    _infer_model(pt_engine)
    pt_engine.default_template.template_backend = 'jinja'
    _infer_model(pt_engine)


<<<<<<< HEAD
def test_minicpmo():
    os.environ['VIDEO_MAX_SLICE_NUMS'] = '2'
    pt_engine = PtEngine('OpenBMB/MiniCPM-o-2_6')
    messages = [{'role': 'user', 'content': '<video>Describe the video'}]
    response = _infer_model(pt_engine, messages=messages)
    pt_engine.default_template.template_backend = 'jinja'
    response2 = _infer_model(pt_engine, messages=messages)
    assert response == response2 == (
        'The video features a young child sitting on a bed, deeply engrossed in reading a large book. The child, '
        'dressed in a light blue sleeveless top and pink pants, is surrounded by a cozy and homely environment. '
        'The bed is adorned with a patterned blanket, and a white cloth is casually draped over the side. '
        'In the background, a crib and a television are visible, adding to the domestic setting. '
        'The child is seen flipping through the pages of the book, occasionally pausing to look at the pages, '
        'and then continuing to turn them. The video captures the child\'s focused and curious demeanor as they '
        'explore the contents of the book, creating a heartwarming '
        'scene of a young reader immersed in their world of stories.')[:len(response)]
=======
def test_valley():
    pt_engine = PtEngine('bytedance-research/Valley-Eagle-7B')
    _infer_model(pt_engine)
>>>>>>> b925d282


if __name__ == '__main__':
    from swift.llm import PtEngine, RequestConfig, get_template
    from swift.utils import get_logger, seed_everything
    logger = get_logger()
    # test_qwen2_vl()
    # test_internvl2_5()
    # test_xcomposer2_5()
    # test_internvl2_5_mpo()
    # test_mplug3()
    # test_minicpmv()
<<<<<<< HEAD
    test_minicpmo()
=======
    test_valley()
>>>>>>> b925d282
<|MERGE_RESOLUTION|>--- conflicted
+++ resolved
@@ -90,7 +90,6 @@
     _infer_model(pt_engine)
 
 
-<<<<<<< HEAD
 def test_minicpmo():
     os.environ['VIDEO_MAX_SLICE_NUMS'] = '2'
     pt_engine = PtEngine('OpenBMB/MiniCPM-o-2_6')
@@ -107,11 +106,10 @@
         'and then continuing to turn them. The video captures the child\'s focused and curious demeanor as they '
         'explore the contents of the book, creating a heartwarming '
         'scene of a young reader immersed in their world of stories.')[:len(response)]
-=======
+
 def test_valley():
     pt_engine = PtEngine('bytedance-research/Valley-Eagle-7B')
     _infer_model(pt_engine)
->>>>>>> b925d282
 
 
 if __name__ == '__main__':
@@ -124,8 +122,5 @@
     # test_internvl2_5_mpo()
     # test_mplug3()
     # test_minicpmv()
-<<<<<<< HEAD
-    test_minicpmo()
-=======
-    test_valley()
->>>>>>> b925d282
+    # test_minicpmo()
+    test_valley()