--- conflicted
+++ resolved
@@ -1094,9 +1094,5 @@
     # test_internvl_gpt_hf()
     # test_sailvl2()
     # test_deepseek_ocr()
-<<<<<<< HEAD
-    # test_paddle_ocr()
-=======
     # test_llava_onevision1_5()
-    test_paddle_ocr()
->>>>>>> 23619093
+    # test_paddle_ocr()