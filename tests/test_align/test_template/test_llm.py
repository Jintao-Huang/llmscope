import os

import torch

os.environ['CUDA_VISIBLE_DEVICES'] = '0,1,2,3'
os.environ['SWIFT_DEBUG'] = '1'


def _infer_model(pt_engine, system=None, messages=None):
    seed_everything(42)
    request_config = RequestConfig(max_tokens=128, temperature=0)
    if messages is None:
        messages = []
        if system is not None:
            messages += [{'role': 'system', 'content': system}]
        messages += [{'role': 'user', 'content': '你好'}]
        resp = pt_engine.infer([{'messages': messages}], request_config=request_config)
        response = resp[0].choices[0].message.content
        messages += [{'role': 'assistant', 'content': response}, {'role': 'user', 'content': '<image>这是什么'}]
    else:
        messages = messages.copy()
    resp = pt_engine.infer([{
        'messages': messages,
    }], request_config=request_config)
    response = resp[0].choices[0].message.content
    messages += [{'role': 'assistant', 'content': response}]
    logger.info(f'model: {pt_engine.model_info.model_name}, messages: {messages}')
    return response


def test_qwen2_5():
    pt_engine = PtEngine('Qwen/Qwen2.5-3B')
    _infer_model(pt_engine)
    pt_engine.default_template.template_backend = 'jinja'
    _infer_model(pt_engine)


def test_qwen1half():
    pt_engine = PtEngine('Qwen/Qwen1.5-0.5B-Chat-GPTQ-Int4')
    _infer_model(pt_engine)
    pt_engine.default_template.template_backend = 'jinja'
    _infer_model(pt_engine)


def test_glm4():
    # The Jinja prompt is missing \n.
    pt_engine = PtEngine('ZhipuAI/glm-4-9b-chat')
    _infer_model(pt_engine)
    pt_engine.default_template.template_backend = 'jinja'
    _infer_model(pt_engine)


def test_qwq():
    pt_engine = PtEngine('Qwen/QwQ-32B-Preview')
    _infer_model(pt_engine)
    pt_engine.default_template.template_backend = 'jinja'
    _infer_model(pt_engine)


def test_internlm():
    pt_engine = PtEngine('Shanghai_AI_Laboratory/internlm-chat-7b')
    _infer_model(pt_engine)


def test_internlm2():
    # pt_engine = PtEngine('Shanghai_AI_Laboratory/internlm2-1_8b')
    pt_engine = PtEngine('Shanghai_AI_Laboratory/internlm2_5-1_8b-chat')
    _infer_model(pt_engine)
    pt_engine.default_template.template_backend = 'jinja'
    _infer_model(pt_engine)


def test_yi_coder():
    pt_engine = PtEngine('01ai/Yi-Coder-1.5B-Chat')
    _infer_model(pt_engine)
    pt_engine.default_template.template_backend = 'jinja'
    _infer_model(pt_engine)


def test_yi():
    pt_engine = PtEngine('01ai/Yi-6B-Chat')
    _infer_model(pt_engine)
    pt_engine.default_template.template_backend = 'jinja'
    _infer_model(pt_engine)


def test_deepseek_moe():
    pt_engine = PtEngine('deepseek-ai/deepseek-moe-16b-chat')
    _infer_model(pt_engine)


def test_codegeex4():
    # jinja is missing a prefix.
    pt_engine = PtEngine('ZhipuAI/codegeex4-all-9b')
    _infer_model(pt_engine)
    pt_engine.default_template.template_backend = 'jinja'
    _infer_model(pt_engine)


def test_telechat():
    pt_engine = PtEngine('TeleAI/TeleChat-12B', torch_dtype=torch.float16)
<<<<<<< HEAD
    messages = [{'role': 'user', 'content': '生抽与老抽的区别？'}]
    response = _infer_model(pt_engine, messages=messages)
=======
    messages = [{'role': 'user', 'content': '你是谁'}]
    response = _infer_model(pt_engine, messages=messages)
    assert response == ('我是中国电信星辰语义大模型，英文名TeleChat，是由中国电信自主研发的生成式大语言模型。\n\n'
                        '我基于Transformer-decoder结构，学习了海量知识，包括百科、书籍、论坛、党政媒体、GitHub代码、专业领域知识等，'
                        '具备自然语言处理、语义理解、内容创作和逻辑推理等能力，可以与人类进行对话互动和情感交流，还能提供知识问答、创作写作、'
                        '代码生成等服务，希望能为人类带来更加智能、高效和便捷的工作与生活体验。')
>>>>>>> 40963ece


def test_telechat2():
    pt_engine = PtEngine('TeleAI/TeleChat2-7B', torch_dtype=torch.float16)
    messages = [{'role': 'system', 'content': '你是一个乐于助人的智能助手，请使用用户提问的语言进行有帮助的问答'}, {'role': 'user', 'content': '你好'}]
    response = _infer_model(pt_engine, messages=messages)
    pt_engine.default_template.template_backend = 'jinja'
    response2 = _infer_model(pt_engine, messages=messages)
    assert response == response2


def test_glm_edge():
    pt_engine = PtEngine('ZhipuAI/glm-edge-1.5b-chat')
    _infer_model(pt_engine)
    pt_engine.default_template.template_backend = 'jinja'
    _infer_model(pt_engine)


def test_llama():
    # pt_engine = PtEngine('LLM-Research/Meta-Llama-3.1-8B-Instruct-BNB-NF4')
    # pt_engine = PtEngine('LLM-Research/Meta-Llama-3.1-8B-Instruct')
    # pt_engine = PtEngine('LLM-Research/Meta-Llama-3-8B-Instruct')
    pt_engine = VllmEngine('LLM-Research/Llama-3.2-1B-Instruct')
    # pt_engine = PtEngine('AI-ModelScope/Llama-3.1-Nemotron-70B-Instruct-HF')
    # pt_engine = PtEngine('unsloth/Llama-3.3-70B-Instruct-bnb-4bit')

    res = _infer_model(pt_engine, system='')
    pt_engine.default_template.template_backend = 'jinja'
    res2 = _infer_model(pt_engine, system='')
    assert res == res2, f'res: {res}, res2: {res2}'


def test_openbuddy():
    # pt_engine = PtEngine('OpenBuddy/openbuddy-yi1.5-34b-v21.3-32k')
    pt_engine = PtEngine('OpenBuddy/openbuddy-nemotron-70b-v23.2-131k')
    # pt_engine = PtEngine('OpenBuddy/openbuddy-llama3.3-70b-v24.3-131k')
    res = _infer_model(pt_engine, system='')
    pt_engine.default_template.template_backend = 'jinja'
    res2 = _infer_model(pt_engine)
    assert res == res2, f'res: {res}, res2: {res2}'


def test_megrez():
    pt_engine = PtEngine('InfiniAI/Megrez-3b-Instruct')
    res = _infer_model(pt_engine)
    pt_engine.default_template.template_backend = 'jinja'
    res2 = _infer_model(pt_engine)
    assert res == res2, f'res: {res}, res2: {res2}'


def test_skywork_o1():
    pt_engine = PtEngine('AI-ModelScope/Skywork-o1-Open-Llama-3.1-8B')
    res = _infer_model(
        pt_engine,
        messages=[{
            'role':
            'user',
            'content':
            ('Jane has 12 apples. She gives 4 apples to her friend Mark, then buys 1 more apple, and finally splits '
             'all her apples equally among herself and her 2 siblings. How many apples does each person get?')
        }])
    assert res == ("To solve the problem, let's break it down into a series of logical steps:\n\n1. **Initial Number "
                   'of Apples**: Jane starts with 12 apples.\n2. **Apples Given Away**: Jane gives 4 apples to her '
                   'friend Mark. So, the number of apples she has now is:\n   \\[\n   12 - 4 = 8\n   \\]\n3. **Apples '
                   'Bought**: Jane then buys 1 more apple. So, the number of apples she has now is:\n   \\[\n   '
                   '8 + 1 = 9\n   \\]\n4. **Apples Split Equally')


def test_internlm2_reward():
    pt_engine = PtEngine('Shanghai_AI_Laboratory/internlm2-1_8b-reward')
    messages = [{
        'role': 'user',
        'content': "Hello! What's your name?"
    }, {
        'role': 'assistant',
        'content': 'My name is InternLM2! A helpful AI assistant. What can I do for you?'
    }]
    res = _infer_model(pt_engine, messages=messages)
    pt_engine.default_template.template_backend = 'jinja'
    res2 = _infer_model(pt_engine, messages=messages)
    assert res == res2 == '0.48681640625'


def test_qwen2_reward():
    pt_engine = PtEngine('Qwen/Qwen2-Math-RM-72B')
    messages = [{
        'role':
        'user',
        'content': ('Suppose that a certain software product has a mean time between failures of 10,000 hours '
                    'and has a mean time to repair of 20 hours. If the product is used by 100 customers, '
                    'what is its availability?\nAnswer Choices: (A) 80% (B) 90% (C) 98% (D) 99.80%\nPlease '
                    'reason step by step, and put your final answer within \\boxed{}.')
    }, {
        'role':
        'assistant',
        'content': ("To find the availability of the software product, we'll use the formula:\n\n\\[ \\text{ "
                    'availability} = \\frac{\\text{Mean Time Between Failures (MTBF)}}{\\text{Mean Time Between '
                    'Failures (MTBF) + Mean Time To Repair (MTTR)}} \\]\n\nGiven:\n- MTBF = 10,000 hours\n- MTTR '
                    "= 20 hours\n\nLet's plug these values into the formula:\n\n\\[ \\text{availability} = "
                    '\\frac{10,000}{10,000 + 20} = \\frac{10,000}{10,020} \\]\n\nTo simplify this fraction, '
                    'we can divide both the numerator and the denominator by 10,000:\n\n\\[ \\text{availability} ='
                    ' \\frac{10,000 \\div 10,000}{10,020 \\div 10,000} = \\frac{1}{1.002} \\]\n\nTo express this as'
                    ' a percentage, we can calculate the decimal value of the fraction and then multiply by '
                    '100:\n\n\\[ \\text{availability} \\approx 0.998002 \\times 100 = 99.80\\% \\]\n\nTherefore, '
                    'the availability of the software product is approximately 99.80%.\n\nThe correct answer is '
                    '\\boxed{D}')
    }]
    res = _infer_model(pt_engine, messages=messages)
    pt_engine.default_template.template_backend = 'jinja'
    res2 = _infer_model(pt_engine, messages=messages)
    assert res == res2 == '0.48681640625'


if __name__ == '__main__':
    from swift.llm import PtEngine, RequestConfig, get_template, get_model_tokenizer, VllmEngine
    from swift.utils import get_logger, seed_everything
    logger = get_logger()
    # test_qwen2_5()
    # test_qwen1half()
    # test_qwq()
    # test_internlm()
    # test_internlm2()
    # test_yi_coder()
    # test_yi()
    # test_deepseek_moe()
    # test_codegeex4()
    # test_glm4()
    test_telechat()
<<<<<<< HEAD
    test_telechat2()
=======
    # test_telechat2()
>>>>>>> 40963ece
    # test_glm_edge()
    # test_llama()
    # test_openbuddy()
    # test_megrez()
    # test_skywork_o1()
<<<<<<< HEAD
    # test_internlm2_reward()
    # test_qwen2_reward()
=======
    # test_internlm2_reward()
>>>>>>> 40963ece
<|MERGE_RESOLUTION|>--- conflicted
+++ resolved
@@ -99,17 +99,12 @@
 
 def test_telechat():
     pt_engine = PtEngine('TeleAI/TeleChat-12B', torch_dtype=torch.float16)
-<<<<<<< HEAD
-    messages = [{'role': 'user', 'content': '生抽与老抽的区别？'}]
-    response = _infer_model(pt_engine, messages=messages)
-=======
     messages = [{'role': 'user', 'content': '你是谁'}]
     response = _infer_model(pt_engine, messages=messages)
     assert response == ('我是中国电信星辰语义大模型，英文名TeleChat，是由中国电信自主研发的生成式大语言模型。\n\n'
                         '我基于Transformer-decoder结构，学习了海量知识，包括百科、书籍、论坛、党政媒体、GitHub代码、专业领域知识等，'
                         '具备自然语言处理、语义理解、内容创作和逻辑推理等能力，可以与人类进行对话互动和情感交流，还能提供知识问答、创作写作、'
                         '代码生成等服务，希望能为人类带来更加智能、高效和便捷的工作与生活体验。')
->>>>>>> 40963ece
 
 
 def test_telechat2():
@@ -238,19 +233,11 @@
     # test_codegeex4()
     # test_glm4()
     test_telechat()
-<<<<<<< HEAD
-    test_telechat2()
-=======
     # test_telechat2()
->>>>>>> 40963ece
     # test_glm_edge()
     # test_llama()
     # test_openbuddy()
     # test_megrez()
     # test_skywork_o1()
-<<<<<<< HEAD
     # test_internlm2_reward()
-    # test_qwen2_reward()
-=======
-    # test_internlm2_reward()
->>>>>>> 40963ece
+    # test_qwen2_reward()