if __name__ == '__main__':
    import os
    os.environ['CUDA_VISIBLE_DEVICES'] = '0'
    os.environ['HF_ENDPOINT'] = 'https://hf-mirror.com'

import os
import shutil
import tempfile
import time
import unittest
from functools import partial
from typing import Any, Dict, List

import torch
import transformers
from datasets import Dataset as HfDataset
from modelscope import Model, MsDataset, snapshot_download
from packaging import version
from torch import Tensor
from torch.nn.utils.rnn import pad_sequence
from transformers import AutoConfig, AutoTokenizer

from swift import Trainer, TrainingArguments, get_logger
from swift.llm import (DatasetName, DPOArguments, InferArguments, ModelType,
                       SftArguments, dpo_main, infer_main, merge_lora_main,
                       sft_main)

NO_EVAL_HUMAN = True

logger = get_logger()


class TestRun(unittest.TestCase):

    def setUp(self):
        print(f'Testing {type(self).__name__}.{self._testMethodName}')
        self._tmp_dir = tempfile.TemporaryDirectory()
        self.tmp_dir = self._tmp_dir.name

    def tearDown(self):
        shutil.rmtree(self.tmp_dir)

    def test_basic(self):
        output_dir = 'output'
        quantization_bit_list = [0, 4]
        dataset = [
            f'{DatasetName.alpaca_zh}#20',
            f'{DatasetName.jd_sentiment_zh}#20|10',
            'AI-ModelScope/alpaca-gpt4-data-zh#20',
            'HF::c-s-ale/alpaca-gpt4-data-zh#20',
            'hurner/alpaca-gpt4-data-zh#20',
            'HF::shibing624/alpaca-zh#20',
        ]
        if not __name__ == '__main__':
            output_dir = self.tmp_dir
            quantization_bit_list = [4]
            dataset = dataset[:2]
        model_type = ModelType.chatglm3_6b
        for quantization_bit in quantization_bit_list:
            if quantization_bit == 4 and version.parse(
                    transformers.__version__) >= version.parse('4.38'):
                continue
            predict_with_generate = True
            if quantization_bit == 0:
                predict_with_generate = False
            sft_args = SftArguments(
                model_type=model_type,
                template_type='AUTO',
                lora_target_modules=['AUTO', 'EMBEDDING'],
                quantization_bit=quantization_bit,
                batch_size=2,
                eval_steps=5,
                adam_beta2=0.95,
                check_dataset_strategy='warning',
                predict_with_generate=predict_with_generate,
<<<<<<< HEAD
                dataset=dataset,
=======
                dataset=[DatasetName.jd_sentiment_zh],
                include_num_input_tokens_seen=True,
>>>>>>> 339e0ffb
                output_dir=output_dir,
                include_num_input_tokens_seen=True,
                gradient_checkpointing=True)
            self.assertTrue(sft_args.gradient_accumulation_steps == 8)
            torch.cuda.empty_cache()
            output = sft_main(sft_args)
            print(output)
            best_model_checkpoint = output['best_model_checkpoint']
            print(f'best_model_checkpoint: {best_model_checkpoint}')
            if __name__ == '__main__':
                infer_args = InferArguments(
                    ckpt_dir=best_model_checkpoint,
                    merge_lora={
                        0: True,
                        4: False
                    }[quantization_bit],
                    merge_device_map='cpu',
                    load_dataset_config=NO_EVAL_HUMAN,
                    val_dataset_sample=5)
                torch.cuda.empty_cache()
                result = infer_main(infer_args)
                print(result)
        # if __name__ == '__main__':
        #     app_ui_main(infer_args)

    def test_loss_matching(self):
        output_dir = 'output'
        if not __name__ == '__main__':
            # ignore citest error in github
            return
        losses = []
        for tuner_backend in ['swift', 'peft']:
            if tuner_backend == 'swift':
                bool_var = True
            else:
                bool_var = False
            torch.cuda.empty_cache()
            output = sft_main([
                '--model_type', ModelType.qwen_7b_chat, '--eval_steps', '5',
                '--tuner_backend', tuner_backend, '--dataset',
                f'{DatasetName.leetcode_python_en}#200', '--output_dir',
                output_dir, '--gradient_checkpointing', 'true',
                '--max_new_tokens', '100', '--use_flash_attn', 'true',
                '--lora_target_modules', 'ALL', '--seed', '0',
                '--lora_bias_trainable', 'all', '--lora_modules_to_save',
                'EMBEDDING', 'LN', 'lm_head'
            ])
            best_model_checkpoint = output['best_model_checkpoint']
            print(f'best_model_checkpoint: {best_model_checkpoint}')
            load_dataset_config = str(bool_var or NO_EVAL_HUMAN)
            if load_dataset_config:
                val_dataset_sample = 2
            else:
                val_dataset_sample = -1
            torch.cuda.empty_cache()
            infer_main([
                '--ckpt_dir', best_model_checkpoint, '--val_dataset_sample',
                str(val_dataset_sample), '--max_new_tokens', '100',
                '--use_flash_attn', 'false', '--verbose',
                str(not bool_var), '--merge_lora',
                str(bool_var), '--load_dataset_config',
                str(load_dataset_config)
            ])
            loss = output['log_history'][-1]['train_loss']
            losses.append(loss)
        self.assertTrue(abs(losses[0] - losses[1]) < 5e-4)
        self.assertTrue(0.95 <= losses[0] <= 1)
        print(f'swift_loss: {losses[0]}')
        print(f'peft_loss: {losses[1]}')

    def test_vl_audio(self):
        output_dir = 'output'
        if not __name__ == '__main__':
            # ignore citest error in github
            return
        model_type_list = [ModelType.qwen_vl_chat, ModelType.qwen_audio_chat]
        dataset_list = [DatasetName.coco_mini_en, DatasetName.aishell1_mini_zh]
        for model_type, dataset in zip(model_type_list, dataset_list):
            sft_args = SftArguments(
                model_type=model_type,
                template_type='AUTO',
                eval_steps=5,
                check_dataset_strategy='warning',
                lora_target_modules='ALL',
                train_dataset_sample=200,
                dataset=[dataset],
                output_dir=output_dir,
                gradient_checkpointing=True,
                lazy_tokenize=True,
                disable_tqdm=True)
            torch.cuda.empty_cache()
            output = sft_main(sft_args)
            print(output)
            best_model_checkpoint = output['best_model_checkpoint']
            print(f'best_model_checkpoint: {best_model_checkpoint}')
            infer_args = InferArguments(
                ckpt_dir=best_model_checkpoint,
                load_dataset_config=True,
                stream={
                    ModelType.qwen_vl_chat: True,
                    ModelType.qwen_audio_chat: False
                }[model_type],
                val_dataset_sample=5)
            # merge_lora_main(infer_args)  # TODO: ERROR FIX
            torch.cuda.empty_cache()
            result = infer_main(infer_args)
            print(result)

    def test_custom_dataset(self):
        if not __name__ == '__main__':
            # ignore citest error in github
            return
        train_dataset_fnames = [
            'alpaca.csv', 'chatml.jsonl', 'swift_pre.jsonl',
            'swift_single.csv', 'swift_multi.jsonl', 'swift_multi.json'
        ]
        val_dataset_fnames = [
            'alpaca.jsonl', 'alpaca2.csv', 'conversations.jsonl',
            'swift_pre.csv', 'swift_single.jsonl'
        ]
        folder = os.path.join(os.path.dirname(__file__), 'data')
        resume_from_checkpoint = None
        for num_train_epochs in [1, 2]:
            sft_args = SftArguments(
                model_type='qwen-7b-chat',
                dataset=['_custom#100', 'self-cognition#20'],
                custom_train_dataset_path=[
                    os.path.join(folder, fname)
                    for fname in train_dataset_fnames
                ],
                custom_val_dataset_path=[
                    os.path.join(folder, fname) for fname in val_dataset_fnames
                ],
                lora_target_modules='ALL',
                resume_from_checkpoint=resume_from_checkpoint,
                num_train_epochs=num_train_epochs,
                model_name='小黄',
                model_author='魔搭',
                check_dataset_strategy='warning')

            torch.cuda.empty_cache()
            result = sft_main(sft_args)
            best_model_checkpoint = result['best_model_checkpoint']
            resume_from_checkpoint = result['last_model_checkpoint']

        for load_args_from_ckpt_dir in [True, False]:
            kwargs = {}
            if load_args_from_ckpt_dir is False:
                kwargs = {'model_type': 'qwen-7b-chat'}
            infer_args = InferArguments(
                ckpt_dir=best_model_checkpoint,
                load_args_from_ckpt_dir=load_args_from_ckpt_dir,
                load_dataset_config=load_args_from_ckpt_dir and NO_EVAL_HUMAN,
                merge_lora=load_args_from_ckpt_dir,
                val_dataset_sample=-1,
                custom_val_dataset_path=[
                    os.path.join(folder, fname) for fname in val_dataset_fnames
                ],
                **kwargs)
            torch.cuda.empty_cache()
            infer_main(infer_args)

    def test_self_cognition(self):
        if not __name__ == '__main__':
            # ignore citest error in github
            return
        for dataset in [[], [DatasetName.alpaca_zh, DatasetName.alpaca_en]]:
            sft_args = SftArguments(
                model_type=ModelType.qwen1half_1_8b_chat_int4,
                dataset=dataset,  # no dataset
                train_dataset_sample=100,
                dtype='fp16',
                eval_steps=5,
                output_dir='output',
                lora_target_modules=['ALL', 'EMBEDDING'],
                lazy_tokenize=True,
                max_length=512,
                self_cognition_sample=100,
                model_name=['小黄', 'Xiao Huang'],
                model_author=['魔搭', 'ModelScope'],
                use_flash_attn=True)
            torch.cuda.empty_cache()
            output = sft_main(sft_args)
            last_model_checkpoint = output['last_model_checkpoint']
            best_model_checkpoint = output['best_model_checkpoint']
            print(f'last_model_checkpoint: {last_model_checkpoint}')
            print(f'best_model_checkpoint: {best_model_checkpoint}')
            ckpt_dir = best_model_checkpoint or last_model_checkpoint
            if len(dataset) == 0:
                continue
            infer_args = InferArguments(
                ckpt_dir=ckpt_dir,
                val_dataset_sample=2,
                verbose=False,
                load_dataset_config=True)
            # merge_lora_main(infer_args)
            torch.cuda.empty_cache()
            result = infer_main(infer_args)
            print(result)

    def test_cogagent_instruct(self):
        if not __name__ == '__main__':
            # ignore citest error in github
            return
        quantization_bit = 4
        if version.parse(transformers.__version__) >= version.parse('4.38'):
            quantization_bit = 0
        torch.cuda.empty_cache()
        output = sft_main(
            SftArguments(
                model_type=ModelType.cogagent_18b_instruct,
                dataset=DatasetName.coco_mini_en_2,
                train_dataset_sample=100,
                lora_target_modules='ALL',
                eval_steps=5,
                quantization_bit=quantization_bit))
        best_model_checkpoint = output['best_model_checkpoint']
        torch.cuda.empty_cache()
        infer_main(
            InferArguments(
                ckpt_dir=best_model_checkpoint,
                load_dataset_config=True,
                val_dataset_sample=2))

    def test_xcomposer_chat(self):
        if not __name__ == '__main__':
            # ignore citest error in github
            return
        torch.cuda.empty_cache()
        output = sft_main(
            SftArguments(
                model_type=ModelType.internlm_xcomposer2_7b_chat,
                dataset=DatasetName.coco_mini_en,
                lora_target_modules='DEFAULT',
                train_dataset_sample=100,
                eval_steps=5))
        best_model_checkpoint = output['best_model_checkpoint']
        torch.cuda.empty_cache()
        infer_main(
            InferArguments(
                ckpt_dir=best_model_checkpoint,
                load_dataset_config=True,
                val_dataset_sample=2))

    def test_yi_vl_6b_chat(self):
        if not __name__ == '__main__':
            # ignore citest error in github
            return
        folder = os.path.join(os.path.dirname(__file__), 'data')
        torch.cuda.empty_cache()
        output = sft_main(
            SftArguments(
                model_type=ModelType.yi_vl_6b_chat,
                #   dataset=DatasetName.capcha_images,
                lora_target_modules='ALL',
                train_dataset_sample=100,
                eval_steps=5,
                custom_train_dataset_path=[
                    os.path.join(folder, 'multi_modal.jsonl')
                ],
                lazy_tokenize=False))
        best_model_checkpoint = output['best_model_checkpoint']
        torch.cuda.empty_cache()
        infer_main(
            InferArguments(
                ckpt_dir=best_model_checkpoint,
                load_dataset_config=True,
                val_dataset_sample=2))

    def test_dpo(self):
        if not __name__ == '__main__':
            # ignore citest error in github
            return
        torch.cuda.empty_cache()
        output = dpo_main(
            DPOArguments(
                model_type=ModelType.qwen_1_8b_chat,
                sft_type='full',
                dataset=DatasetName.hh_rlhf_cn_harmless_base_cn,
                train_dataset_sample=100,
                eval_steps=5))
        best_model_checkpoint = output['best_model_checkpoint']
        torch.cuda.empty_cache()
        infer_main(
            InferArguments(
                ckpt_dir=best_model_checkpoint,
                load_dataset_config=True,
                val_dataset_sample=2))

    def test_pai_compat(self):
        if not __name__ == '__main__':
            # ignore citest error in github
            return
        from swift.llm import sft_main, infer_main
        os.environ['PAI_TRAINING_JOB_ID'] = '123456'
        folder = os.path.join(os.path.dirname(__file__), 'config')
        tensorboard_dir = os.path.join('output/pai_test', 'pai_tensorboard')
        os.environ['PAI_OUTPUT_TENSORBOARD'] = tensorboard_dir
        sft_json = os.path.join(folder, 'sft.json')
        infer_json = os.path.join(folder, 'infer.json')
        torch.cuda.empty_cache()
        output = sft_main([sft_json])
        print()
        infer_args = {
            'ckpt_dir': output['best_model_checkpoint'],
            'val_dataset_sample': 2,
            'load_dataset_config': True,
        }
        import json
        with open(infer_json, 'w') as f:
            json.dump(infer_args, f, ensure_ascii=False, indent=4)
        torch.cuda.empty_cache()
        infer_main([infer_json])
        os.environ.pop('PAI_TRAINING_JOB_ID')

    # def test_baichuan2_chat_int4(self):
    #     if not __name__ == '__main__':
    #         # ignore citest error in github
    #         return
    #     from swift.llm import sft_main, infer_main, SftArguments, InferArguments, ModelType, DatasetName
    #     output = sft_main(
    #         SftArguments(
    #             model_type=ModelType.baichuan2_7b_chat_int4,
    #             dataset=['alpaca-zh'],
    #             lora_target_modules=['DEFAULT', 'EMBEDDING'],
    #             train_dataset_sample=20))
    #     best_model_checkpoint = output['best_model_checkpoint']
    #     infer_main(
    #         InferArguments(
    #             ckpt_dir=best_model_checkpoint,
    #             load_dataset_config=True,
    #             val_dataset_sample=1))

    def test_deepseek_vl_chat(self):
        if not __name__ == '__main__':
            # ignore citest error in github
            return
        folder = os.path.join(os.path.dirname(__file__), 'data')
        torch.cuda.empty_cache()
        sft_main(
            SftArguments(
                model_type=ModelType.deepseek_vl_1_3b_chat,
                #   dataset=DatasetName.capcha_images,
                lora_target_modules='ALL',
                train_dataset_sample=100,
                eval_steps=5,
                custom_train_dataset_path=[
                    os.path.join(folder, 'multi_modal2.jsonl')
                ],
                lazy_tokenize=False))


def data_collate_fn(batch: List[Dict[str, Any]],
                    tokenizer) -> Dict[str, Tensor]:
    # text-classification
    assert tokenizer.pad_token_id is not None
    input_ids = [torch.tensor(b['input_ids']) for b in batch]
    labels = torch.tensor([b['labels'] for b in batch])
    attention_mask = [
        torch.ones(len(input_ids[i]), dtype=torch.int64)
        for i in range(len(input_ids))
    ]

    input_ids = pad_sequence(
        input_ids, batch_first=True, padding_value=tokenizer.pad_token_id)
    attention_mask = pad_sequence(
        attention_mask, batch_first=True, padding_value=0)
    return {
        'input_ids': input_ids,
        'attention_mask': attention_mask,
        'labels': labels
    }


class BertTrainer(Trainer):

    def compute_loss(self, model, inputs, return_outputs=False):
        outputs = model(**inputs)
        loss = outputs.loss
        if loss is None:
            logits, loss = list(outputs.logits)
        return (loss, outputs) if return_outputs else loss


class TestTrainer(unittest.TestCase):

    def setUp(self):
        self._tmp_dir = tempfile.TemporaryDirectory()
        self.tmp_dir = self._tmp_dir.name
        # self.tmp_dir = 'test'
        logger.info(f'self.tmp_dir: {self.tmp_dir}')

    def tearDown(self):
        if os.path.isdir(self.tmp_dir):
            shutil.rmtree(self.tmp_dir)
        # api = HubApi()
        # api.delete_model(self.hub_model_id)
        # logger.info(f'delete model: {self.hub_model_id}')

    def test_trainer(self):
        self.hub_model_id = 'test_trainer2'
        logger.info(f'self.hub_model_id: {self.hub_model_id}')
        self.tmp_dir = 'output/damo/nlp_structbert_backbone_base_std'
        push_to_hub = True
        if not __name__ == '__main__':
            # ignore citest error in github
            return
        model_id = 'damo/nlp_structbert_backbone_base_std'
        model_dir = snapshot_download(model_id, 'master')
        tokenizer = AutoTokenizer.from_pretrained(model_dir)
        dataset = MsDataset.load('clue', subset_name='tnews')
        num_labels = max(dataset['train']['label']) + 1
        model = Model.from_pretrained(
            model_dir, task='text-classification', num_labels=num_labels)
        train_dataset, val_dataset = dataset['train'].to_hf_dataset(
        ), dataset['validation'].to_hf_dataset()
        train_dataset: HfDataset = train_dataset.select(range(100))
        val_dataset: HfDataset = val_dataset.select(range(20))

        #
        def tokenize_func(examples):
            data = tokenizer(examples['sentence'], return_attention_mask=False)
            examples['input_ids'] = data['input_ids']
            examples['labels'] = examples['label']
            del examples['sentence'], examples['label']
            return examples

        train_dataset = train_dataset.map(tokenize_func)
        val_dataset = val_dataset.map(tokenize_func)

        data_collator = partial(data_collate_fn, tokenizer=tokenizer)
        for save_only_model in [True, False]:
            trainer_args = TrainingArguments(
                self.tmp_dir,
                do_train=True,
                do_eval=True,
                num_train_epochs=1,
                evaluation_strategy='steps',
                save_strategy='steps',
                per_device_train_batch_size=4,
                per_device_eval_batch_size=4,
                push_to_hub=push_to_hub,
                hub_token=None,  # use env var
                hub_private_repo=True,
                push_hub_strategy='push_best',
                hub_model_id=self.hub_model_id,
                overwrite_output_dir=True,
                save_steps=10,
                save_total_limit=2,
                metric_for_best_model='loss',
                greater_is_better=False,
                gradient_accumulation_steps=1,
                eval_steps=10,
                save_only_model=save_only_model)
        trainer_args._n_gpu = 1
        trainer = BertTrainer(model, trainer_args, data_collator,
                              train_dataset, val_dataset, tokenizer)
        self.hub_model_id = trainer_args.hub_model_id
        trainer.train()
        if trainer_args.push_to_hub:
            trainer.push_to_hub()


if __name__ == '__main__':
    unittest.main()<|MERGE_RESOLUTION|>--- conflicted
+++ resolved
@@ -73,12 +73,8 @@
                 adam_beta2=0.95,
                 check_dataset_strategy='warning',
                 predict_with_generate=predict_with_generate,
-<<<<<<< HEAD
-                dataset=dataset,
-=======
                 dataset=[DatasetName.jd_sentiment_zh],
                 include_num_input_tokens_seen=True,
->>>>>>> 339e0ffb
                 output_dir=output_dir,
                 include_num_input_tokens_seen=True,
                 gradient_checkpointing=True)
