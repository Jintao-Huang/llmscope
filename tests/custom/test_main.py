import os


def test_eval_llm():
    os.environ['CUDA_VISIBLE_DEVICES'] = '0'
    from swift.llm import eval_main, EvalArguments
    eval_main(EvalArguments(model_type='qwen1half-7b-chat', eval_dataset='ARC_c', infer_backend='lmdeploy'))


def test_eval_vlm():
    os.environ['CUDA_VISIBLE_DEVICES'] = '1'
    from swift.llm import eval_main, EvalArguments
    eval_main(EvalArguments(model_type='internvl2-4b', eval_dataset='RealWorldQA', infer_backend='lmdeploy'))


def test_pt():
    os.environ['CUDA_VISIBLE_DEVICES'] = '0'
    from swift.llm import pt_main, PtArguments
    pt_main(PtArguments(model_type='qwen-1_8b-chat', dataset='alpaca-zh', sft_type='lora', tuner_backend='swift'))


def test_vlm_sft():
    os.environ['CUDA_VISIBLE_DEVICES'] = '0,1,2,3'
    from swift.llm import sft_main, SftArguments, infer_main, InferArguments
    model_type = 'llava-onevision-qwen2-7b-ov'
    dataset = 'coco-en-mini#100'
    infer_main(InferArguments(model_type=model_type, val_dataset=dataset))

    output = sft_main(SftArguments(model_type=model_type, dataset=dataset))
    last_model_checkpoint = output['last_model_checkpoint']
    infer_main(InferArguments(ckpt_dir=last_model_checkpoint, load_dataset_config=True, merge_lora=True))


def test_llm_sft():
    os.environ['CUDA_VISIBLE_DEVICES'] = '0,1,2,3'
    from swift.llm import sft_main, SftArguments, infer_main, InferArguments
    model_type = 'phi3_5-moe-instruct'
    dataset = 'alpaca-zh#100'
    infer_main(InferArguments(model_type=model_type, val_dataset=dataset, infer_backend='pt', show_dataset_sample=2))

    output = sft_main(SftArguments(model_type=model_type, dataset=dataset))
    last_model_checkpoint = output['last_model_checkpoint']
<<<<<<< HEAD
    infer_main(InferArguments(ckpt_dir=last_model_checkpoint, load_dataset_config=True, merge_lora=True, infer_backend='pt'))
=======
    infer_main(
        InferArguments(ckpt_dir=last_model_checkpoint, load_dataset_config=True, merge_lora=True, infer_backend='pt'))
>>>>>>> b8f02680


if __name__ == '__main__':
    # test_eval_llm()
    # test_eval_vlm()
    # test_pt()
    # test_vlm_sft()
    test_llm_sft()<|MERGE_RESOLUTION|>--- conflicted
+++ resolved
@@ -40,12 +40,8 @@
 
     output = sft_main(SftArguments(model_type=model_type, dataset=dataset))
     last_model_checkpoint = output['last_model_checkpoint']
-<<<<<<< HEAD
-    infer_main(InferArguments(ckpt_dir=last_model_checkpoint, load_dataset_config=True, merge_lora=True, infer_backend='pt'))
-=======
     infer_main(
         InferArguments(ckpt_dir=last_model_checkpoint, load_dataset_config=True, merge_lora=True, infer_backend='pt'))
->>>>>>> b8f02680
 
 
 if __name__ == '__main__':
