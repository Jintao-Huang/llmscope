--- conflicted
+++ resolved
@@ -92,12 +92,8 @@
     # test_internvl3_5_moe()
     # test_internvl3_hf()
     # test_internvl3_5_hf()
-    test_internvl3_5_moe_hf()
+    # test_internvl3_5_moe_hf()
     # test_glm4_5v()
-<<<<<<< HEAD
     # test_ovis2_5()
     test_qwen3_vl()
-    # test_qwen3_vl_moe()
-=======
-    # test_ovis2_5()
->>>>>>> b844117e
+    # test_qwen3_vl_moe()