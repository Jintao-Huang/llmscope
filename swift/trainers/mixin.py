--- conflicted
+++ resolved
@@ -330,10 +330,6 @@
         if hasattr(torch.utils.checkpoint, '_old_checkpoint'):  # avoid double patching
             return
         args = self.args
-<<<<<<< HEAD
-        # Consistent with the default behavior of transformers.
-=======
->>>>>>> a6a8d41c
         if args.gradient_checkpointing_kwargs:
             use_reentrant_ = args.gradient_checkpointing_kwargs.get('use_reentrant')
         else:
