--- conflicted
+++ resolved
@@ -437,7 +437,6 @@
         self.model.train()
         return eval_dict
 
-<<<<<<< HEAD
     def get_batch_samples(self, *args, **kwargs):
         res = super().get_batch_samples(*args, **kwargs)
         if self.template.sequence_parallel_size == 1:
@@ -445,7 +444,6 @@
         batch_samples, num_items_in_batch = res
         dist.all_reduce(num_items_in_batch, dist.ReduceOp.SUM)
         return batch_samples, num_items_in_batch
-=======
 
 class DataLoaderMixin:
 
@@ -497,5 +495,4 @@
             dataloader = sequence_parallel.get_dataloader(self, eval_dataset, self.args.eval_batch_size)
         if dataloader is None:
             return super().get_eval_dataloader(eval_dataset=eval_dataset)
-        return dataloader
->>>>>>> 213dc7ef
+        return dataloader