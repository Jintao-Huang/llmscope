# Copyright (c) Alibaba, Inc. and its affiliates.
import os
import sys

from swift.llm import git_clone_github
from swift.utils import get_logger, is_megatron_available, safe_ddp_context, subprocess_run

logger = get_logger()


def _patch_transformer_engine():
    import transformer_engine
    try:
        from transformer_engine.pytorch.attention import apply_rotary_pos_emb
    except ImportError:
        try:
            transformer_engine.pytorch.attention.apply_rotary_pos_emb = (
                transformer_engine.pytorch.attention.rope.apply_rotary_pos_emb)
            logger.info('Patch apply_rotary_pos_emb successfully applied.')
        except (ImportError, AttributeError):
            pass
    try:
        from transformer_engine.pytorch.attention import _SplitAlongDim
    except ImportError:
        try:
            transformer_engine.pytorch.attention._SplitAlongDim = (transformer_engine.pytorch.utils.SplitAlongDim)
            logger.info('Patch _SplitAlongDim successfully applied.')
        except (ImportError, AttributeError):
            pass


<<<<<<< HEAD
def _patch_megatron():
    _patch_transformer_engine()
=======
def new_cyclic_iter(iter):
    from megatron.training import get_args
    args = get_args()
    max_epochs = args.max_epochs
    i = 0
    while True:
        if getattr(args, 'is_training', False):
            if max_epochs and i >= max_epochs:
                logger.info(f'Training of {i} epochs has been completed, the training has finished.')
                break
            logger.info(f'The training of Epoch {i} starts...')
        for x in iter:
            yield x
        i += 1


@contextmanager
def _training_context():
    from megatron.training import get_args
    args = get_args()
    args.is_training = True
    try:
        yield
    finally:
        args.is_training = False


def _patch_max_epochs():
    # support max_epochs
    from megatron.training import training
    train_step_origin = training.train_step

    def train_step(*args, **kwargs):
        with _training_context():
            try:
                return train_step_origin(*args, **kwargs)
            except StopIteration:
                return {}, True, True, True, 0, None, None

    training.train_step = train_step

    training.cyclic_iter = new_cyclic_iter


def _patch__batched_p2p_ops():
    from megatron.core.pipeline_parallel import p2p_communication

    _batched_p2p_ops_origin = p2p_communication._batched_p2p_ops

    def _batched_p2p_ops(**kwargs):
        kwargs['group'] = None
        return _batched_p2p_ops_origin(**kwargs)

    p2p_communication._batched_p2p_ops = _batched_p2p_ops


def _patch_megatron():
    _patch_transformer_engine()
    _patch_max_epochs()
    _patch__batched_p2p_ops()
>>>>>>> d36b6623


def init_megatron_env() -> None:
    if 'MEGATRON_LM_PATH' not in os.environ:
        os.environ['MEGATRON_LM_PATH'] = git_clone_github(
            'https://github.com/NVIDIA/Megatron-LM', branch='core_r0.12.0')
    with safe_ddp_context(hash_id='megatron-lm'):
        if not is_megatron_available():
            subprocess_run([sys.executable, '-m', 'pip', 'install', '-e', os.environ['MEGATRON_LM_PATH']])
    sys.path.insert(0, os.environ['MEGATRON_LM_PATH'])
    _patch_megatron()<|MERGE_RESOLUTION|>--- conflicted
+++ resolved
@@ -29,10 +29,6 @@
             pass
 
 
-<<<<<<< HEAD
-def _patch_megatron():
-    _patch_transformer_engine()
-=======
 def new_cyclic_iter(iter):
     from megatron.training import get_args
     args = get_args()
@@ -93,7 +89,6 @@
     _patch_transformer_engine()
     _patch_max_epochs()
     _patch__batched_p2p_ops()
->>>>>>> d36b6623
 
 
 def init_megatron_env() -> None:
