--- conflicted
+++ resolved
@@ -18,19 +18,13 @@
     first_k_dense_replace = res.pop('first_k_dense_replace', None)
     n_shared_experts = res.pop('n_shared_experts', None)
     if llm_architectures in {'Qwen3ForCausalLM', 'Qwen3MoeForCausalLM', 'Qwen3NextForCausalLM'} or architectures in {
-<<<<<<< HEAD
-            'Qwen3VLForConditionalGeneration', 'Qwen3VLMoeForConditionalGeneration'
+            'Qwen3OmniMoeForConditionalGeneration', 'Qwen3VLForConditionalGeneration',
+            'Qwen3VLMoeForConditionalGeneration'
     }:
         res['qk_layernorm'] = True
-    if llm_architectures in {'Qwen2MoeForCausalLM', 'Qwen3MoeForCausalLM', 'Qwen3NextForCausalLM'
-                             } or architectures in {'Qwen3VLMoeForConditionalGeneration'}:
-=======
-            'Qwen3OmniMoeForConditionalGeneration',
+    if llm_architectures in {'Qwen2MoeForCausalLM', 'Qwen3MoeForCausalLM', 'Qwen3NextForCausalLM'} or architectures in {
+            'Qwen3OmniMoeForConditionalGeneration', 'Qwen3VLMoeForConditionalGeneration'
     }:
-        res['qk_layernorm'] = True
-    if llm_architectures in {'Qwen2MoeForCausalLM', 'Qwen3MoeForCausalLM', 'Qwen3NextForCausalLM'
-                             } or architectures in {'Qwen3OmniMoeForConditionalGeneration'}:
->>>>>>> 764ab1a0
         res.pop('ffn_hidden_size', None)
         if llm_architectures in {'Qwen2MoeForCausalLM', 'Qwen3NextForCausalLM'}:
             res['use_shared_expert_gate'] = True
@@ -69,13 +63,9 @@
     if (res.get('rope_scaling') or {}).get('mrope_section') is not None:
         res['position_embedding_type'] = 'mrope'
         res['mrope_section'] = res['rope_scaling']['mrope_section']
-<<<<<<< HEAD
-        res['mrope_interleaved'] = res['rope_scaling'].get('mrope_interleaved', False)
-=======
         mrope_interleaved = res['rope_scaling'].get('mrope_interleaved', False) or res['rope_scaling'].get(
             'interleaved', False)
         res['mrope_interleaved'] = mrope_interleaved
->>>>>>> 764ab1a0
 
     if first_k_dense_replace is not None:
         res['moe_layer_freq'] = f'[0]*{first_k_dense_replace}+[1]*{res["num_layers"] - first_k_dense_replace}'
