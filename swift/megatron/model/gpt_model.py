# Copyright (c) Alibaba, Inc. and its affiliates.
from collections import OrderedDict
from contextlib import contextmanager
from copy import deepcopy
from typing import Any, Dict, Literal, Optional, Tuple

import megatron.core
import torch
from megatron.core import parallel_state
from megatron.core.config_logger import has_config_logger_enabled, log_config_to_disk
from megatron.core.dist_checkpointing.mapping import ShardedStateDict
from megatron.core.extensions.transformer_engine import TELinear
from megatron.core.inference.contexts import BaseInferenceContext
from megatron.core.models.common.embeddings.rotary_pos_embedding import RotaryEmbedding
from megatron.core.models.gpt import GPTModel as McoreGPTModel
from megatron.core.packed_seq_params import PackedSeqParams
from megatron.core.tensor_parallel.mappings import gather_from_sequence_parallel_region
from megatron.core.transformer.multi_token_prediction import MTPLossAutoScaler, MTPLossLoggingHelper, roll_tensor
from megatron.core.transformer.spec_utils import ModuleSpec
from megatron.core.transformer.transformer_config import TransformerConfig
from megatron.core.utils import WrappedTensor, deprecate_inference_params
from megatron.training import get_args
from packaging import version

from swift.utils import get_logger
from .rope import dynamic_rope_update, get_rope_inv_freq

logger = get_logger()

mcore_013 = version.parse(megatron.core.__version__) >= version.parse('0.13.0rc0')


class OutputLayerLinear(TELinear):

    def forward(self, hidden_states, *args, **kwargs):
        args = get_args()
        if args.sequence_parallel and args.tensor_model_parallel_size > 1:
            hidden_states = gather_from_sequence_parallel_region(hidden_states)
        return super().forward(hidden_states)

    def sharded_state_dict(
            self,
            prefix: str = '',
            sharded_offsets: Tuple[Tuple[int, int, int]] = (),
            metadata: Optional[dict] = None,
    ) -> ShardedStateDict:
        res = super().sharded_state_dict(prefix, sharded_offsets, metadata)
        for k, v in res.items():
            if k.endswith('._extra_state'):
                if v.data is not None and v.data.numel() == 0:
                    v.data = None
        return res


class GPTModel(McoreGPTModel):

    def __init__(
        self,
        config: TransformerConfig,
        transformer_layer_spec: ModuleSpec,
        vocab_size: int,
        max_sequence_length: int,
        pre_process: bool = True,
        post_process: bool = True,
        fp16_lm_cross_entropy: bool = False,
        parallel_output: bool = True,
        share_embeddings_and_output_weights: bool = False,
        position_embedding_type: Literal['learned_absolute', 'rope', 'mrope', 'none'] = 'learned_absolute',
        rotary_percent: float = 1.0,
        rotary_base: int = 10000,
        hf_rope_scaling: Dict[str, Any] = None,
        rope_scaling: bool = False,
        rope_scaling_factor: float = 8.0,
        scatter_embedding_sequence_parallel: bool = True,
        seq_len_interpolation_factor: Optional[float] = None,
        mtp_block_spec: Optional[ModuleSpec] = None,
        vp_stage: Optional[int] = None,
    ):
        if config.multi_latent_attention and config.rope_type == 'yarn':
            config.rope_type = 'rope'  # use transformers implementation
            if hf_rope_scaling and hf_rope_scaling['rope_type'] == 'yarn':
                # softmax_scale
                config.mscale = hf_rope_scaling['mscale']
                config.mscale_all_dim = hf_rope_scaling['mscale_all_dim']
                config.rotary_scaling_factor = hf_rope_scaling['factor']
        self.hf_rope_scaling = hf_rope_scaling
        if mcore_013:
            kwargs = {'vp_stage': vp_stage}
        else:
            self.vp_stage = vp_stage
            assert vp_stage is None, 'megatron-core==0.12 does not support vp_stage'
            kwargs = {}
        super().__init__(
            config,
            transformer_layer_spec,
            vocab_size,
            max_sequence_length,
            pre_process=pre_process,
            post_process=post_process,
            fp16_lm_cross_entropy=fp16_lm_cross_entropy,
            parallel_output=parallel_output,
            share_embeddings_and_output_weights=share_embeddings_and_output_weights,
            position_embedding_type=position_embedding_type,
            rotary_percent=rotary_percent,
            rotary_base=rotary_base,
            rope_scaling=rope_scaling,
            rope_scaling_factor=rope_scaling_factor,
            scatter_embedding_sequence_parallel=scatter_embedding_sequence_parallel,
            seq_len_interpolation_factor=seq_len_interpolation_factor,
            mtp_block_spec=mtp_block_spec,
            **kwargs,
        )
        if config.multi_latent_attention:
            self.rotary_pos_emb = RotaryEmbedding(
                kv_channels=config.qk_pos_emb_head_dim,
                rotary_percent=rotary_percent,
                rotary_interleaved=config.rotary_interleaved,
                seq_len_interpolation_factor=seq_len_interpolation_factor,
                rotary_base=rotary_base,
                rope_scaling=rope_scaling,
                rope_scaling_factor=rope_scaling_factor,
                use_cpu_initialization=config.use_cpu_initialization,
            )
            # save memory
            for i in range(len(self.decoder.layers)):
                if hasattr(self.decoder.layers[i].self_attention, 'rotary_pos_emb'):
                    del self.decoder.layers[i].self_attention.rotary_pos_emb
        self.attention_scaling = 1.
        new_inv_freq, self.attention_scaling = get_rope_inv_freq()
        self.rotary_pos_emb.inv_freq = new_inv_freq.to(self.rotary_pos_emb.inv_freq.device)
        args = get_args()
        if args.task_type == 'seq_cls' and self.post_process:
            self.output_layer = OutputLayerLinear(
                config.hidden_size,
                args.num_labels,
                config=config,
                init_method=config.init_method,
                bias=False,
                skip_bias_add=False,
                parallel_mode=None,
                skip_weight_param_allocation=False,
            )

        if (self.attention_scaling != 1 or position_embedding_type == 'mrope') and config.apply_rope_fusion:
            config.apply_rope_fusion = False
            if self.attention_scaling != 1:
                warning_string = 'attention_scaling'
            else:
                warning_string = 'mrope'
            logger.warning(f'`apply_rope_fusion` does not support `{warning_string}`. '
                           f'Setting `config.apply_rope_fusion`: {config.apply_rope_fusion}')
<<<<<<< HEAD
        if self.attention_scaling != 1:
            self._patch_apply_rotary_pos_emb()
=======
>>>>>>> 719ea309
        if getattr(self, 'mtp', None) is not None:
            for layer in self.mtp.layers:
                attention = layer.transformer_layer.self_attention
                attention.config = deepcopy(attention.config)
                attention.config.apply_rope_fusion = False

    def _patch_apply_rotary_pos_emb(self):
        from megatron.core.transformer import attention
        origin_apply_rotary_pos_emb = attention.apply_rotary_pos_emb

        def apply_rotary_pos_emb(*args, **kwargs):
            kwargs['mscale'] = self.attention_scaling
            return origin_apply_rotary_pos_emb(*args, **kwargs)

        attention.apply_rotary_pos_emb = apply_rotary_pos_emb
        attention.origin_apply_rotary_pos_emb = origin_apply_rotary_pos_emb

    def _preprocess(
        self,
        input_ids: torch.Tensor,
        position_ids: torch.Tensor,
        decoder_input: torch.Tensor = None,
        inference_context: BaseInferenceContext = None,
        packed_seq_params: PackedSeqParams = None,
    ):
        """Preprocesses inputs for the transformer decoder.

        Applies embeddings to input tokens, or uses `decoder_input` from a previous
        pipeline stage. Also sets up rotary positional embeddings.
        """
        # If decoder_input is provided (not None), then input_ids and position_ids are ignored.
        # Otherwise, apply embedding layer on input_ids and position_ids to get decoder_input.
        in_inference_mode = inference_context is not None and not self.training

        # Decoder embedding.
        if decoder_input is not None:
            pass
        elif self.pre_process:
            decoder_input = self.embedding(input_ids=input_ids, position_ids=position_ids)
        else:
            # intermediate stage of pipeline
            # decoder will get hidden_states from encoder.input_tensor
            decoder_input = None

        if decoder_input is not None and self.training and torch.is_grad_enabled() and not decoder_input.requires_grad:
            # fix LoRA incompatibility with gradient checkpointing
            decoder_input = decoder_input.requires_grad_(True)

        # Rotary positional embeddings (embedding is None for PP intermediate devices)
        rotary_pos_emb = None
        rotary_pos_cos = None
        rotary_pos_sin = None
        if self.position_embedding_type in {'rope', 'mrope'}:
            if not self.training and self.config.flash_decode and inference_context:
                assert (inference_context.is_static_batching()
                        ), 'GPTModel currently only supports static inference batching.'
                # Flash decoding uses precomputed cos and sin for RoPE
                rotary_pos_cos, rotary_pos_sin = self.rotary_pos_emb_cache.setdefault(
                    inference_context.max_sequence_length,
                    self.rotary_pos_emb.get_cos_sin(inference_context.max_sequence_length),
                )
            else:
                rotary_seq_len = RotaryEmbedding.get_rotary_seq_len(self, inference_context, self.decoder,
                                                                    decoder_input, self.config, packed_seq_params)
                if self.hf_rope_scaling is not None:
                    attention_scaling = dynamic_rope_update(self, self.rotary_pos_emb.inv_freq, rotary_seq_len)
                    if attention_scaling is not None and attention_scaling != self.attention_scaling:
                        raise ValueError('Currently does not support changing attention_scaling during training. '
                                         f'args.attention_scaling: {self.attention_scaling}, '
                                         f'current_attention_scaling: {attention_scaling}.')
                packed_seq = packed_seq_params is not None and packed_seq_params.qkv_format == 'thd'
                if self.position_embedding_type == 'mrope':
                    rotary_pos_emb = self.rotary_pos_emb(
                        position_ids,
                        mrope_section=self.mrope_section,
                        packed_seq=packed_seq,
                    )
                else:
                    rotary_pos_emb = self.rotary_pos_emb(
                        rotary_seq_len,
                        packed_seq=packed_seq,
                    )
                    if packed_seq and not self.config.apply_rope_fusion:
                        assert position_ids.shape[0] == 1, f'position_ids.shape: {position_ids.shape}'
                        rotary_pos_emb = rotary_pos_emb[position_ids[0]]

        if (in_inference_mode and ((self.config.enable_cuda_graph and self.config.cuda_graph_scope != 'full_iteration')
                                   or self.config.flash_decode) and rotary_pos_cos is not None
                and inference_context.is_static_batching()):
            current_batch_size = input_ids.shape[0]
            sequence_len_offset = torch.tensor(
                [inference_context.sequence_len_offset] * current_batch_size,
                dtype=torch.int32,
                device=rotary_pos_cos.device,  # Co-locate this with the rotary tensors
            )
        else:
            sequence_len_offset = None

        # Wrap decoder_input to allow the decoder (TransformerBlock) to delete the
        # reference held by this caller function, enabling early garbage collection for
        # inference. Skip wrapping if decoder_input is logged after decoder completion.
        if in_inference_mode and not has_config_logger_enabled(self.config):
            decoder_input = WrappedTensor(decoder_input)

        return decoder_input, rotary_pos_emb, rotary_pos_cos, rotary_pos_sin, sequence_len_offset

    # Code borrowed from NVIDIA/Megatron-LM
    def forward(
        self,
        input_ids: torch.Tensor,
        position_ids: torch.Tensor,
        attention_mask: torch.Tensor = None,
        decoder_input: torch.Tensor = None,
        labels: torch.Tensor = None,
        inference_context: BaseInferenceContext = None,
        packed_seq_params: PackedSeqParams = None,
        extra_block_kwargs: dict = None,
        runtime_gather_output: Optional[bool] = None,
        *,
        inference_params: Optional[BaseInferenceContext] = None,
        loss_mask: Optional[torch.Tensor] = None,
        # Mask labels to be compatible with thd & MTP
        mtp_labels: Optional[torch.Tensor] = None,
        **kwargs,
    ) -> torch.Tensor:
        """Forward function of the GPT Model This function passes the input tensors
        through the embedding layer, and then the decoeder and finally into the post
        processing layer (optional).

        It either returns the Loss values if labels are given  or the final hidden units

        Args:
            runtime_gather_output (bool): Gather output at runtime. Default None means
                `parallel_output` arg in the constructor will be used.
        """

        inference_context = deprecate_inference_params(inference_context, inference_params)

        decoder_input, rotary_pos_emb, rotary_pos_cos, rotary_pos_sin, sequence_len_offset = (
            self._preprocess(
                input_ids=input_ids,
                position_ids=position_ids,
                decoder_input=decoder_input,
                inference_context=inference_context,
                packed_seq_params=packed_seq_params,
            ))
        # Run decoder.
        hidden_states = self.decoder(
            hidden_states=decoder_input,
            attention_mask=attention_mask,
            inference_context=inference_context,
            rotary_pos_emb=rotary_pos_emb,
            rotary_pos_cos=rotary_pos_cos,
            rotary_pos_sin=rotary_pos_sin,
            packed_seq_params=packed_seq_params,
            sequence_len_offset=sequence_len_offset,
            **(extra_block_kwargs or {}),
            **kwargs,
        )

        args = get_args()
        labels = labels if args.task_type == 'causal_lm' else None
<<<<<<< HEAD
        if mcore_013:
            # MTP: https://github.com/NVIDIA/Megatron-LM/issues/1661
            return self._postprocess(
                hidden_states=hidden_states,
                input_ids=input_ids,
                position_ids=position_ids,
                labels=mtp_labels,
=======
        # MTP: https://github.com/NVIDIA/Megatron-LM/issues/1661
        return self._postprocess(
            hidden_states=hidden_states,
            input_ids=input_ids,
            position_ids=position_ids,
            labels=labels,
            rotary_pos_emb=rotary_pos_emb,
            rotary_pos_cos=rotary_pos_cos,
            rotary_pos_sin=rotary_pos_sin,
            mtp_in_postprocess=self.mtp_process,
            loss_mask=loss_mask,
            decoder_input=decoder_input,
            attention_mask=attention_mask,
            inference_params=inference_params,
            packed_seq_params=packed_seq_params,
            sequence_len_offset=sequence_len_offset,
            runtime_gather_output=runtime_gather_output,
            extra_block_kwargs=extra_block_kwargs,
            inference_context=inference_context,
            mtp_labels=mtp_labels,
        )

    def _postprocess(
        self,
        hidden_states,
        input_ids,
        position_ids,
        labels,
        rotary_pos_emb,
        rotary_pos_cos,
        rotary_pos_sin,
        mtp_in_postprocess=None,
        loss_mask=None,
        decoder_input=None,
        attention_mask=None,
        inference_params=None,
        packed_seq_params=None,
        sequence_len_offset=None,
        runtime_gather_output=None,
        extra_block_kwargs=None,
        inference_context=None,
        mtp_labels=None,
    ):
        """Postprocesses decoder hidden states to generate logits or compute loss.

        Applies Multi-Token Prediction if enabled, generates output logits through
        the output layer, and computes language model loss when labels are provided.
        """
        in_inference_mode = inference_context is not None and not self.training
        if in_inference_mode:
            assert runtime_gather_output, 'Inference must always gather TP logits'

        # logits and loss
        output_weight = None
        if self.share_embeddings_and_output_weights:
            output_weight = self.shared_embedding_or_output_weight()

        if mtp_in_postprocess:
            hidden_states = self.mtp(
                input_ids=input_ids,
                position_ids=position_ids,
                hidden_states=hidden_states,
                attention_mask=attention_mask,
                inference_params=inference_params,
>>>>>>> 719ea309
                rotary_pos_emb=rotary_pos_emb,
                rotary_pos_cos=rotary_pos_cos,
                rotary_pos_sin=rotary_pos_sin,
                packed_seq_params=packed_seq_params,
                sequence_len_offset=sequence_len_offset,
                embedding=self.embedding,
                **(extra_block_kwargs or {}),
            )

        if not self.post_process:
            return hidden_states

        if self.mtp_process:
            hidden_states_list = torch.chunk(hidden_states, 1 + self.config.mtp_num_layers, dim=0)
            hidden_states = hidden_states_list[0]
            if loss_mask is None:
                # if loss_mask is not provided, use all ones as loss_mask
                loss_mask = torch.ones_like(mtp_labels)
            for mtp_layer_number in range(self.config.mtp_num_layers):
                # output
                mtp_logits, _ = self.output_layer(
                    hidden_states_list[mtp_layer_number + 1],
                    weight=output_weight,
                    runtime_gather_output=runtime_gather_output,
                )
                # Calc loss for the current Multi-Token Prediction (MTP) layers.
                mtp_labels, _ = roll_tensor(mtp_labels, shifts=-1, dims=-1, cp_group=self.cp_group)
                loss_mask, num_tokens = roll_tensor(loss_mask, shifts=-1, dims=-1, cp_group=self.cp_group)
                mtp_loss = self.compute_language_model_loss(mtp_labels, mtp_logits)
                mtp_loss = loss_mask * mtp_loss
                if self.training:
                    # TODO(shifangx): remove the use of parallel_state here
                    # after moving loss logging to loss_func in pretrain_gpt.py
                    MTPLossLoggingHelper.save_loss_to_tracker(
                        torch.sum(mtp_loss) / num_tokens,
                        mtp_layer_number,
                        self.config.mtp_num_layers,
                        avg_group=parallel_state.get_data_parallel_group(with_context_parallel=True),
                    )
                mtp_loss_scale = self.config.mtp_loss_scaling_factor / self.config.mtp_num_layers
                if self.config.calculate_per_token_loss:
                    hidden_states = MTPLossAutoScaler.apply(hidden_states, mtp_loss_scale * mtp_loss)
                else:
                    hidden_states = MTPLossAutoScaler.apply(hidden_states, mtp_loss_scale * mtp_loss / num_tokens)
        sequence_parallel_override = False
        if in_inference_mode and inference_context.materialize_only_last_token_logits:
            if inference_context.is_static_batching():
                hidden_states = hidden_states[-1:, :, :]
            else:
                if self.output_layer.sequence_parallel:
                    # Perform the sequence parallel gather here instead of after the output layer
                    # because we need to slice the last token logits from the full view of the
                    # packed logits across all requests.
                    # TODO(ksanthanam): Make the equivalent change in the `MambaModel` code after
                    # merging in !3722.
                    hidden_states = gather_from_sequence_parallel_region(hidden_states, group=self.pg_collection.tp)
                    self.output_layer.sequence_parallel = False
                    sequence_parallel_override = True

                # Reshape [B, 1, H] to [1, B, H] → extract each sample’s true last‐token hidden
                # state ([B, H]) → unsqueeze back to [1, B, H]
                # (so that the output layer, which expects S×B×H, receives only the final token)
                hidden_states = inference_context.last_token_logits(hidden_states.squeeze(1).unsqueeze(0)).unsqueeze(1)

        logits, _ = self.output_layer(hidden_states, weight=output_weight, runtime_gather_output=runtime_gather_output)

        # Restore sequence parallel execution to the output layer if necessary.
        if sequence_parallel_override:
            assert (in_inference_mode and inference_context.is_dynamic_batching()
                    and inference_context.materialize_only_last_token_logits)
            self.output_layer.sequence_parallel = True

        if has_config_logger_enabled(self.config):
            payload = OrderedDict({
                'input_ids': input_ids,
                'position_ids': position_ids,
                'attention_mask': attention_mask,
                'decoder_input': decoder_input,
                'logits': logits,
            })
            log_config_to_disk(self.config, payload, prefix='input_and_logits')

        if labels is None:
            # [s b h] => [b s h]
            return logits.transpose(0, 1).contiguous()

        loss = self.compute_language_model_loss(labels, logits)

        return loss

    def get_input_tensor(self):
        return self.decoder.input_tensor<|MERGE_RESOLUTION|>--- conflicted
+++ resolved
@@ -149,11 +149,8 @@
                 warning_string = 'mrope'
             logger.warning(f'`apply_rope_fusion` does not support `{warning_string}`. '
                            f'Setting `config.apply_rope_fusion`: {config.apply_rope_fusion}')
-<<<<<<< HEAD
         if self.attention_scaling != 1:
             self._patch_apply_rotary_pos_emb()
-=======
->>>>>>> 719ea309
         if getattr(self, 'mtp', None) is not None:
             for layer in self.mtp.layers:
                 attention = layer.transformer_layer.self_attention
@@ -316,15 +313,6 @@
 
         args = get_args()
         labels = labels if args.task_type == 'causal_lm' else None
-<<<<<<< HEAD
-        if mcore_013:
-            # MTP: https://github.com/NVIDIA/Megatron-LM/issues/1661
-            return self._postprocess(
-                hidden_states=hidden_states,
-                input_ids=input_ids,
-                position_ids=position_ids,
-                labels=mtp_labels,
-=======
         # MTP: https://github.com/NVIDIA/Megatron-LM/issues/1661
         return self._postprocess(
             hidden_states=hidden_states,
@@ -389,7 +377,6 @@
                 hidden_states=hidden_states,
                 attention_mask=attention_mask,
                 inference_params=inference_params,
->>>>>>> 719ea309
                 rotary_pos_emb=rotary_pos_emb,
                 rotary_pos_cos=rotary_pos_cos,
                 rotary_pos_sin=rotary_pos_sin,
