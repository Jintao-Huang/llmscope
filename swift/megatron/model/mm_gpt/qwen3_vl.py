# Copyright (c) Alibaba, Inc. and its affiliates.
from contextlib import nullcontext
from typing import List, Optional, Union

import torch
from megatron.core import parallel_state, tensor_parallel
from megatron.core.enums import Fp8Recipe
from megatron.core.fp8_utils import get_fp8_context
from megatron.core.inference.contexts import BaseInferenceContext
from megatron.core.models.gpt import gpt_model
from megatron.core.packed_seq_params import PackedSeqParams
from megatron.core.utils import WrappedTensor, deprecate_inference_params, make_viewless_tensor
from megatron.training import get_args
from PIL import Image

from swift.llm import ModelType, to_device
from ..constant import MegatronModelType
from ..gpt.hf2mcore import _add_prefix, _remove_prefix, convert_hf2mcore
from ..gpt.mcore2hf import set_layer_state as set_layer_state_mcore2hf
from ..mm_gpt_model import MultimodalGPTModel
from ..register import register_megatron_model
from .utils import HuggingFaceModule, MMGPTMegatronModelMeta

te_checkpoint = None

try:
    import transformer_engine.pytorch as te  # pylint: disable=unused-import

    HAVE_TE = True
except ImportError:
    HAVE_TE = False

if HAVE_TE:
    from megatron.core.extensions.transformer_engine import te_checkpoint


def convert_hf2mcore_qwen3_omni(hf_model, mg_model):
    language_model = hf_model.thinker.model
    mg_language_model = mg_model.language_model
    args = get_args()
    mg_language_model.embedding.word_embeddings.weight.data.copy_(language_model.embed_tokens.weight)
    if args.untie_embeddings_and_output_weights:
        mg_language_model.output_layer.weight.data.copy_(hf_model.thinker.lm_head.weight)
    mg_language_model.decoder.final_layernorm.weight.data.copy_(language_model.norm.weight)
    for layer_idx in range(args.num_layers):
        set_layer_state_hf2mcore(args, mg_language_model, language_model, layer_idx)
    mg_model.visual.thinker.visual.load_state_dict(hf_model.thinker.visual.state_dict())
    mg_model.visual.thinker.audio_tower.load_state_dict(hf_model.thinker.audio_tower.state_dict())


def convert_mcore2hf_qwen3_omni(hf_model, mg_model):
    language_model = hf_model.thinker.model
    mg_language_model = mg_model.language_model
    args = get_args()
    language_model.embed_tokens.weight.data.copy_(mg_language_model.embedding.word_embeddings.weight)
    if args.untie_embeddings_and_output_weights:
        lm_head_weight = (
            hf_model.thinker.score.weight if args.task_type == 'seq_cls' else hf_model.thinker.lm_head.weight)
        lm_head_weight.data.copy_(mg_language_model.output_layer.weight)
    language_model.norm.weight.data.copy_(mg_language_model.decoder.final_layernorm.weight)
    for layer_idx in range(args.num_layers):
        set_layer_state_mcore2hf(args, mg_language_model, language_model, layer_idx)
    hf_model.thinker.visual.load_state_dict(mg_model.visual.thinker.visual.state_dict())
    hf_model.thinker.audio_tower.load_state_dict(mg_model.visual.thinker.audio_tower.state_dict())


class Qwen3Omni_Vit(HuggingFaceModule):
    module_mapping = {
        'thinker': 'thinker',
    }
    _vision_tower = ['thinker.audio_tower', 'thinker.visual']
    _aligner = [
        'thinker.audio_tower.proj1', 'thinker.audio_tower.proj2', 'thinker.visual.merger', 'thinker.visual.merger_list'
    ]

    def __init__(self, config):
        from transformers.models.qwen3_omni_moe import (Qwen3OmniMoeThinkerTextModel,
                                                        Qwen3OmniMoeTalkerForConditionalGeneration,
                                                        Qwen3OmniMoeCode2Wav)
        super().__init__(
            config, [Qwen3OmniMoeThinkerTextModel, Qwen3OmniMoeTalkerForConditionalGeneration, Qwen3OmniMoeCode2Wav])

    def prepare_model(self, hf_model):
        del self.thinker.model
        del self.thinker.lm_head

    @staticmethod
    def _get_inputs_embeds(inputs_embeds, inputs, visual, processor, config):
        from ...trainers.utils import split_cp_inputs
        input_ids = inputs['input_ids']
        packed_seq_params = inputs.get('packed_seq_params')
        pixel_values = inputs.get('pixel_values')
        pixel_values_videos = inputs.get('pixel_values_videos')
        image_grid_thw = inputs.get('image_grid_thw')
        video_grid_thw = inputs.get('video_grid_thw')
        dtype = visual.dtype
        if pixel_values is None and pixel_values_videos is None:  # plain-text
            images = [Image.new('RGB', (32, 32), (0, 0, 0))]
            media_inputs = processor.image_processor(images=images, return_tensors='pt')
            media_inputs = to_device(media_inputs, input_ids.device)
            pixel_values = media_inputs['pixel_values'].type(dtype)
            image_embeds, deepstack_visual_embeds = visual(pixel_values, grid_thw=media_inputs['image_grid_thw'])
<<<<<<< HEAD
=======
            deepstack_visual_embeds = torch.stack(deepstack_visual_embeds, dim=0)
>>>>>>> 07b71102
            inputs_embeds = inputs_embeds + image_embeds.mean().to(device=inputs_embeds.device) * 0.
            visual_pos_masks = None
        else:
            if pixel_values is None:
                pixel_values_mixed = pixel_values_videos
                grid_thw = video_grid_thw
            elif pixel_values_videos is None:
                pixel_values_mixed = pixel_values
                grid_thw = image_grid_thw
            else:
                pixel_values_mixed = torch.concat([pixel_values, pixel_values_videos], dim=0)
                grid_thw = torch.concat([image_grid_thw, video_grid_thw], dim=0)
            pixel_values_mixed = pixel_values_mixed.type(dtype)
            mixed_embeds, deepstack_visual_embeds = visual(pixel_values_mixed, grid_thw=grid_thw)
            if pixel_values is None:
                image_embeds = None
                video_embeds = mixed_embeds
            elif pixel_values_videos is None:
                image_embeds = mixed_embeds
                video_embeds = None
            else:
                merge_length = processor.image_processor.merge_size**2
                image_tokens = (image_grid_thw.prod(dim=-1) // merge_length).sum()
                image_embeds = mixed_embeds[:image_tokens]
                video_embeds = mixed_embeds[image_tokens:]

            image_mask = (input_ids == config.image_token_id).unsqueeze(-1).expand_as(inputs_embeds)
            video_mask = (input_ids == config.video_token_id).unsqueeze(-1).expand_as(inputs_embeds)
            if image_embeds is not None:
                image_embeds = image_embeds.to(inputs_embeds.device, inputs_embeds.dtype)
                image_mask = image_mask.to(inputs_embeds.device)
                inputs_embeds = inputs_embeds.masked_scatter(image_mask, image_embeds)

            if video_embeds is not None:
                video_embeds = video_embeds.to(inputs_embeds.device, inputs_embeds.dtype)
                video_mask = video_mask.to(inputs_embeds.device)
                inputs_embeds = inputs_embeds.masked_scatter(video_mask, video_embeds)
            image_mask, video_mask = image_mask[..., 0], video_mask[..., 0]
            visual_pos_masks = image_mask | video_mask
            if image_embeds is not None and video_embeds is not None:
                deepstack_image_embeds = [tensor[:image_tokens] for tensor in deepstack_visual_embeds]
                deepstack_video_embeds = [tensor[image_tokens:] for tensor in deepstack_visual_embeds]
                deepstack_visual_embeds = []
                image_mask_joint = image_mask[visual_pos_masks]
                video_mask_joint = video_mask[visual_pos_masks]
                for img_embed, vid_embed in zip(deepstack_image_embeds, deepstack_video_embeds):
                    embed_joint = img_embed.new_zeros(visual_pos_masks.sum(), img_embed.shape[-1]).to(img_embed.device)
                    embed_joint[image_mask_joint, :] = img_embed
                    embed_joint[video_mask_joint, :] = vid_embed
                    deepstack_visual_embeds.append(embed_joint)

            deepstack_visual_embeds = torch.stack(deepstack_visual_embeds, dim=0)
            visual_pos_masks = visual_pos_masks.transpose(0, 1)
            # compat cp
            args = get_args()
            if args.context_parallel_size > 1:
                assert packed_seq_params is not None
                device = visual_pos_masks.device
                cp_mask = torch.full(visual_pos_masks.shape[:1], -1, dtype=torch.long, device=device)
                cp_mask[visual_pos_masks[:, 0]] = torch.arange(visual_pos_masks.sum(), device=device)
                cp_mask = split_cp_inputs(cp_mask, packed_seq_params.cu_seqlens_q, 0)
                visual_pos_masks = split_cp_inputs(visual_pos_masks, packed_seq_params.cu_seqlens_q, 0)
                deepstack_visual_embeds = deepstack_visual_embeds[:, cp_mask[(cp_mask != -1)]]
            # compat sp
            tp_world_size = parallel_state.get_tensor_model_parallel_world_size()
            tp_rank = parallel_state.get_tensor_model_parallel_rank()
            if args.sequence_parallel and tp_world_size > 1:
                visual_pos_masks = visual_pos_masks.view(tp_world_size, -1, *visual_pos_masks.shape[1:])
                mask_tokens = visual_pos_masks.sum(dim=(1, 2)).tolist()
                visual_start = 0 if tp_rank == 0 else sum(mask_tokens[:tp_rank])
                visual_end = visual_start + mask_tokens[tp_rank]
                visual_pos_masks = visual_pos_masks[tp_rank]
                deepstack_visual_embeds = deepstack_visual_embeds[:, visual_start:visual_end]
        return {
            'inputs_embeds': inputs_embeds,
            'visual_pos_masks': visual_pos_masks,
            'deepstack_visual_embeds': deepstack_visual_embeds
        }

    def get_inputs_embeds(self, inputs_embeds, **kwargs):
        input_ids = kwargs['input_ids']
        visual = self.thinker.visual
        config = self.model_config.thinker_config
        res = self._get_inputs_embeds(inputs_embeds, kwargs, visual, self.processor, config)
        inputs_embeds = res['inputs_embeds']
        input_features = kwargs.get('input_features')
        feature_attention_mask = kwargs.get('feature_attention_mask')

        if input_features is None:
            input_features = input_ids.new_zeros([1, 128, 128], dtype=self.thinker.audio_tower.dtype)
            feature_attention_mask = input_ids.new_ones([1, 128], dtype=torch.bool)
            audio_embeds = self.thinker.get_audio_features(input_features, feature_attention_mask)
            inputs_embeds = inputs_embeds + audio_embeds.mean() * 0.
        else:
            audio_embeds = self.thinker.get_audio_features(input_features, feature_attention_mask)
            audio_mask = (input_ids == config.audio_token_id).unsqueeze(-1).expand_as(inputs_embeds)
            audio_embeds = audio_embeds.to(inputs_embeds.device, inputs_embeds.dtype)
            inputs_embeds = inputs_embeds.masked_scatter(audio_mask, audio_embeds)
        res['inputs_embeds'] = inputs_embeds
        return res


class Qwen3VLTransformerBlock(gpt_model.TransformerBlock):
    # Code borrowed from NVIDIA/Megatron-LM

    def _checkpointed_forward(
        self,
        hidden_states: torch.Tensor,
        attention_mask: torch.Tensor,
        context: torch.Tensor,
        context_mask: torch.Tensor,
        rotary_pos_emb: torch.Tensor,
        attention_bias: torch.Tensor,
        packed_seq_params: PackedSeqParams,
        use_inner_fp8_context: bool,
        # args for deepstack
        visual_pos_masks: Optional[torch.Tensor] = None,
        deepstack_visual_embeds: Optional[List[torch.Tensor]] = None,
    ):
        """Forward method with activation checkpointing."""

        def custom(start: int, end: int):

            def custom_forward(hidden_states, attention_mask, context, context_mask, rotary_pos_emb, visual_pos_masks,
                               deepstack_visual_embeds):
                for index in range(start, end):
                    layer = self._get_layer(index)
                    inner_fp8_context = (
                        get_fp8_context(self.config, layer.layer_number
                                        - 1) if use_inner_fp8_context else nullcontext())
                    with inner_fp8_context:
                        hidden_states, context = layer(
                            hidden_states=hidden_states,
                            attention_mask=attention_mask,
                            context=context,
                            context_mask=context_mask,
                            rotary_pos_emb=rotary_pos_emb,
                            attention_bias=attention_bias,
                            inference_context=None,
                            packed_seq_params=packed_seq_params,
                        )
                    # add visual features to the hidden states of first several layers
                    layer_number = layer.layer_number - 1
                    if deepstack_visual_embeds is not None and layer_number in range(len(deepstack_visual_embeds)):
                        hidden_states = self._deepstack_process(
                            hidden_states,
                            visual_pos_masks,
                            deepstack_visual_embeds[layer_number],
                        )
                return hidden_states, context

            return custom_forward

        def checkpoint_handler(forward_func):
            """Determines whether to use the `te_checkpoint` or `tensor_parallel.checkpoint`"""
            if self.config.fp8:
                return te_checkpoint(
                    forward_func,
                    self.config.distribute_saved_activations,
                    tensor_parallel.random.get_cuda_rng_tracker,
                    parallel_state.get_tensor_model_parallel_group(),
                    hidden_states,
                    attention_mask,
                    context,
                    context_mask,
                    rotary_pos_emb,
                    visual_pos_masks,
                    deepstack_visual_embeds,
                )
            else:
                return tensor_parallel.checkpoint(
                    forward_func,
                    self.config.distribute_saved_activations,
                    hidden_states,
                    attention_mask,
                    context,
                    context_mask,
                    rotary_pos_emb,
                    visual_pos_masks,
                    deepstack_visual_embeds,
                )

        if self.config.recompute_method == 'uniform':
            # Uniformly divide the total number of Transformer layers and checkpoint
            # the input activation of each divided chunk.
            # A method to further reduce memory usage reducing checkpoints.
            layer_idx = 0
            while layer_idx < self.num_layers_per_pipeline_rank:
                hidden_states, context = checkpoint_handler(
                    custom(layer_idx, layer_idx + self.config.recompute_num_layers))

                layer_idx += self.config.recompute_num_layers

        elif self.config.recompute_method == 'block':
            # Checkpoint the input activation of only a set number of individual
            # Transformer layers and skip the rest.
            # A method fully use the device memory removing redundant re-computation.
            recompute_skip_num_layers = 0
            for layer_idx in range(self.num_layers_per_pipeline_rank):
                # Skip recomputation when input grad computation is not needed.
                # Need to have at least one input tensor with gradient computation
                # for re-enterant autograd engine.
                if self.config.fp8 and not hidden_states.requires_grad:
                    recompute_skip_num_layers += 1
                if (layer_idx >= recompute_skip_num_layers
                        and layer_idx < self.config.recompute_num_layers + recompute_skip_num_layers):
                    hidden_states, context = checkpoint_handler(custom(layer_idx, layer_idx + 1))
                else:
                    hidden_states, context = custom(layer_idx, layer_idx + 1)(hidden_states, attention_mask, context,
                                                                              context_mask, rotary_pos_emb)
        else:
            raise ValueError('Invalid activation recompute method.')

        return hidden_states

    def forward(
        self,
        hidden_states: Union[torch.Tensor, WrappedTensor],
        attention_mask: Optional[torch.Tensor],
        context: Optional[torch.Tensor] = None,
        context_mask: Optional[torch.Tensor] = None,
        rotary_pos_emb: Optional[torch.Tensor] = None,
        rotary_pos_cos: Optional[torch.Tensor] = None,
        rotary_pos_sin: Optional[torch.Tensor] = None,
        attention_bias: Optional[torch.Tensor] = None,
        inference_context: Optional[BaseInferenceContext] = None,
        packed_seq_params: Optional[PackedSeqParams] = None,
        sequence_len_offset: Optional[torch.Tensor] = None,
        *,
        inference_params: Optional[BaseInferenceContext] = None,
        # args for deepstack
        visual_pos_masks: Optional[torch.Tensor] = None,
        deepstack_visual_embeds: Optional[List[torch.Tensor]] = None,
    ):
        """
        Perform the forward pass through the transformer block.
        This method handles the core computation of the transformer, including
        self-attention, optional cross-attention, and feed-forward operations.
        Args:
            hidden_states (Union[Tensor, WrappedTensor]): Input tensor of shape [s, b, h]
                where s is the sequence length, b is the batch size, and h is the hidden size.
                Can be passed as a WrappedTensor during inference to avoid an obsolete
                reference in the calling function.
            attention_mask (Tensor): Boolean tensor of shape [1, 1, s, s] for masking
                self-attention.
            context (Tensor, optional): Context tensor for cross-attention.
            context_mask (Tensor, optional): Mask for cross-attention context
            rotary_pos_emb (Tensor, optional): Rotary positional embeddings.
            attention_bias (Tensor): Bias tensor for Q * K.T of shape in shape broadcastable
                to [b, num_head, sq, skv], e.g. [1, 1, sq, skv].
                Used as an alternative to apply attention mask for TE cuDNN attention.
            inference_context (BaseInferenceContext, optional): Parameters for inference-time
                optimizations.
            packed_seq_params (PackedSeqParams, optional): Parameters for packed sequence
                processing.
        Returns:
            Union[Tensor, Tuple[Tensor, Tensor]]: The output hidden states tensor of shape
            [s, b, h], and optionally the updated context tensor if cross-attention is used.
        """
        if deepstack_visual_embeds is not None:
            assert len(deepstack_visual_embeds) <= len(
                self.layers), (f'len(deepstack_visual_embeds): {len(deepstack_visual_embeds)}, '
                               f'len(self.layers): {len(self.layers)}.')
        inference_context = deprecate_inference_params(inference_context, inference_params)

        # Delete the obsolete reference to the initial input tensor if necessary
        if isinstance(hidden_states, WrappedTensor):
            hidden_states = hidden_states.unwrap()

        if not self.pre_process:
            # See set_input_tensor()
            hidden_states = self.input_tensor

        # Viewless tensor.
        # - We only need to create a viewless tensor in the case of micro batch
        #   size (mbs) == 1, since in this case, 'hidden_states.transpose()'
        #   above creates a view tensor, and '.contiguous()' is a pass-through.
        #   For mbs >= 2, '.contiguous()' creates a new tensor, eliminating
        #   the need to make it viewless.
        #
        #   However, we don't explicitly check mbs == 1 here because
        #   make_viewless_tensor() has negligible overhead when its input
        #   is already viewless.
        #
        # - For the 'else' case above, calling make_viewless_tensor() here is
        #   likely redundant, since p2p_communication.py (likely originator)
        #   already creates viewless tensors. That said, make_viewless_tensor()
        #   is called here to be future-proof and corner-case-proof.
        hidden_states = make_viewless_tensor(inp=hidden_states, requires_grad=True, keep_graph=True)

        if self.config.sequence_parallel:
            rng_context = tensor_parallel.get_cuda_rng_tracker().fork()
        else:
            rng_context = nullcontext()

        # If fp8_recipe is delayed, wrap the entire pass with get_fp8_context(),
        # otherwise do nothing extra at the outer level
        # if we are using other fp8 recipes, then the context manager enter&exit are free
        # we can wrap fp8_context within the for loop over layers, so that we can fine-grained
        # control which layer will be fp8 or bf16
        use_outer_fp8_context = self.config.fp8 and self.config.fp8_recipe == Fp8Recipe.delayed
        use_inner_fp8_context = self.config.fp8 and self.config.fp8_recipe != Fp8Recipe.delayed
        outer_fp8_context = get_fp8_context(self.config) if use_outer_fp8_context else nullcontext()

        with rng_context, outer_fp8_context:
            # Forward pass.
            if self.config.recompute_granularity == 'full' and self.training:
                hidden_states = self._checkpointed_forward(
                    hidden_states=hidden_states,
                    attention_mask=attention_mask,
                    context=context,
                    context_mask=context_mask,
                    rotary_pos_emb=rotary_pos_emb,
                    attention_bias=attention_bias,
                    packed_seq_params=packed_seq_params,
                    use_inner_fp8_context=use_inner_fp8_context,
                    visual_pos_masks=visual_pos_masks,
                    deepstack_visual_embeds=deepstack_visual_embeds,
                )
            else:
                for l_no, layer in enumerate(self.layers):
                    inner_fp8_context = (
                        get_fp8_context(self.config, layer.layer_number
                                        - 1) if use_inner_fp8_context else nullcontext())
                    with self.offload_context, inner_fp8_context:
                        hidden_states, context = layer(
                            hidden_states=hidden_states,
                            attention_mask=attention_mask,
                            context=context,
                            context_mask=context_mask,
                            rotary_pos_emb=rotary_pos_emb,
                            rotary_pos_cos=rotary_pos_cos,
                            rotary_pos_sin=rotary_pos_sin,
                            attention_bias=attention_bias,
                            inference_context=inference_context,
                            packed_seq_params=packed_seq_params,
                            sequence_len_offset=sequence_len_offset,
                        )
                    # add visual features to the hidden states of first several layers
                    layer_number = layer.layer_number - 1
                    if deepstack_visual_embeds is not None and layer_number in range(len(deepstack_visual_embeds)):
                        hidden_states = self._deepstack_process(
                            hidden_states,
                            visual_pos_masks,
                            deepstack_visual_embeds[layer_number],
                        )

                    if (torch.is_grad_enabled() and self.config.cpu_offloading
                            and self.group_prefetch_offload_commit_async is not None):
                        hidden_states = self.group_prefetch_offload_commit_async(hidden_states)

        # Final layer norm.
        if self.final_layernorm is not None:
            hidden_states = self.final_layernorm(hidden_states)
            # TENorm produces a "viewed" tensor. This will result in schedule.py's
            # deallocate_output_tensor() throwing an error, so a viewless tensor is
            # created to prevent this.
            hidden_states = make_viewless_tensor(inp=hidden_states, requires_grad=True, keep_graph=True)

        # If this TransformerBlock is empty, input and output hidden states will be the same node
        # on the computational graph and will lead to unexpected errors in pipeline schedules.
        if not self.pre_process and len(self.layers) == 0 and not self.final_layernorm:
            hidden_states = hidden_states.clone()

        return hidden_states

    def _deepstack_process(self, hidden_states: torch.Tensor, visual_pos_masks: torch.Tensor,
                           visual_embeds: torch.Tensor):
        if visual_pos_masks is None:
            return hidden_states + visual_embeds.mean() * 0
        visual_pos_masks = visual_pos_masks.to(hidden_states.device)
        visual_embeds = visual_embeds.to(hidden_states.device, hidden_states.dtype)
        local_this = hidden_states[visual_pos_masks, :].clone() + visual_embeds
        hidden_states[visual_pos_masks, :] = local_this
        return hidden_states


class Qwen3VLGPTModel(MultimodalGPTModel):

    def _patch_transformer_block(self):
        if hasattr(gpt_model, 'OriginTransformerBlock'):
            return
        gpt_model.OriginTransformerBlock = gpt_model.TransformerBlock
        gpt_model.TransformerBlock = Qwen3VLTransformerBlock

    def __init__(self, *args, **kwargs):
        self._patch_transformer_block()
        super().__init__(*args, **kwargs)


register_megatron_model(
    MMGPTMegatronModelMeta(
        MegatronModelType.qwen3_omni, [
            ModelType.qwen3_omni,
        ],
        convert_hf2mcore=convert_hf2mcore_qwen3_omni,
        convert_mcore2hf=convert_mcore2hf_qwen3_omni,
        model_cls=Qwen3VLGPTModel,
        visual_cls=Qwen3Omni_Vit))


def convert_hf2mcore_qwen3_vl(state_dict, prefix=''):
    args = get_args()
    mg_state_dict = {}
    if args.untie_embeddings_and_output_weights:
        mg_state_dict['language_model.output_layer.weight'] = state_dict['lm_head.weight']
    mg_state_dict.update(convert_hf2mcore(state_dict, 'language_model.'))
    mg_state_dict.update(_add_prefix(_remove_prefix(state_dict, 'model.visual.'), 'visual.visual.'))
    return _add_prefix(mg_state_dict, prefix)


def convert_mcore2hf_qwen3_vl(hf_model, mg_model):
    language_model = hf_model.model.language_model
    mg_language_model = mg_model.language_model
    args = get_args()
    language_model.embed_tokens.weight.data.copy_(mg_language_model.embedding.word_embeddings.weight)
    if args.untie_embeddings_and_output_weights:
        lm_head_weight = hf_model.score.weight if args.task_type == 'seq_cls' else hf_model.lm_head.weight
        lm_head_weight.data.copy_(mg_language_model.output_layer.weight)
    language_model.norm.weight.data.copy_(mg_language_model.decoder.final_layernorm.weight)
    for layer_idx in range(args.num_layers):
        set_layer_state_mcore2hf(args, mg_language_model, language_model, layer_idx)
    hf_model.model.visual.load_state_dict(mg_model.visual.visual.state_dict())


class Qwen3VL_Vit(HuggingFaceModule):
    module_mapping = {'visual': 'visual'}
    _vision_tower = ['visual']
    _aligner = ['visual.merger', 'visual.deepstack_merger_list']

    def __init__(self, config):
        from transformers.models.qwen3_vl import Qwen3VLTextModel
        from transformers.models.qwen3_vl_moe import Qwen3VLMoeTextModel
        super().__init__(config, [Qwen3VLTextModel, Qwen3VLMoeTextModel])

    def get_inputs_embeds(self, inputs_embeds, **kwargs):
        return Qwen3Omni_Vit._get_inputs_embeds(inputs_embeds, kwargs, self.visual, self.processor, self.model_config)


register_megatron_model(
    MMGPTMegatronModelMeta(
        MegatronModelType.qwen3_vl, [
            ModelType.qwen3_vl,
            ModelType.qwen3_moe_vl,
        ],
        convert_hf2mcore=convert_hf2mcore_qwen3_vl,
        convert_mcore2hf=convert_mcore2hf_qwen3_vl,
        model_cls=Qwen3VLGPTModel,
        visual_cls=Qwen3VL_Vit))<|MERGE_RESOLUTION|>--- conflicted
+++ resolved
@@ -100,10 +100,7 @@
             media_inputs = to_device(media_inputs, input_ids.device)
             pixel_values = media_inputs['pixel_values'].type(dtype)
             image_embeds, deepstack_visual_embeds = visual(pixel_values, grid_thw=media_inputs['image_grid_thw'])
-<<<<<<< HEAD
-=======
             deepstack_visual_embeds = torch.stack(deepstack_visual_embeds, dim=0)
->>>>>>> 07b71102
             inputs_embeds = inputs_embeds + image_embeds.mean().to(device=inputs_embeds.device) * 0.
             visual_pos_masks = None
         else:
