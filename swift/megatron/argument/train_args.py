--- conflicted
+++ resolved
@@ -75,10 +75,5 @@
         if self.load is None and self.no_initialization:
             raise ValueError('You did not pass `--load`, so you need to set `--no_initialization false` '
                              'to allow the model to initialize weights properly.')
-<<<<<<< HEAD
-        if self.cached_dataset:
-            assert self.context_parallel_size == 1, 'cached_dataset does not support context parallelism.'
-=======
         if self.cached_dataset and self.context_parallel_size > 1:
-            raise ValueError('`cached_dataset` does not support context parallelism.')
->>>>>>> 2f0ad94b
+            raise ValueError('`cached_dataset` does not support context parallelism.')