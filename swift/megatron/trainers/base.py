--- conflicted
+++ resolved
@@ -405,13 +405,8 @@
             self.peft_models.append(peft_model)
             return model
 
-<<<<<<< HEAD
-        self._init_multimodal_full(args)
+        self._init_multimodal_full()
         with self._patch_load_state_dict(self._load_base_checkpoint), self._patch_get_param_groups():
-=======
-        self._init_multimodal_full()
-        with self._patch_load_state_dict(self._load_base_checkpoint):
->>>>>>> 92386617
             model, optimizer, opt_param_scheduler = self._origin_setup_model_and_optimizer(
                 new_model_provider_func, model_type, *_args, **kwargs)
         if args.initialize_embedding:
