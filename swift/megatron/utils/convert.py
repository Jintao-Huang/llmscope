--- conflicted
+++ resolved
@@ -221,11 +221,7 @@
 
     mg_model = megatron_model_meta.model_provider()
     if megatron_args.load is None:
-<<<<<<< HEAD
-        raise ValueError('Please specify `--load`.')
-=======
         raise ValueError('Please specify `--mcore_model`.')
->>>>>>> ed1ea442
     load_checkpoint([mg_model], None, None, strict=True)
     if megatron_args.adapter_load is not None:
         peft_model = prepare_mcore_model(mg_model)
