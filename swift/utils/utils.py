--- conflicted
+++ resolved
@@ -46,18 +46,10 @@
             if 'hub_token' in k:
                 res[k] = None
             else:
-<<<<<<< HEAD
-                if v.__class__.__name__ in {'TrainingArguments', 'Seq2SeqTrainingArguments'}:
-                    training_args = obj['training_args']
-                    for _k in training_args.__dict__.keys():
-                        if 'hub_token' in _k:
-                            setattr(training_args, _k, None)
-=======
                 if isinstance(v, TrainingArguments):
                     for _k in v.__dict__.keys():
                         if 'hub_token' in _k:
                             setattr(v, _k, None)
->>>>>>> ff725591
                 res[k] = check_json_format(v)
     else:
         res = repr(obj)  # e.g. function
