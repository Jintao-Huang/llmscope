--- conflicted
+++ resolved
@@ -31,11 +31,8 @@
     qwen2_vl = 'qwen2_vl'
     qwen2_audio = 'qwen2_audio'
     qwen2_5_omni = 'qwen2_5_omni'
-<<<<<<< HEAD
     qwen3_vl = 'qwen3_vl'
-=======
     qwen3_omni = 'qwen3_omni'
->>>>>>> 764ab1a0
 
     cogvlm = 'cogvlm'
     glm4v = 'glm4v'
