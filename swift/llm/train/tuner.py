--- conflicted
+++ resolved
@@ -337,12 +337,7 @@
                 else:
                     tuner = Swift
                 assert not args.adapters or len(args.adapters) == 1, f'args.adapters: {args.adapters}'
-<<<<<<< HEAD
-                model = tuner.from_pretrained(
-                    model, args.resume_from_checkpoint or args.adapters[0], is_trainable=True)
-=======
                 model = tuner.from_pretrained(model, args.resume_from_checkpoint or args.adapters[0], is_trainable=True)
->>>>>>> 9a6ac833
             else:
                 if args.train_type in extra_tuners:
                     tuner: Tuner = extra_tuners[args.train_type]
