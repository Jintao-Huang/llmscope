--- conflicted
+++ resolved
@@ -224,12 +224,7 @@
 
     def _stat_dataset(self, dataset: HfDataset):
         args = self.args
-<<<<<<< HEAD
-        dataset = GetLengthPreprocessor()(
-            dataset, num_proc=args.dataset_num_proc, enable_cache=args.enable_cache)
-=======
         dataset = GetLengthPreprocessor()(dataset, num_proc=args.dataset_num_proc)
->>>>>>> d87d8ed9
         _, stat_str = stat_array(dataset['length'])
         logger.info(f'Dataset Token Length: {stat_str}')
         return stat_str
@@ -247,23 +242,9 @@
         else:
             preprocessor_cls = PackingPreprocessor if args.packing else EncodePreprocessor
             preprocessor = preprocessor_cls(template=template)
-<<<<<<< HEAD
-            train_dataset = preprocessor(
-                train_dataset,
-                num_proc=args.dataset_num_proc,
-                strict=args.strict,
-                enable_cache=args.enable_cache)
-            if val_dataset is not None and not args.predict_with_generate:
-                val_dataset = preprocessor(
-                    val_dataset,
-                    num_proc=args.dataset_num_proc,
-                    strict=args.strict,
-                    enable_cache=args.enable_cache)
-=======
             train_dataset = preprocessor(train_dataset, num_proc=args.dataset_num_proc, strict=args.strict)
             if val_dataset is not None and not args.predict_with_generate:
                 val_dataset = preprocessor(val_dataset, num_proc=args.dataset_num_proc, strict=args.strict)
->>>>>>> d87d8ed9
 
         inputs = train_dataset[0] if hasattr(train_dataset, '__len__') else next(iter(train_dataset))
         template.print_inputs(inputs, tokenizer_kwargs=inputs.pop('tokenizer_kwargs', None) or {})
