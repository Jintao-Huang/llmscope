# Copyright (c) Alibaba, Inc. and its affiliates.
from dataclasses import dataclass, field
from typing import Optional

from ..base import Template
from ..constant import LLMTemplateType
from ..register import TemplateMeta, register_template
from ..utils import Prompt

DEFAULT_SYSTEM = 'You are a helpful assistant.'


@dataclass
class ChatmlTemplateMeta(TemplateMeta):
    prefix: Prompt = field(default_factory=list)
    prompt: Prompt = field(default_factory=lambda: ['<|im_start|>user\n{{QUERY}}<|im_end|>\n<|im_start|>assistant\n'])
    chat_sep: Optional[Prompt] = field(default_factory=lambda: ['<|im_end|>\n'])
    suffix: Prompt = field(default_factory=lambda: ['<|im_end|>'])
    system_prefix: Optional[Prompt] = field(default_factory=lambda: ['<|im_start|>system\n{{SYSTEM}}<|im_end|>\n'])
    auto_add_bos: bool = True


@dataclass
class EmptyTemplateMeta(TemplateMeta):
    prefix: Prompt = field(default_factory=list)
    prompt: Prompt = field(default_factory=lambda: ['{{QUERY}}'])
    chat_sep: Optional[Prompt] = None
    auto_add_bos: bool = True


register_template(ChatmlTemplateMeta(LLMTemplateType.chatml))
register_template(EmptyTemplateMeta(LLMTemplateType.dummy))


class ThinkingTemplate(Template):
    with_answer = False
    no_think_prefix = ''  # for hybrid thinking model
    history_think_prefix = ''

    def _swift_prepare_inputs(self, inputs):
        super()._swift_prepare_inputs(inputs)
        messages = inputs.messages

        if self.no_think_prefix:
            for i, message in enumerate(messages):
                if message['role'] == 'assistant' and isinstance(message['content'], str):
                    # During multi-turn SFT training/validation:
                    # If the message has no <think> block and does not start with the no_think_prefix,
                    # prepend the no_think_prefix to the content.
                    if not message['content'].startswith(('<think>', self.no_think_prefix)):
                        message['content'] = self.no_think_prefix + message['content']

        # Only during inference or training, and only if the loss_scale is set to 'last_round',
        # will the previous 'think' entries be deleted.
        if not self.is_training or self.loss_scale.name in {'last_round', 'last_round_with_ignore_empty_think'}:
            for i, message in enumerate(messages):
                # Delete the content before '</think>' in all assistant turns except the last round.
                if message['role'] == 'assistant' and isinstance(message['content'], str) and i != len(messages) - 1:
                    if self.with_answer:
                        message['content'] = message['content'].split('<answer>')[-1].rstrip()
                        if message['content'].endswith('</answer>'):
<<<<<<< HEAD
                            message['content'] = message['content'][:-len('</answer>')].strip()
=======
                            message['content'] = message['content'][:-len('</answer>')]
                        message['content'] = message['content'].strip()
>>>>>>> 7f35502f
                    else:
                        message['content'] = self.history_think_prefix + message['content'].split(
                            '</think>')[-1].strip()


class ThinkingWithAnswerTemplate(ThinkingTemplate):
    with_answer = True<|MERGE_RESOLUTION|>--- conflicted
+++ resolved
@@ -59,12 +59,8 @@
                     if self.with_answer:
                         message['content'] = message['content'].split('<answer>')[-1].rstrip()
                         if message['content'].endswith('</answer>'):
-<<<<<<< HEAD
-                            message['content'] = message['content'][:-len('</answer>')].strip()
-=======
                             message['content'] = message['content'][:-len('</answer>')]
                         message['content'] = message['content'].strip()
->>>>>>> 7f35502f
                     else:
                         message['content'] = self.history_think_prefix + message['content'].split(
                             '</think>')[-1].strip()
