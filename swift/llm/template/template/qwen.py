--- conflicted
+++ resolved
@@ -12,11 +12,7 @@
 from ..template_inputs import StdTemplateInputs
 from ..template_meta import TemplateMeta
 from ..utils import Context, Word, findall
-<<<<<<< HEAD
 from ..vision_utils import load_audio_qwen, load_batch
-=======
-from ..vision_utils import load_audio_qwen, load_batch, load_file
->>>>>>> 967d8f00
 from .llama import Llama3TemplateMeta
 from .utils import DEFAULT_SYSTEM, ChatmlTemplateMeta
 
