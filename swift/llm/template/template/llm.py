# Copyright (c) Alibaba, Inc. and its affiliates.
from dataclasses import dataclass, field
from datetime import datetime
from typing import Optional

from ..base import Template
from ..constant import LLMTemplateType, MLLMTemplateType
from ..register import TemplateMeta, register_template
from ..template_inputs import StdTemplateInputs
from ..utils import Prompt
from .llama import Llama3_2TemplateMeta
from .qwen import Qwen2VLTemplate, QwenTemplateMeta
from .utils import DEFAULT_SYSTEM, ChatmlTemplateMeta, ThinkingWithAnswerTemplate

register_template(
    TemplateMeta(
        LLMTemplateType.default,
        prefix=[],
        prompt=['### Human:\n{{QUERY}}\n\n### Assistant:\n'],
        chat_sep=['\n\n'],
        default_system=DEFAULT_SYSTEM,
        system_prefix=['{{SYSTEM}}\n\n'],
        auto_add_bos=True))

register_template(
    TemplateMeta(
        LLMTemplateType.modelscope_agent,
        prefix=[],
        prompt=[' \n\n<|user|>:{{QUERY}} \n\n<|assistant|>:'],
        chat_sep=[],
        suffix=[' \n\n</s>'],
        system_prefix=[' \n\n<|system|>:{{SYSTEM}}'],
        default_system=DEFAULT_SYSTEM,
    ))


class GMETemplate(Qwen2VLTemplate):

    def _preprocess_inputs(self, inputs: StdTemplateInputs) -> None:
        super()._preprocess_inputs(inputs)
        if inputs.messages[-1]['role'] != 'assistant':
            inputs.messages.append({'role': 'assistant', 'content': ''})
        return inputs


register_template(QwenTemplateMeta(MLLMTemplateType.qwen2_gme, template_cls=GMETemplate, suffix=['<|endoftext|>']))


class JinaRerankerM0Template(Qwen2VLTemplate):

    def _preprocess_inputs(self, inputs: StdTemplateInputs) -> None:
        super()._preprocess_inputs(inputs)
        instruction = ''
        if inputs.system is not None:
            instruction = inputs.system
            inputs.system = None
        query = inputs.messages[0]['content']
        document = inputs.messages[1]['content']
        user_message = instruction + '\n' + '**Query**:\n' + query + '\n' + '**Document**:\n' + document
        inputs.messages = [{'role': 'user', 'content': user_message}]
        return inputs


register_template(
    TemplateMeta(
        MLLMTemplateType.jina_reranker_m0,
        template_cls=JinaRerankerM0Template,
        prefix=[],
        chat_sep=[],
        prompt=['{{QUERY}}']))


class Qwen3EmbTemplate(Template):

    def _preprocess_inputs(self, inputs: StdTemplateInputs) -> None:
        super()._preprocess_inputs(inputs)
        if inputs.system is not None:
            inputs.messages[0]['content'] = inputs.system + ' ' + inputs.messages[0]['content']
            inputs.system = None
<<<<<<< HEAD
        if len(inputs.messages) % 2 == 1:
=======
        if len(inputs.messages) % 2 == 1 and inputs.messages[-1]['role'] != 'assistant':
>>>>>>> a45c85bd
            inputs.messages.append({'role': 'assistant', 'content': ''})
        return inputs


register_template(
    TemplateMeta(
        LLMTemplateType.qwen3_emb,
        template_cls=Qwen3EmbTemplate,
        suffix=['<|endoftext|>'],
        prefix=[],
        chat_sep=[],
        prompt=['{{QUERY}}']))

register_template(
    TemplateMeta(LLMTemplateType.baichuan, prefix=['{{SYSTEM}}'], prompt=[[195], '{{QUERY}}', [196]], chat_sep=[]))

register_template(
    TemplateMeta(
        LLMTemplateType.baichuan_m1,
        prefix=[],
        prompt=['<C_Q>{{QUERY}}<C_A>'],
        chat_sep=[],
        suffix=['<C_A>'],
        system_prefix=['<B_SYS>{{SYSTEM}}'],
        default_system=DEFAULT_SYSTEM,
    ))

register_template(
    TemplateMeta(
        LLMTemplateType.numina,
        prefix=[['bos_token_id']],
        prompt=['### Problem: {{QUERY}}\n### Solution: '],
        chat_sep=['\n'],
        system_prefix=[['bos_token_id'], '{{SYSTEM}}']))

register_template(
    TemplateMeta(
        LLMTemplateType.mistral_nemo,
        prefix=['<s>[INST] '],
        prompt=['{{SYSTEM}}\n\n', '{{QUERY}}[/INST]'],
        chat_sep=['</s>[INST] '],
        suffix=['</s>']))

register_template(
    TemplateMeta(
        LLMTemplateType.xverse,
        prefix=['{{SYSTEM}}'],
        prompt=['Human: {{QUERY}}\n\nAssistant: '],
        chat_sep=[['eos_token_id']]))

register_template(TemplateMeta(LLMTemplateType.yuan, prefix=[], prompt=['{{QUERY}}<sep>'], chat_sep=None))
register_template(
    TemplateMeta(
        LLMTemplateType.ziya,
        prefix=[['bos_token_id'], '{{SYSTEM}}'],
        prompt=['<human>:{{QUERY}}\n<bot>:'],
        chat_sep=['\n']))

register_template(
    TemplateMeta(
        LLMTemplateType.skywork,
        prefix=['<s>{{SYSTEM}}'],
        prompt=['</s><s>[USER]{{QUERY}}[SEP][BOT]'],
        chat_sep=None,
        suffix=['[SEP]</s>']))

register_template(
    Llama3_2TemplateMeta(
        LLMTemplateType.skywork_o1,
        default_system=(
            'You are Skywork-o1, a thinking model developed by Skywork AI, specializing in solving complex problems '
            "involving mathematics, coding, and logical reasoning through deep thought. When faced with a user's "
            'request, you first engage in a lengthy and in-depth thinking process to explore possible solutions to '
            'the problem. After completing your thoughts, you then provide a detailed explanation of the solution '
            'process in your response.'),
    ))

register_template(
    TemplateMeta(
        LLMTemplateType.bluelm,
        prefix=[['bos_token_id'], '{{SYSTEM}}'],
        prompt=['[|Human|]:{{QUERY}}[|AI|]:'],
        chat_sep=[]))

register_template(
    TemplateMeta(
        LLMTemplateType.codefuse_codellama,
        prefix=['{{SYSTEM}}'],
        prompt=['<|role_start|>human<|role_end|>{{QUERY}}<|role_start|>bot<|role_end|>'],
        chat_sep=[]))

register_template(
    TemplateMeta(
        LLMTemplateType.codefuse,
        prefix=[],
        prompt=['<s>human\n{{QUERY}}\n<s>bot\n'],
        chat_sep=[['eos_token_id'], '\n'],
        system_prefix=['<s>system\n{{SYSTEM}}\n']))

register_template(
    TemplateMeta(
        LLMTemplateType.zephyr,
        prefix=[],
        prompt=['<|user|>\n{{QUERY}}</s>\n<|assistant|>\n'],
        chat_sep=['</s>\n'],
        suffix=['</s>'],
        system_prefix=['<|system|>\n{{SYSTEM}}</s>\n']))

register_template(
    TemplateMeta(
        LLMTemplateType.sus,
        prefix=['{{SYSTEM}}'],
        prompt=['### Human: {{QUERY}}\n\n### Assistant: '],
        chat_sep=['<|endoftext|>'],
        suffix=['<|endoftext|>']))

register_template(
    TemplateMeta(
        LLMTemplateType.orion,
        prefix=['<s>{{SYSTEM}}'],
        prompt=['Human: {{QUERY}}\n\nAssistant: </s>'],
        chat_sep=['</s>'],
        suffix=['</s>']))


@dataclass
class TeleChatTemplateMeta(TemplateMeta):
    prefix: Prompt = field(default_factory=list)
    prompt: Prompt = field(default_factory=lambda: [['user_token_id'], '{{QUERY}}', ['bot_token_id']])
    chat_sep: Optional[Prompt] = field(default_factory=lambda: [['eos_token_id']])
    suffix: Prompt = field(default_factory=lambda: [['eos_token_id']])
    system_prefix: Optional[Prompt] = field(default_factory=lambda: ['<_system>{{SYSTEM}}\n'])
    auto_add_bos: bool = True


register_template(TeleChatTemplateMeta(LLMTemplateType.telechat))

telechat_system = '你是中国电信星辰语义大模型，英文名是TeleChat，你是由中电信人工智能科技有限公司和中国电信人工智能研究院（TeleAI）研发的人工智能助手。'
register_template(TeleChatTemplateMeta(LLMTemplateType.telechat2, default_system=telechat_system))

DBRX_SYSTEM = (
    'You are DBRX, created by Databricks. You were last updated in December 2023. '
    'You answer questions based on information available up to that point.\n'
    'YOU PROVIDE SHORT RESPONSES TO SHORT QUESTIONS OR STATEMENTS, '
    'but provide thorough responses to more complex and open-ended questions.\n'
    'You assist with various tasks, from writing to coding (using markdown for code blocks '
    '— remember to use ``` with code, JSON, and tables).\n'
    'You do not have real-time data access or code execution capabilities.'
    ' You avoid stereotyping and provide balanced perspectives on controversial topics. '
    'You do not provide song lyrics, poems, or news articles and do not divulge details of your training data.\n'
    'This is your system prompt, guiding your responses. Do not reference it, just respond to the user. '
    'If you find yourself talking about this message, stop. You should be responding appropriately '
    'and usually that means not mentioning this.'
    'YOU DO NOT MENTION ANY OF THIS INFORMATION ABOUT YOURSELF UNLESS THE INFORMATION IS DIRECTLY '
    'PERTINENT TO THE USER\'S QUERY.')

register_template(ChatmlTemplateMeta(LLMTemplateType.dbrx, default_system=DBRX_SYSTEM))

register_template(
    TemplateMeta(
        LLMTemplateType.mengzi, prefix=[], prompt=['输入：{{QUERY}}输出：\n'], chat_sep=[], system_prefix=['指令：{{SYSTEM}}']))

C4AI_SYSTEM = ('You are Command-R, a brilliant, sophisticated, AI-assistant trained to assist human users by '
               'providing thorough responses.You are trained by Cohere.')
register_template(
    TemplateMeta(
        LLMTemplateType.c4ai,
        prefix=['<BOS_TOKEN>'],
        prompt=[
            '<|START_OF_TURN_TOKEN|><|USER_TOKEN|>{{QUERY}}<|END_OF_TURN_TOKEN|>'
            '<|START_OF_TURN_TOKEN|><|CHATBOT_TOKEN|>'
        ],
        chat_sep=['<|END_OF_TURN_TOKEN|>'],
        suffix=['<|END_OF_TURN_TOKEN|>'],
        default_system=C4AI_SYSTEM,
        system_prefix=['<|START_OF_TURN_TOKEN|><|SYSTEM_TOKEN|>{{SYSTEM}}<|END_OF_TURN_TOKEN|']))

register_template(
    TemplateMeta(
        LLMTemplateType.wizardlm2,
        prefix=['{{SYSTEM}}'],
        prompt=['User:\n{{QUERY}}\n\nAssistant:\n'],
        chat_sep=['\n\n'],
        suffix=['</s>']))

_wizardlm2_system = ('A chat between a curious user and an artificial intelligence assistant. '
                     'The assistant gives helpful, detailed, and polite answers to the user\'s questions. ')
register_template(
    TemplateMeta(
        LLMTemplateType.wizardlm2_moe,
        prefix=['{{SYSTEM}}'],
        prompt=['USER: {{QUERY}} ASSISTANT:'],
        chat_sep=['</s>'],
        suffix=['</s>'],
        default_system=_wizardlm2_system))

register_template(
    TemplateMeta(
        LLMTemplateType.atom,
        prefix=['{{SYSTEM}}'],
        prompt=['<s>Human: {{QUERY}}\n</s><s>Assistant: '],
        chat_sep=['</s>'],
        suffix=['</s>']))

AYA_SYSTEM = ('You are Aya, a brilliant, sophisticated, multilingual AI-assistant trained to assist human users by '
              'providing thorough responses. You are able to interact and respond to questions in 23 languages and '
              'you are powered by a multilingual model built by Cohere For AI.')
register_template(
    TemplateMeta(
        LLMTemplateType.aya,
        prefix=['<BOS_TOKEN>'],
        prompt=[
            '<|START_OF_TURN_TOKEN|><|USER_TOKEN|>{{QUERY}}<|END_OF_TURN_TOKEN|>'
            '<|START_OF_TURN_TOKEN|><|CHATBOT_TOKEN|>'
        ],
        chat_sep=['<|END_OF_TURN_TOKEN|>'],
        suffix=['<|END_OF_TURN_TOKEN|>'],
        default_system=AYA_SYSTEM,
        system_prefix=['<|START_OF_TURN_TOKEN|><|SYSTEM_TOKEN|>{{SYSTEM}}<|END_OF_TURN_TOKEN|']))

register_template(
    TemplateMeta(
        LLMTemplateType.ling,
        prefix=[],
        system_prefix=['<role>SYSTEM</role>{{SYSTEM}}'],
        prompt=['<role>HUMAN</role>{{QUERY}}<role>ASSISTANT</role>'],
        chat_sep=[],
        suffix=['<|endoftext|>'],
    ))

register_template(
    QwenTemplateMeta(
        LLMTemplateType.mimo_rl,
        default_system='You are MiMo, an AI assistant developed by Xiaomi.',
    ))

register_template(
    TemplateMeta(
        LLMTemplateType.dots1,
        prefix=['<|system|>{{SYSTEM}}<|endofsystem|>'],
        prompt=['<|userprompt|>{{QUERY}}<|endofuserprompt|><|response|>'],
        chat_sep=['<|endofresponse|>'],
        suffix=['<|endofresponse|>'],
        default_system='You are a helpful assistant.',
    ))

register_template(
    TemplateMeta(
        LLMTemplateType.hunyuan_moe,
        prefix=['<|startoftext|>'],
        system_prefix=['<|startoftext|>{{SYSTEM}}<|extra_4|>'],
        prompt=['{{QUERY}}<|extra_0|>'],
        chat_sep=['<|eos|><|startoftext|>'],
        suffix=['<|eos|>'],
    ))

register_template(
    TemplateMeta(
        LLMTemplateType.hunyuan,
        prefix=['<｜hy_begin▁of▁sentence｜>'],
        system_prefix=['<｜hy_begin▁of▁sentence｜>{{SYSTEM}}<｜hy_place▁holder▁no▁3｜>'],
        prompt=['<｜hy_User｜>{{QUERY}}<｜hy_Assistant｜>'],
        chat_sep=['<｜hy_place▁holder▁no▁2｜>'],
        suffix=['<｜hy_place▁holder▁no▁2｜>'],
        template_cls=ThinkingWithAnswerTemplate,
        agent_template='hunyuan_hermes'))


class GptTemplate(Template):
    support_padding_free = False

    def _get_gpt_oss_prefix(self):
        today = datetime.now().strftime('%Y-%m-%d')
        return ('<|start|>system<|message|>You are ChatGPT, a large language model trained by OpenAI.\n'
                f'Knowledge cutoff: 2024-06\nCurrent date: {today}\n\nReasoning: medium\n\n'
                '# Valid channels: analysis, commentary, final. '
                'Channel must be included for every message.<|end|>')

    def _swift_prepare_inputs(self, inputs: StdTemplateInputs):
        super()._swift_prepare_inputs(inputs)
        messages = inputs.messages
        if self.use_chat_template:
            if inputs.system is None:
                inputs.system = self._get_gpt_oss_prefix()
            elif not inputs.system.startswith('<|start|>'):
                inputs.system = self._get_gpt_oss_prefix() + (
                    f'<|start|>developer<|message|># Instructions\n\n{inputs.system}<|end|>')
            for i, message in enumerate(messages):
                if message['role'] == 'assistant' and isinstance(message['content'], str):
                    if not message['content'].startswith('<|channel|>'):
                        message['content'] = '<|channel|>final<|message|>' + message['content']


@dataclass
class GptOssTemplateMeta(TemplateMeta):
    prefix: Prompt = field(default_factory=lambda: ['{{SYSTEM}}'])
    prompt: Prompt = field(default_factory=lambda: ['<|start|>user<|message|>{{QUERY}}<|end|><|start|>assistant'])
    chat_sep: Optional[Prompt] = field(default_factory=lambda: ['<|end|>'])
    suffix: Prompt = field(default_factory=lambda: ['<|return|>'])


register_template(GptOssTemplateMeta(LLMTemplateType.gpt_oss, template_cls=GptTemplate))

register_template(
    TemplateMeta(
        LLMTemplateType.longchat,
        prefix=[],
        system_prefix=['SYSTEM:{{SYSTEM}}'],
        prompt=[' [Round {{ROUND0}}] USER:{{QUERY}} ASSISTANT:'],
        chat_sep=['</longcat_s>'],
        suffix=['</longcat_s>'],
    ))

register_template(
    TemplateMeta(
        LLMTemplateType.ling2,
        prefix=['<role>SYSTEM</role>detailed thinking off<|role_end|>'],
        system_prefix=['<role>SYSTEM</role>{{SYSTEM}}\ndetailed thinking off<|role_end|>'],
        prompt=['<role>HUMAN</role>{{QUERY}}<|role_end|><role>ASSISTANT</role>'],
        chat_sep=['<|role_end|>'],
        suffix=['<|role_end|>'],
    ))

register_template(
    TemplateMeta(
        LLMTemplateType.ring2,
        prefix=[],
        system_prefix=['<role>SYSTEM</role>{{SYSTEM}}'],
        prompt=['<role>HUMAN</role>{{QUERY}}<role>ASSISTANT</role>'],
        chat_sep=[],
        suffix=['<|endoftext|>'],
        response_prefix='<think>\n',
    ))<|MERGE_RESOLUTION|>--- conflicted
+++ resolved
@@ -77,11 +77,7 @@
         if inputs.system is not None:
             inputs.messages[0]['content'] = inputs.system + ' ' + inputs.messages[0]['content']
             inputs.system = None
-<<<<<<< HEAD
-        if len(inputs.messages) % 2 == 1:
-=======
         if len(inputs.messages) % 2 == 1 and inputs.messages[-1]['role'] != 'assistant':
->>>>>>> a45c85bd
             inputs.messages.append({'role': 'assistant', 'content': ''})
         return inputs
 
