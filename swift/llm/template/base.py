--- conflicted
+++ resolved
@@ -929,11 +929,7 @@
                 messages[i_start:i + 1] = [{'role': 'tool', 'content': tool_content}]
                 i = i_start + 1
             elif pre_role == 'assistant' and role == 'assistant' or pre_role == 'user' and role == 'user':
-<<<<<<< HEAD
-                # Consecutive messages from the assistant role need to be merged to prevent errors.
-=======
                 # Consecutive messages from the assistant/user role need to be merged to prevent errors.
->>>>>>> f6ff58c6
                 pre_message['content'] = pre_content + content
                 messages.pop(i)
             else:
