--- conflicted
+++ resolved
@@ -1681,13 +1681,9 @@
             if self.padding_free:
                 cp_size = self.sequence_parallel_size
                 if cp_size > 1:
-<<<<<<< HEAD
-                    for key in ['position_ids', 'text_position_ids']:
-=======
                     for key in ['position_ids', 'real_position_ids']:
                         if key not in res:
                             continue
->>>>>>> 0e0fc6aa
                         padding_len = padding_to - seq_lens[0]
                         position_ids = res[key][0]
                         extended_position_ids = torch.arange(cp_size * 2).repeat(padding_len // (cp_size * 2))
