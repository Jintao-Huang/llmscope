--- conflicted
+++ resolved
@@ -189,14 +189,8 @@
             dist.broadcast_object_list(obj_list)
             self.packed_idx, self.packed_length = obj_list[0]
 
-<<<<<<< HEAD
-    def create_packed_idx(self):
-        lengths = self.dataset['length']
-        data = [(i, self.template._get_megatron_cp_length(length)) for i, length in enumerate(lengths)]
-=======
     def create_packed_idx(self, rank, offset, lengths):
         data = [(i + offset, length) for i, length in enumerate(lengths)]
->>>>>>> 2cdafd52
         i = 0
         input_data = []
         while True:
