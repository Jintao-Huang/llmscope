# Copyright (c) Alibaba, Inc. and its affiliates.
import ast
from collections import Counter
from contextlib import contextmanager
from typing import Any, Callable, Dict, List, Optional, Union

import numpy as np
from datasets import Dataset as HfDataset
from datasets import Image
from datasets import IterableDataset as HfIterableDataset
from datasets import Sequence, Value

from swift.llm import history_to_messages
from swift.utils import get_logger

DATASET_TYPE = Union[HfDataset, HfIterableDataset]

standard_keys = ['messages', 'rejected_response', 'label', 'images', 'videos', 'audios', 'tools', 'objects']

logger = get_logger()


def get_features_dataset(dataset: DATASET_TYPE) -> DATASET_TYPE:
    if dataset.features is None:
        assert isinstance(dataset, HfIterableDataset)
        dataset = dataset._resolve_features()
    return dataset


class RowPreprocessor:

    def __init__(self,
                 *,
                 columns_mapping: Optional[Dict[str, str]] = None,
                 dataset_sample: Optional[int] = None,
                 random_state: Union[np.random.RandomState, int, None] = None,
                 traceback_limit: int = 10) -> None:
        self.columns_mapping = columns_mapping or {}
        self.origin_columns_mapping = self.columns_mapping.copy()  # Higher priority and raise Error
        images_keys = ['images', 'image']
        audios_keys = ['audios', 'audio']
        videos_keys = ['videos', 'video']
        for mm_type in ['images', 'audios', 'videos']:
            keys = locals()[f'{mm_type}_keys']
            for key in keys:
                self.columns_mapping[key] = mm_type

        self.traceback_limit = traceback_limit
        self._traceback_counter = 0
        self.dataset_sample = dataset_sample
        if not isinstance(random_state, np.random.RandomState):
            random_state = np.random.RandomState(random_state)
        self.random_state = random_state

    @staticmethod
    def _check_messages(row: Dict[str, Any]) -> None:
        if 'messages' not in row:
            return
        messages = row['messages']
        assert len(messages) > 0, f'messages: {messages}'
        # fix swift/SlimOrca
        for message in messages:
            keys = set(message.keys()) - {'role', 'content'}
            for key in keys:
                message.pop(key)

        if messages[0]['role'] == 'system':
            messages = messages[1:]
        if messages and messages[0]['role'] == 'assistant':
            messages = [{'role': 'user', 'content': ''}] + messages  # pretrain
        for user_message, assistant_message in zip(messages[::2], messages[1::2]):
            if (user_message['role'] not in {'user', 'tool'} or 'content' not in user_message
                    or user_message['content'] is None):
                raise ValueError(f'user_message: {user_message}')
            if (assistant_message['role'] not in {'assistant'} or 'content' not in assistant_message
                    or assistant_message['content'] in {'', None}):
                raise ValueError(f'assistant_message: {assistant_message}')

    @staticmethod
    def _cast_images(row: Dict[str, Any]) -> None:
        images = row.get('images')

        if isinstance(images, str) or isinstance(images, list) and images and isinstance(images[0], str):
            if isinstance(images, str):
                images = [images]
            for i, image in enumerate(images):
                images[i] = {'bytes': None, 'path': image}
            row['images'] = images
        elif isinstance(images, dict):
            row['images'] = [images]

    @staticmethod
    def _check_rejected_response(row: Dict[str, Any]) -> None:
        if 'rejected_messages' in row:
            chosen_messages = row['messages']
            rejected_messages = row['rejected_messages']
            messages = []
            rejected_response = None
            for chosen_user, chosen_assistant, rejected_user, rejected_assistant in zip(
                    chosen_messages[::2], chosen_messages[1::2], rejected_messages[::2], rejected_messages[1::2]):
                assert chosen_user == rejected_user
                messages.append(chosen_user)
                messages.append(chosen_assistant)
                if chosen_assistant != rejected_assistant:
                    rejected_response = rejected_assistant['content']
            row['messages'] = messages
            row['rejected_response'] = rejected_response

        if 'rejected_response' in row:
            messages = row['messages']
            rejected_response = row['rejected_response']
            if rejected_response is None or rejected_response == messages[-1]['content']:
                raise ValueError(f'rejected_response: {rejected_response}')

    def preprocess(self, row: Dict[str, Any]) -> Optional[Dict[str, Any]]:
        raise NotImplementedError

    def prepare_dataset(self, dataset: DATASET_TYPE) -> DATASET_TYPE:
        return dataset

    @staticmethod
    def batched_to_rows(batched_row: Dict[str, Any]):
        keys = list(batched_row.keys())
        batch_size = len(batched_row[keys[0]])
        return [{key: batched_row[key][i] for key in keys} for i in range(batch_size)]

    @staticmethod
    def rows_to_batched(rows: List[Dict[str, Any]]):
        batched = {}
        for i, row in enumerate(rows):
            for k, v in row.items():
                if k not in batched:
                    batched[k] = [None] * i
                batched[k].append(v)
        # Make all the lengths of v the same.
        batched = {k: v + [None] * (len(rows) - len(v)) for k, v in batched.items()}
        return batched

    @staticmethod
    def _fix_streaming_keys(row):
        for k in list(row.keys()):
            if k.startswith('__@'):
                new_k = k[len('__@'):]
                row[new_k] = row.pop(k)

    @staticmethod
    def _check_objects(row):
        objects = row.get('objects')
        if objects is None:
            return
        for k in list(objects.keys()):
<<<<<<< HEAD
            if k not in {'bbox', 'ref', 'image_id'}:
=======
            if k not in {'bbox', 'ref', 'bbox_type', 'image_id'}:
>>>>>>> 0950b0c9
                objects.pop(k)
        bbox = objects['bbox']

        # check bbox
        for box in bbox:
            assert len(box) in {2, 4}, f'len(box): {len(box)}'
            if len(box) == 2:
                continue
            if box[0] > box[2]:
                box[0], box[2] = box[2], box[0]
            if box[1] > box[3]:
                box[1], box[3] = box[3], box[1]

    def batched_preprocess(self, batched_row: Dict[str, Any], *, strict: bool,
                           ignore_max_length_error: bool) -> Dict[str, Any]:
        from ...template import MaxLengthError
        batched_row = dict(batched_row)
        assert len(batched_row) > 0
        self._fix_streaming_keys(batched_row)
        rows = self.batched_to_rows(batched_row)

        new_rows = []
        for row in rows:
            try:
                row = self.preprocess(row)
                # support [row1, row2, ...]
                if row is None:
                    row = []
                if isinstance(row, dict):
                    row = [row]
                for r in row:
                    self._check_objects(r)
                    self._check_messages(r)
                    self._check_rejected_response(r)
                    self._cast_images(r)
            except Exception as e:
                if strict:
                    logger.warning('To avoid errors, you can pass `strict=False`.')
                    raise
                if isinstance(e, MaxLengthError) and ignore_max_length_error:
                    pass
                elif self.traceback_limit is not None and self._traceback_counter < self.traceback_limit:
                    import traceback
                    logger.info(traceback.format_exc())
                    logger.warning('👆👆👆There are errors in the dataset, the data will be deleted')
                    self._traceback_counter += 1
                row = []
            new_rows += row
        res = self.rows_to_batched(new_rows)

        if len(res) == 0:
            res['messages'] = []

        return res

    def _rename_columns(self, dataset: DATASET_TYPE) -> DATASET_TYPE:
        dataset = get_features_dataset(dataset)
        dataset = dataset.rename_columns(self.origin_columns_mapping)

        columns_keys = {k.lower(): k for k in dataset.features.keys()}  # lower -> lower/upper
        safe_columns_mapping = {
            columns_keys[k.lower()]: v
            for k, v in self.columns_mapping.items() if k.lower() in columns_keys
        }

        counter = Counter(safe_columns_mapping.values())
        for k, new_k in list(safe_columns_mapping.items()):
            if counter[new_k] > 1:
                # For example, if "response" and "answer" match, then no processing is done.
                safe_columns_mapping.pop(k)
                continue

        # e.g. Keep {'query': 'query'} to ensure that the query has the highest priority.
        safe_columns_mapping = {k: v for k, v in safe_columns_mapping.items() if k != v}
        if safe_columns_mapping:
            dataset = dataset.rename_columns(safe_columns_mapping)

        if isinstance(dataset, HfIterableDataset):
            # fix: https://github.com/huggingface/datasets/issues/6408
            columns_mapping = {k: f'__@{k}' for k in standard_keys if k in dataset.features}
            if columns_mapping:
                dataset = dataset.rename_columns(columns_mapping)

        return dataset

    @staticmethod
    @contextmanager
    def _patch_arrow_writer():
        # fix AI-ModelScope/ms_agent_for_agentfabric:all
        from datasets.arrow_writer import ArrowWriter

        def _new_init(self, schema=None, features=None, *args, **kwargs):

            if features is not None:
                features['messages'] = [{
                    'role': Value(dtype='string', id=None),
                    'content': Value(dtype='string', id=None)
                }]
                features['images'] = [{'bytes': Value(dtype='binary', id=None), 'path': Value(dtype='string', id=None)}]
                features['bbox'] = Sequence(feature=Sequence(feature=Value(dtype='float64'), length=4))
                features['ref'] = Sequence(feature=Value(dtype='string'))

            ArrowWriter.__origin_init__(self, schema, features, *args, **kwargs)

        ArrowWriter.__origin_init__ = ArrowWriter.__init__
        ArrowWriter.__init__ = _new_init
        try:
            yield
        finally:
            ArrowWriter.__init__ = ArrowWriter.__origin_init__
            del ArrowWriter.__origin_init__

    def _cast_pil_image(self, dataset):
        features = dataset.features
        if 'images' in features and isinstance(features['images'], Image) and features['images'].decode:
            dataset = dataset.cast_column('images', Image(decode=False))
        return dataset

    def __call__(
        self,
        dataset: DATASET_TYPE,
        *,
        num_proc: int = 1,
        strict: bool = False,
        batch_size: int = 1000,
    ) -> DATASET_TYPE:
        from ..utils import sample_dataset
        if self.dataset_sample is not None:
            dataset = sample_dataset(dataset, self.dataset_sample, self.random_state)

        dataset = self._rename_columns(dataset)
        dataset = self.prepare_dataset(dataset)
        dataset = self._cast_pil_image(dataset)
        map_kwargs = {}
        ignore_max_length_error = False
        if isinstance(dataset, HfDataset):
            map_kwargs['num_proc'] = num_proc
            if num_proc > 1:
                ignore_max_length_error = True
        with self._patch_arrow_writer():
            try:
                dataset_mapped = dataset.map(
                    self.batched_preprocess,
                    batched=True,
                    batch_size=batch_size,
                    fn_kwargs={
                        'strict': strict,
                        'ignore_max_length_error': ignore_max_length_error
                    },
                    remove_columns=list(dataset.features.keys()),
                    **map_kwargs)
            except NotImplementedError:
                pass
        if isinstance(dataset_mapped, HfDataset) and len(dataset) != len(dataset_mapped):
            logger.info(
                f'Dataset filtered, origin length: {len(dataset)}, filtered dataset length: {len(dataset_mapped)}')

        return dataset_mapped


class ResponsePreprocessor(RowPreprocessor):
    """Dataset compatible with older versions of ms-swift"""

    def __init__(self, *, columns_mapping: Optional[Dict[str, str]] = None, **kwargs) -> None:
        super().__init__(columns_mapping=columns_mapping, **kwargs)
        system_keys = ['system', 'system_prompt']
        query_keys = ['query', 'prompt', 'input', 'instruction', 'question']
        response_keys = ['response', 'answer', 'output', 'targets', 'target', 'answer_key', 'solution', 'answers'
                         ] + ['text', 'completion', 'content']
        for key in system_keys:
            self.columns_mapping[key] = 'system'
        for key in query_keys:
            self.columns_mapping[key] = 'query'
        for key in response_keys:
            self.columns_mapping[key] = 'response'

    def preprocess(self, row: Dict[str, Any]) -> Optional[Dict[str, Any]]:
        response = row.pop('response', None)
        if response is not None:
            if isinstance(response, (list, tuple)):
                # sometimes response is a list, pick one randomly
                response = self.random_state.choice(response)
        history = row.pop('history', None) or []
        query = row.pop('query', None)
        system = row.pop('system', None)
        if isinstance(history, str):  # e.g. "[['query1', 'response1']]"
            history = ast.literal_eval(history)
        history.append([query, response])

        row.update({'messages': history_to_messages(history, system)})
        return row


class AlpacaPreprocessor(ResponsePreprocessor):

    @classmethod
    def concat_inst_input(cls, instruction, input_):
        if instruction and input_:
            query = f'{instruction}\n{input_}'
        else:
            query = instruction or input_
        assert isinstance(query, str), f'query: {query}'
        return query

    def preprocess(self, row: Dict[str, Any]) -> Optional[Dict[str, Any]]:
        instruction = row.pop('instruction', None)
        input_ = row.pop('input', None)
        output = row.pop('output', None)
        if output is not None:
            row['response'] = output
        row['query'] = self.concat_inst_input(instruction, input_)
        return super().preprocess(row)


def default_repair_messages(s: Union[str, Any]) -> Any:
    if isinstance(s, str):
        return ast.literal_eval(s)
    return s


class MessagesPreprocessor(RowPreprocessor):

    def __init__(
            self,
            *,
            # If set to None, automatic matching will be performed.
            role_key: Optional[str] = None,  # 'role', 'from'
            content_key: Optional[str] = None,  # 'content', 'value'
            user_role: Optional[str] = None,  # 'user', 'human'
            assistant_role: Optional[str] = None,  # 'assistant', 'gpt', 'bot'
            system_role: str = 'system',
            tool_role: str = 'tool',
            # 'conversation', 'conversations' -> 'messages'
            columns_mapping: Optional[Dict[str, str]] = None,
            repair_messages: Callable[[Union[str, List[Dict[str, str]]]],
                                      Optional[List[Dict[str, str]]]] = default_repair_messages,
            inner_key: Optional[str] = None,
            **kwargs):
        super().__init__(columns_mapping=columns_mapping, **kwargs)
        self.role_keys = ['role', 'from'] if role_key is None else [role_key]
        self.content_keys = ['content', 'value'] if content_key is None else [content_key]
        self.user_roles = ['user', 'human'] if user_role is None else [user_role]
        self.assistant_roles = ['assistant', 'gpt', 'bot'] if assistant_role is None else [assistant_role]

        self.system_role = system_role
        self.tool_role = tool_role
        self.repair_messages = repair_messages
        self.inner_key = inner_key

        message_keys = ['messages', 'conversation', 'conversations']
        for key in message_keys:
            self.columns_mapping[key] = 'messages'
        # sharegptq
        system_keys = ['system', 'system_prompt']
        if system_role not in system_keys:
            system_keys.append(system_role)
        for key in system_keys:
            self.columns_mapping[key] = 'system'

    @staticmethod
    def _is_sharegpt_format(message: Dict[str, str]) -> bool:
        if 'role' in message or 'content' in message:
            return False
        return True

    def sharegpt_to_messages(self, messages: List[Dict[str, str]], system: Optional[str]) -> List[Dict[str, str]]:
        self._to_std_key(messages, 'user', self.user_roles)
        self._to_std_key(messages, 'assistant', self.assistant_roles)
        new_messages = []
        if system is not None:
            new_messages.append({'role': 'system', 'content': system})
        for message in messages:
            if self.tool_role in message:
                user_message = {'role': 'tool', 'content': message[self.tool_role]}
            else:
                user_message = {'role': 'user', 'content': message['user']}
            assistant_message = {'role': 'assistant', 'content': message['assistant']}
            new_messages.append(user_message)
            new_messages.append(assistant_message)
        return new_messages

    def to_std_messages(self, messages: List[Dict[str, str]]) -> None:
        start_idx = 0
        if messages[0]['role'] == self.system_role:
            messages[0]['role'] = 'system'
            start_idx = 1
        for user_message, assistant_message in zip(messages[start_idx::2], messages[start_idx + 1::2]):
            user_role = user_message['role']
            assistant_role = assistant_message['role']
            if user_role in self.user_roles:
                user_message['role'] = 'user'
            elif user_role == self.tool_role:
                user_message['role'] = 'tool'
            if assistant_role in self.assistant_roles:
                assistant_message['role'] = 'assistant'

    @staticmethod
    def _to_std_key(messages: List[Dict[str, str]], std_key: str, optional_keys: List[str]) -> None:
        for message in messages:
            for key in optional_keys:
                if key in message:
                    message[std_key] = message.pop(key)

    def preprocess(self, row: Dict[str, Any]) -> Optional[Dict[str, Any]]:
        if 'rejected_messages' in row:
            row['rejected_messages'] = MessagesPreprocessor.preprocess(
                self, {'messages': row['rejected_messages']})['messages']
        messages = row['messages']
        if self.inner_key is not None:
            messages = messages[self.inner_key]
        messages: Optional[List[Dict[str, str]]] = self.repair_messages(messages)
        if not messages or isinstance(messages, str):
            return
        self._to_std_key(messages, 'role', self.role_keys)
        self._to_std_key(messages, 'content', self.content_keys)
        if self._is_sharegpt_format(messages[0]):
            system = row.pop('system', None)
            messages = self.sharegpt_to_messages(messages, system)
        else:
            self.to_std_messages(messages)  # inplace
        row['messages'] = messages
        return row


class ClsPreprocessor(ResponsePreprocessor):

    def preprocess(self, row: Dict[str, Any]) -> Optional[Dict[str, Any]]:
        res = super().preprocess(row)
        res['label'] = int(res['label'])
        return res


class AutoPreprocessor:

    def __init__(self, *, columns_mapping: Optional[Dict[str, str]] = None, **kwargs) -> None:
        self.columns_mapping = columns_mapping or {}
        self.kwargs = kwargs

    def _get_preprocessor(self, dataset: DATASET_TYPE) -> RowPreprocessor:
        features = dataset.features
        for key in ['conversation', 'conversations', 'messages']:
            if key in features:
                return MessagesPreprocessor(**self.kwargs)
        if 'instruction' in features and 'input' in features:
            return AlpacaPreprocessor(**self.kwargs)
        return ResponsePreprocessor(**self.kwargs)

    def __call__(
        self,
        dataset: DATASET_TYPE,
        *,
        num_proc: int = 1,
        strict: bool = False,
    ) -> DATASET_TYPE:
        dataset = get_features_dataset(dataset)
        dataset = dataset.rename_columns(self.columns_mapping)
        preprocessor = self._get_preprocessor(dataset)
        return preprocessor(dataset, num_proc=num_proc, strict=strict)<|MERGE_RESOLUTION|>--- conflicted
+++ resolved
@@ -149,11 +149,7 @@
         if objects is None:
             return
         for k in list(objects.keys()):
-<<<<<<< HEAD
-            if k not in {'bbox', 'ref', 'image_id'}:
-=======
             if k not in {'bbox', 'ref', 'bbox_type', 'image_id'}:
->>>>>>> 0950b0c9
                 objects.pop(k)
         bbox = objects['bbox']
 
