--- conflicted
+++ resolved
@@ -2,7 +2,7 @@
 import ast
 import os
 from collections import Counter
-from contextlib import contextmanager, nullcontext
+from contextlib import contextmanager
 from typing import Any, Callable, Dict, List, Optional, Union
 
 import numpy as np
@@ -291,17 +291,9 @@
             dataset = sample_dataset(dataset, self.dataset_sample, True, self.random_state)
 
         map_kwargs = {'batched': True, 'batch_size': batch_size}
-        map_context = nullcontext()
         if isinstance(dataset, HfDataset):
-<<<<<<< HEAD
-            if not load_from_cache_file:
-                map_context = safe_ddp_context(None, True)
-                if is_dist() and not is_master():
-                    load_from_cache_file = True
-=======
             if not load_from_cache_file and is_dist() and not is_master():
                 load_from_cache_file = True
->>>>>>> 66234cfa
             map_kwargs.update({
                 'num_proc': num_proc,
                 'load_from_cache_file': load_from_cache_file,
@@ -309,22 +301,14 @@
         # compat GRPO: The solution field will be retained.
         dataset = RowPreprocessor.get_features_dataset(dataset)
         if 'solution' in dataset.features:
-<<<<<<< HEAD
-            with map_context:
-=======
             with safe_ddp_context(None, True):
->>>>>>> 66234cfa
                 dataset = dataset.map(lambda x: {'__#solution': x['solution']}, **map_kwargs)
         dataset = self._rename_columns(dataset)
         dataset = self.prepare_dataset(dataset)
         dataset = self._cast_pil_image(dataset)
 
         ignore_max_length_error = True if isinstance(dataset, HfDataset) and num_proc > 1 else False
-<<<<<<< HEAD
-        with self._patch_arrow_writer(), map_context:
-=======
         with self._patch_arrow_writer(), safe_ddp_context(None, True):
->>>>>>> 66234cfa
             try:
                 dataset_mapped = dataset.map(
                     self.batched_preprocess,
