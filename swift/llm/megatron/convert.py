--- conflicted
+++ resolved
@@ -5,11 +5,7 @@
 
 import torch
 
-<<<<<<< HEAD
-from .model import MEGATRON_MODEL_MAPPING, get_megatron_model_convert
-=======
 from .model import get_megatron_model_convert
->>>>>>> 5fc9a831
 
 
 def convert_hf_to_megatron(
@@ -23,10 +19,6 @@
     initialize_megatron(args_defaults=extra_args)
     args = get_args()
 
-<<<<<<< HEAD
-    sys.path.append(os.path.join(megatron_patch_path, 'toolkits/model_checkpoints_convertor'))
-=======
->>>>>>> 5fc9a831
     mg_model, convert_module = get_megatron_model_convert(args.model_type)
     convert_module.convert_checkpoint_from_transformers_to_megatron(hf_model, mg_model, args)
     if save_torch_dtype is not None:
@@ -35,12 +27,7 @@
         if save_torch_dtype is not None:
             hf_model.to(save_torch_dtype)
         convert_module.check_hf_mg_forward(hf_model, mg_model, args)
-<<<<<<< HEAD
-    if hasattr(convert_module, 'save_mgmodel'):
-        convert_module.save_mgmodel(mg_model, args)
-=======
     convert_module.save_mgmodel(mg_model, args)
->>>>>>> 5fc9a831
 
 
 def convert_megatron_to_hf(
@@ -51,13 +38,8 @@
     from megatron.training import get_args
     initialize_megatron(args_defaults=extra_args)
     args = get_args()
-<<<<<<< HEAD
-    sys.path.append(os.path.join(megatron_patch_path, 'toolkits/model_checkpoints_convertor'))
-    _, convert_module = get_megatron_model_convert(args.model_type)
-=======
 
     model_provider, convert_module = get_megatron_model_convert(args.model_type)
     convert_module.model_provider = model_provider
->>>>>>> 5fc9a831
     mg_model = convert_module.load_megatron_model(args)  # no copy
     convert_module.convert_checkpoint_from_megatron_to_transformers(mg_model, hf_model, args)