--- conflicted
+++ resolved
@@ -4089,64 +4089,6 @@
         func_list = ['generate', 'get_input_embeddings', 'gradient_checkpointing_enable', 'forward']
         _use_submodel_func(model, 'language_model', func_list)
         fix_internvl_inplace_bug(model)
-<<<<<<< HEAD
-=======
-        patch_internvl_forward(model)
-
-        if not hasattr(model, '__old_generate'):
-            generate = model.generate
-            model.__old_generate = generate
-
-            @wraps(generate)
-            def _new_generate(*args, **kwargs):
-                kwargs.pop('image_flags', None)
-                return generate(*args, **kwargs)
-
-            model.generate = _new_generate
-
-        if not hasattr(model, '_old_extract_feature'):
-            extract_feature = model.extract_feature
-            model._old_extract_feature = extract_feature
-
-            @wraps(extract_feature)
-            def _new_extract_feature(pixel_values):
-                return extract_feature(pixel_values).to(pixel_values.device).to(pixel_values.dtype)
-
-            model.extract_feature = _new_extract_feature
-
-        if not hasattr(model.language_model, '__old_forward'):  # Avoid double patching
-            old_forward = model.language_model.forward
-            model.language_model.__old_forward = old_forward
-
-            @wraps(old_forward)
-            def _new_forward(*args, **kwargs):
-                input_ids: Optional[Tensor] = kwargs.get('input_ids', None)
-                input_embeds: Optional[Tensor] = kwargs.get('inputs_embeds', None)
-                device = input_ids.device if input_ids is not None else input_embeds.device
-                output = old_forward(*args, **kwargs)
-                output['logits'] = output['logits'].to(device)
-                return output
-
-            model.language_model.forward = _new_forward
-
-        IMG_CONTEXT_TOKEN = '<IMG_CONTEXT>'
-        img_context_token_id = tokenizer.convert_tokens_to_ids(IMG_CONTEXT_TOKEN)
-        model.img_context_token_id = img_context_token_id
-        if not hasattr(model.config, 'hidden_size'):
-            model.config.hidden_size = model.config.llm_config.hidden_size
-        # fix single GPU bug
-        if not hasattr(dist, '_old_get_rank'):
-            get_rank = dist.get_rank
-
-            @wraps(get_rank)
-            def new_get_rank(group=None):
-                if not dist.is_initialized() or dist.get_world_size() == 1:
-                    return -1
-                return get_rank(group)
-
-            dist.get_rank = new_get_rank
-            dist._old_get_rank = get_rank
->>>>>>> daa9b91d
     return model, tokenizer
 
 
@@ -5754,10 +5696,6 @@
     TemplateType.llava_vicuna,
     support_flash_attn=True,
     support_vllm=True,
-<<<<<<< HEAD
-    support_lmdeploy=True,
-=======
->>>>>>> daa9b91d
     requires=['transformers>=4.39'],
     tags=['multi-modal', 'vision'],
     hf_model_id='llava-hf/llava-v1.6-vicuna-7b-hf')
@@ -5768,10 +5706,6 @@
     TemplateType.llava_vicuna,
     support_flash_attn=True,
     support_vllm=True,
-<<<<<<< HEAD
-    support_lmdeploy=True,
-=======
->>>>>>> daa9b91d
     requires=['transformers>=4.39'],
     tags=['multi-modal', 'vision'],
     hf_model_id='llava-hf/llava-v1.6-vicuna-13b-hf')
@@ -5782,10 +5716,6 @@
     TemplateType.llava_mistral,
     support_flash_attn=True,
     support_vllm=True,
-<<<<<<< HEAD
-    support_lmdeploy=True,
-=======
->>>>>>> daa9b91d
     requires=['transformers>=4.39'],
     tags=['multi-modal', 'vision'],
     hf_model_id='llava-hf/llava-v1.6-mistral-7b-hf')
@@ -5802,10 +5732,6 @@
     TemplateType.llava_yi,
     support_flash_attn=True,
     support_vllm=True,
-<<<<<<< HEAD
-    support_lmdeploy=True,
-=======
->>>>>>> daa9b91d
     eos_token='<|im_end|>',
     requires=['transformers>=4.39'],
     tags=['multi-modal', 'vision'],
