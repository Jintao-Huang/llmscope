import asyncio
import concurrent.futures
import inspect
import os
import time
from contextlib import contextmanager
from copy import deepcopy
from queue import Queue
from threading import Thread
from typing import Any, Dict, List, Optional, Union

import torch
from lmdeploy import EngineGenerationConfig as _LmdeployGenerationConfig
from lmdeploy import PytorchEngineConfig, TurbomindEngineConfig, VisionConfig, pipeline
from lmdeploy.api import autoget_backend_config
from lmdeploy.serve.async_engine import AsyncEngine
from lmdeploy.serve.vl_async_engine import VLAsyncEngine
from lmdeploy.vl.constants import IMAGE_DUMMY_TOKEN_INDEX
from tqdm import tqdm
from transformers import GenerationConfig

from swift.utils import get_logger
from .model import get_model_tokenizer
from .template import Template

logger = get_logger()


def get_lmdeploy_engine(
        model_type: str,
        # TODO: https://github.com/InternLM/lmdeploy/issues/1846
        # torch_dtype: Optional[Dtype] = None,
        *,
        model_id_or_path: Optional[str] = None,
        revision: Optional[str] = None,
        tp: int = 1,
        cache_max_entry_count: float = 0.8,
        vision_batch_size: int = 1,  # max_batch_size in VisionConfig
        engine_kwargs: Optional[Dict[str, Any]] = None,
        **kwargs) -> Union[AsyncEngine, VLAsyncEngine]:
    model_dir = kwargs.pop('model_dir', None)
    tokenizer = get_model_tokenizer(
        model_type,
        load_model=False,
        model_id_or_path=model_id_or_path,
        model_dir=model_dir,
        revision=revision,
        download_model=True)[1]
    model_dir = tokenizer.model_dir

    if engine_kwargs is None:
        engine_kwargs = {}
    engine_kwargs['tp'] = tp
    engine_kwargs['cache_max_entry_count'] = cache_max_entry_count

    backend_config = TurbomindEngineConfig(**engine_kwargs)
    backend_config = autoget_backend_config(model_dir, backend_config)
    if isinstance(backend_config, PytorchEngineConfig):
        backend_config.thread_safe = True
    logger.info(f'backend_config: {backend_config}')
    pipeline_kwargs = {}
    is_multimodal = tokenizer.is_multimodal
    if is_multimodal:
        vision_config = VisionConfig(max_batch_size=vision_batch_size)
        pipeline_kwargs['vision_config'] = vision_config
        logger.info(f'vision_config: {vision_config}')

    lmdeploy_engine = pipeline(model_dir, backend_config=backend_config, **pipeline_kwargs)
    lmdeploy_engine.model_dir = model_dir
    lmdeploy_engine.model_type = model_type
    lmdeploy_engine.is_multimodal = is_multimodal
    lmdeploy_engine.hf_tokenizer = tokenizer

    generation_config_path = os.path.join(model_dir, 'generation_config.json')
    if os.path.isfile(generation_config_path):
        generation_config = GenerationConfig.from_pretrained(model_dir)
        kwargs = generation_config.to_dict()
        parameters = inspect.signature(LmdeployGenerationConfig.__init__).parameters
        for k in kwargs.copy().keys():
            if k not in parameters:
                kwargs.pop(k)
        lmdeploy_engine.generation_config = LmdeployGenerationConfig(**kwargs)
    else:
        lmdeploy_engine.generation_config = LmdeployGenerationConfig()

    return lmdeploy_engine


@contextmanager
def lmdeploy_context(self: Template):
    self._is_lmdeploy = True
    yield
    self._is_lmdeploy = False


class LmdeployGenerationConfig(_LmdeployGenerationConfig):

    def __init__(
        self,
        max_new_tokens: Optional[int] = 64,
        temperature: float = 1.,
        top_k: int = 50,  # -1: all
        top_p: float = 1.,
        repetition_penalty: float = 1.,
        *,
        n: int = 1,
        stop_words: Optional[List[int]] = None,
        skip_special_tokens: bool = False,
        **kwargs,
    ) -> None:
        if stop_words is None:
            stop_words = []
        super().__init__(
            max_new_tokens=max_new_tokens,
            temperature=temperature,
            top_k=top_k,
            top_p=top_p,
            repetition_penalty=repetition_penalty,
            n=n,
            stop_words=stop_words,
            skip_special_tokens=skip_special_tokens,
            **kwargs)


async def _prepare_lmdeploy_inputs(lmdeploy_engine, inputs: Dict[str, Any]) -> None:
    from .template import _findall
    images = inputs.pop('images', None) or []
    if len(images) > 0:
        images = await lmdeploy_engine.vl_encoder.async_infer(images)

        input_ids = inputs['input_ids']
        idx_list = _findall(input_ids, -100)
        assert len(idx_list) == len(images), f'len(idx_list): {len(idx_list)}, len(images): {len(images)}'
        idx_list.insert(0, -1)
        new_input_ids = []
        ranges = []
        for i in range(len(idx_list) - 1):
            _range = []
            new_input_ids += input_ids[idx_list[i] + 1:idx_list[i + 1]]
            _range.append(len(new_input_ids))
            new_input_ids += [IMAGE_DUMMY_TOKEN_INDEX] * images[i].shape[0]
            _range.append(len(new_input_ids))
            ranges.append(_range)
        new_input_ids += input_ids[idx_list[-1] + 1:]
        inputs['input_embeddings'] = images
        inputs['input_embedding_ranges'] = ranges
        inputs['input_ids'] = new_input_ids


def _prepare_lmdeploy_request(lmdeploy_engine: Union[AsyncEngine, VLAsyncEngine],
                              template: Template,
                              request_list: List[Dict[str, Any]],
                              *,
                              generation_config: LmdeployGenerationConfig,
                              generation_info: Dict[str, Any],
                              use_tqdm: bool = False,
                              **kwargs):
    for key in ['num_prompt_tokens', 'num_generated_tokens', 'num_samples']:
        generation_info[key] = 0

    if hasattr(lmdeploy_engine, 'vl_encoder'):
        lmdeploy_engine.vl_encoder._loop_task = None

    template.model = lmdeploy_engine
    tokenizer = template.tokenizer
    if tokenizer.eos_token_id is not None and tokenizer.eos_token_id not in generation_config.stop_words:
        generation_config.stop_words.append(tokenizer.eos_token_id)
    if isinstance(template.suffix[-1], str):
        token_list = tokenizer.encode(template.suffix[-1], add_special_tokens=False)
        if len(token_list) == 1 and token_list not in generation_config.stop_words:
            generation_config.stop_words.append(token_list[0])
    if isinstance(template.suffix[-1], list) and len(
            template.suffix[-1]) == 1 and template.suffix[-1] not in generation_config.stop_words:
        generation_config.stop_words.append(template.suffix[-1][0])

    resp_list: List[Optional[Dict[str, Any]]] = [None] * len(request_list)
    generators = []
    is_multimodal = getattr(lmdeploy_engine, 'is_multimodal', False)
    max_workers = os.cpu_count()
    if not is_multimodal:
        use_tqdm = False
        max_workers = 1

    prog_bar = tqdm(request_list, dynamic_ncols=True, disable=not use_tqdm)

    def _prepare_inputs(request: Dict[str, Any]) -> Dict[str, Any]:
        request['history'] = request.get('history') or []
        inputs = template.encode(request)[0]
        prog_bar.update()
        return inputs

    with lmdeploy_context(template), concurrent.futures.ThreadPoolExecutor(
            max_workers=min(max_workers, len(request_list))) as executor:
        futures = [executor.submit(_prepare_inputs, request) for request in request_list]
        concurrent.futures.wait(futures)
        inputs_list = [future.result() for future in futures]
    prog_bar.close()

    for i, (inputs, request) in enumerate(zip(inputs_list, request_list)):
        truncation_strategy = kwargs.pop('truncation_strategy', 'delete')
        if len(inputs) == 0 and truncation_strategy == 'delete':
            # input_ids exceeds `max_length`. Please increase the value of `max_length`.
            resp_list[i] = {'response': '', 'history': request['history']}
            continue
        generator = lmdeploy_engine.get_generator(False, i)
        generators.append((i, inputs, generator))

    generation_info['num_samples'] = len(generators)
    return resp_list, generators


@torch.inference_mode()
def inference_stream_lmdeploy(lmdeploy_engine: Union[AsyncEngine, VLAsyncEngine],
                              template: Template,
                              request_list: List[Dict[str, Any]],
                              *,
                              generation_config: Optional[LmdeployGenerationConfig] = None,
                              generation_info: Optional[Dict[str, Any]] = None,
                              use_tqdm: bool = False,
                              **kwargs) -> List[Dict[str, Any]]:
    start_runtime = time.perf_counter()
    if generation_config is None:
        generation_config = getattr(lmdeploy_engine, 'generation_config', LmdeployGenerationConfig())
    assert isinstance(generation_config, LmdeployGenerationConfig)
    request_list = deepcopy(request_list)
    generation_config = deepcopy(generation_config)
    if generation_info is None:
        generation_info = {}
    else:
        generation_info.clear()

    resp_list, generators = _prepare_lmdeploy_request(
        lmdeploy_engine,
        template,
        request_list,
        generation_config=generation_config,
        generation_info=generation_info,
        use_tqdm=use_tqdm,
        **kwargs)

    n_finished = 0
    print_idx_list = [[0] for _ in range(len(request_list))]
    outputs = [None] * len(request_list)
    num_generated_tokens = [0] * len(request_list)
    prog_bar = tqdm(total=len(generators), dynamic_ncols=True, disable=not use_tqdm)
    queue = Queue()

    async def _inner_infer(i: int, inputs: Dict[str, Any], generator) -> None:
        generator = await generator
<<<<<<< HEAD
        images = inputs.pop('images', None) or []
        if len(images) > 0:
            inputs['images'] = await lmdeploy_engine.vl_encoder.async_infer(images)
            await template.prepare_lmdeploy_inputs(inputs)
=======
        await _prepare_lmdeploy_inputs(lmdeploy_engine, inputs)
>>>>>>> 49e7267a
        generation_info['num_prompt_tokens'] += len(inputs['input_ids'])
        async with lmdeploy_engine.safe_run(i):
            async for output in generator.async_stream_infer(
                    session_id=i, **inputs, stream_output=True, gen_config=generation_config):
                queue.put((i, output))
            queue.put((i, None))

    async def _batch_infer() -> None:
        tasks = [_inner_infer(i, inputs, generator) for i, inputs, generator in generators]
        await asyncio.gather(*tasks)

    thread = Thread(target=lambda: asyncio.run(_batch_infer()))
    thread.start()

    while n_finished < len(generators):
        i, output = queue.get()
        is_finished = False
        if output is None:
            is_finished = True
            n_finished += 1
            prog_bar.update()
            output = outputs[i]  # old value
        outputs[i] = output
        request = request_list[i]
        safe_response = template.generate_ids_to_response(output.token_ids, is_finished, print_idx=print_idx_list[i])
        query = request['query']
        history = request['history']
        if resp_list[i] is None:
            history.append(None)
        history[-1] = [query, safe_response]
        n_gen_tokens = len(output.token_ids)
        generation_info['num_generated_tokens'] += n_gen_tokens - num_generated_tokens[i]
        num_generated_tokens[i] = n_gen_tokens
        resp_list[i] = {'response': safe_response, 'history': history}

        runtime = time.perf_counter() - start_runtime
        generation_info['runtime'] = runtime
        generation_info['samples/s'] = n_finished / runtime
        generation_info['tokens/s'] = generation_info['num_generated_tokens'] / runtime
        yield resp_list
    prog_bar.close()


@torch.inference_mode()
def inference_lmdeploy(lmdeploy_engine: Union[AsyncEngine, VLAsyncEngine],
                       template: Template,
                       request_list: List[Dict[str, Any]],
                       *,
                       generation_config: Optional[LmdeployGenerationConfig] = None,
                       generation_info: Optional[Dict[str, Any]] = None,
                       use_tqdm: bool = False,
                       verbose: bool = False,
                       prompt_prefix: str = '[PROMPT]',
                       output_prefix: str = '[OUTPUT]',
                       **kwargs) -> List[Dict[str, Any]]:
    runtime = time.perf_counter()
    if generation_config is None:
        generation_config = getattr(lmdeploy_engine, 'generation_config', LmdeployGenerationConfig())
    assert isinstance(generation_config, LmdeployGenerationConfig)
    request_list = deepcopy(request_list)
    generation_config = deepcopy(generation_config)
    if generation_info is None:
        generation_info = {}
    else:
        generation_info.clear()

    resp_list, generators = _prepare_lmdeploy_request(
        lmdeploy_engine,
        template,
        request_list,
        generation_config=generation_config,
        generation_info=generation_info,
        use_tqdm=use_tqdm,
        **kwargs)

    tokenizer = template.tokenizer
    if use_tqdm:
        assert verbose is False
    prog_bar = tqdm(total=len(generators), dynamic_ncols=True, disable=not use_tqdm)

    async def _inner_infer(i: int, inputs: Dict[str, Any], generator) -> None:
        generator = await generator
<<<<<<< HEAD
        images = inputs.pop('images', None) or []
        if len(images) > 0:
            inputs['images'] = await lmdeploy_engine.vl_encoder.async_infer(images)
            await template.prepare_lmdeploy_inputs(inputs)
=======
        await _prepare_lmdeploy_inputs(lmdeploy_engine, inputs)
>>>>>>> 49e7267a
        generation_info['num_prompt_tokens'] += len(inputs['input_ids'])
        async with lmdeploy_engine.safe_run(i):
            async for output in generator.async_stream_infer(
                    session_id=i, **inputs, stream_output=False, gen_config=generation_config):
                pass
        request = request_list[i]
        input_ids = inputs['input_ids']
        response = template.generate_ids_to_response(output.token_ids)
        query = request['query']
        history = request['history']
        history.append([query, response])

        generation_info['num_generated_tokens'] += len(output.token_ids)
        resp_list[i] = {'response': response, 'history': history}
        if verbose:
            print(f'{prompt_prefix}{tokenizer.decode(input_ids, False)}{output_prefix}', end='')
            print(tokenizer.decode(output.token_ids, False))
        prog_bar.update()

    async def _batch_infer() -> None:
        tasks = [_inner_infer(i, inputs, generator) for i, inputs, generator in generators]
        await asyncio.gather(*tasks)

    asyncio.run(_batch_infer())
    prog_bar.close()
    runtime = time.perf_counter() - runtime
    generation_info['runtime'] = runtime
    generation_info['samples/s'] = len(generators) / runtime
    generation_info['tokens/s'] = generation_info['num_generated_tokens'] / runtime
    return resp_list<|MERGE_RESOLUTION|>--- conflicted
+++ resolved
@@ -247,14 +247,10 @@
 
     async def _inner_infer(i: int, inputs: Dict[str, Any], generator) -> None:
         generator = await generator
-<<<<<<< HEAD
         images = inputs.pop('images', None) or []
         if len(images) > 0:
             inputs['images'] = await lmdeploy_engine.vl_encoder.async_infer(images)
             await template.prepare_lmdeploy_inputs(inputs)
-=======
-        await _prepare_lmdeploy_inputs(lmdeploy_engine, inputs)
->>>>>>> 49e7267a
         generation_info['num_prompt_tokens'] += len(inputs['input_ids'])
         async with lmdeploy_engine.safe_run(i):
             async for output in generator.async_stream_infer(
@@ -337,14 +333,10 @@
 
     async def _inner_infer(i: int, inputs: Dict[str, Any], generator) -> None:
         generator = await generator
-<<<<<<< HEAD
         images = inputs.pop('images', None) or []
         if len(images) > 0:
             inputs['images'] = await lmdeploy_engine.vl_encoder.async_infer(images)
             await template.prepare_lmdeploy_inputs(inputs)
-=======
-        await _prepare_lmdeploy_inputs(lmdeploy_engine, inputs)
->>>>>>> 49e7267a
         generation_info['num_prompt_tokens'] += len(inputs['input_ids'])
         async with lmdeploy_engine.safe_run(i):
             async for output in generator.async_stream_infer(
