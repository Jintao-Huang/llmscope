# Copyright (c) Alibaba, Inc. and its affiliates.
from .argument import (AppUIArguments, DeployArguments, EvalArguments, ExportArguments, InferArguments, RLHFArguments,
                       RomeArguments, SftArguments, is_adapter, swift_to_peft_format)
from .client_utils import (compat_openai, convert_to_base64, decode_base64, get_model_list_client, inference_client,
                           inference_client_async)
from .dataset import (DATASET_MAPPING, DatasetName, HfDataset, get_dataset, get_dataset_from_repo,
                      load_dataset_from_local, load_ms_dataset, register_dataset, register_dataset_info,
                      register_local_dataset, sample_dataset)
from .media import MediaCache, MediaTag
from .model import (MODEL_MAPPING, GetModelTokenizerFunction, LoRATM, ModelType, get_additional_saved_files,
                    get_default_lora_target_modules, get_default_template_type, get_model_tokenizer,
<<<<<<< HEAD
                    get_model_tokenizer_from_repo, get_model_tokenizer_with_flash_attn, register_model, git_clone_github)
=======
                    get_model_tokenizer_from_repo, get_model_tokenizer_with_flash_attn, git_clone_github,
                    register_model)
>>>>>>> bbf6425e
from .preprocess import (AlpacaPreprocessor, ClsPreprocessor, ComposePreprocessor, ConversationsPreprocessor,
                         PreprocessFunc, RenameColumnsPreprocessor, SmartPreprocessor, SwiftPreprocessor,
                         TextGenerationPreprocessor, preprocess_sharegpt)
from .protocol import (ChatCompletionMessageToolCall, ChatCompletionRequest, ChatCompletionResponse,
                       ChatCompletionResponseChoice, ChatCompletionResponseStreamChoice, ChatCompletionStreamResponse,
                       ChatMessage, CompletionRequest, CompletionResponse, CompletionResponseChoice,
                       CompletionResponseStreamChoice, CompletionStreamResponse, DeltaMessage, Function, Model,
                       ModelList, UsageInfo, XRequestConfig, random_uuid)
from .template import (DEFAULT_SYSTEM, TEMPLATE_MAPPING, History, Prompt, StopWords, Template, TemplateType,
                       get_template, register_template)
from .utils import (LazyLLMDataset, LLMDataset, dataset_map, download_dataset, find_all_linears, find_embedding,
                    find_ln, get_max_model_len, get_time_info, history_to_messages, inference, inference_stream,
                    is_lmdeploy_available, is_quant_model, is_vllm_available, limit_history_length,
                    messages_join_observation, messages_to_history, print_example, safe_tokenizer_decode,
                    set_generation_config, sort_by_max_length, stat_dataset, to_device)

try:
    if is_vllm_available():
        from .vllm_utils import (VllmGenerationConfig, get_vllm_engine, inference_stream_vllm, inference_vllm,
                                 prepare_vllm_engine_template, vllm_context)
        try:
            from .vllm_utils import LoRARequest
        except ImportError:
            pass
except Exception as e:
    from swift.utils import get_logger
    logger = get_logger()
    logger.error(f'import vllm_utils error: {e}')

try:
    if is_lmdeploy_available():
        from .lmdeploy_utils import (
            LmdeployGenerationConfig,
            get_lmdeploy_engine,
            inference_stream_lmdeploy,
            inference_lmdeploy,
        )
except Exception as e:
    from swift.utils import get_logger
    logger = get_logger()
    logger.error(f'import lmdeploy_utils error: {e}')<|MERGE_RESOLUTION|>--- conflicted
+++ resolved
@@ -9,12 +9,8 @@
 from .media import MediaCache, MediaTag
 from .model import (MODEL_MAPPING, GetModelTokenizerFunction, LoRATM, ModelType, get_additional_saved_files,
                     get_default_lora_target_modules, get_default_template_type, get_model_tokenizer,
-<<<<<<< HEAD
-                    get_model_tokenizer_from_repo, get_model_tokenizer_with_flash_attn, register_model, git_clone_github)
-=======
                     get_model_tokenizer_from_repo, get_model_tokenizer_with_flash_attn, git_clone_github,
                     register_model)
->>>>>>> bbf6425e
 from .preprocess import (AlpacaPreprocessor, ClsPreprocessor, ComposePreprocessor, ConversationsPreprocessor,
                          PreprocessFunc, RenameColumnsPreprocessor, SmartPreprocessor, SwiftPreprocessor,
                          TextGenerationPreprocessor, preprocess_sharegpt)
