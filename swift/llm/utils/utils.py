--- conflicted
+++ resolved
@@ -343,15 +343,6 @@
 
 
 def safe_tokenizer_decode(tokenizer: PreTrainedTokenizerBase, input_ids: List[int], **tokenizer_kwargs) -> str:
-<<<<<<< HEAD
-    def _is_special(c: int) -> bool:
-        if c < 0:
-            return True
-        if tokenizer.eos_token_id != tokenizer.pad_token_id:
-            return c == tokenizer.pad_token_id
-        return False
-        
-=======
 
     def _is_special(token: int) -> bool:
         if token < 0:
@@ -360,7 +351,6 @@
             return token == tokenizer.pad_token_id
         return False
 
->>>>>>> 9b087356
     if isinstance(input_ids, torch.Tensor):
         input_ids = input_ids.tolist()
     if len(input_ids) == 0:
