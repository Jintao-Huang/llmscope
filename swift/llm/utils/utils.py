--- conflicted
+++ resolved
@@ -33,13 +33,8 @@
 from swift.hub import ModelScopeConfig
 from swift.utils import (append_to_jsonl, get_dist_setting, get_logger,
                          is_ddp_plus_mp, is_dist, is_local_master, is_master,
-<<<<<<< HEAD
-                         parse_args, stat_array, upper_bound)
+                         stat_array, upper_bound)
 from .template import History, StopWordsCriteria, Template
-=======
-                         stat_array, upper_bound)
-from .template import History, Template
->>>>>>> b4a0f37a
 
 logger = get_logger()
 ms_logger = get_ms_logger()
@@ -193,31 +188,7 @@
 NoneType = type(None)
 
 
-<<<<<<< HEAD
-def get_main(
-    args_class: Type[_TArgsClass], llm_x: Callable[[_TArgsClass], _T]
-) -> Callable[[Union[List[str], _TArgsClass, NoneType]], _T]:
-
-    def x_main(argv: Union[List[str], _TArgsClass, NoneType] = None,
-               **kwargs) -> _T:
-        if isinstance(argv, args_class):
-            args, remaining_argv = argv, []
-        else:
-            args, remaining_argv = parse_args(args_class, argv)
-        if len(remaining_argv) > 0:
-            if args.ignore_args_error:
-                logger.warning(f'remaining_argv: {remaining_argv}')
-            else:
-                raise ValueError(f'remaining_argv: {remaining_argv}')
-        return llm_x(args, **kwargs)
-
-    return x_main
-
-
-def stat_dataset(llm_dataset: List[Dict[str, Any]]) -> None:
-=======
 def stat_dataset(dataset: HfDataset) -> None:
->>>>>>> b4a0f37a
     """Statistical analysis was performed on the dataset"""
     _token_len = []
     for d in llm_dataset:
