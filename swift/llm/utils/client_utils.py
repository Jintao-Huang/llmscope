--- conflicted
+++ resolved
@@ -264,11 +264,7 @@
         request_config = XRequestConfig()
     model_list = None
     if is_chat_request is None or is_multimodal is None:
-<<<<<<< HEAD
-        model_list = get_model_list_client(host, port, **kwargs)
-=======
         model_list = get_model_list_client(host, port, api_key=api_key, **kwargs)
->>>>>>> 5fc9a831
 
     url, data, is_chat_request = _pre_inference_client(
         model_type,
@@ -338,11 +334,7 @@
         request_config = XRequestConfig()
     model_list = None
     if is_chat_request is None or is_multimodal is None:
-<<<<<<< HEAD
-        model_list = await get_model_list_client_async(host, port, **kwargs)
-=======
         model_list = await get_model_list_client_async(host, port, api_key=api_key, **kwargs)
->>>>>>> 5fc9a831
 
     url, data, is_chat_request = _pre_inference_client(
         model_type,
