# Copyright (c) Alibaba, Inc. and its affiliates.
import math
import os
from dataclasses import dataclass, field
from typing import Dict, List, Literal, Optional, Set, Tuple, Union

import json
import numpy as np
import torch
import torch.distributed as dist
from datasets import concatenate_datasets
from torch import dtype as Dtype
from transformers.utils.versions import require_version

from swift import get_logger
from swift.hub import HubApi, ModelScopeConfig
from swift.utils import (add_version_to_work_dir, broadcast_string,
                         get_dist_setting, get_pai_tensorboard_dir, is_dist,
                         is_master, is_mp, is_pai_training_job)
from .dataset import (DATASET_MAPPING, get_custom_dataset, get_dataset,
                      register_dataset)
from .model import (MODEL_MAPPING, dtype_mapping,
                    get_default_lora_target_modules, get_default_template_type)
from .template import TEMPLATE_MAPPING, TemplateType
from .utils import is_vllm_available

logger = get_logger()


def is_adapter(sft_type: str) -> bool:
    return sft_type in {'lora', 'longlora', 'qalora', 'adalora', 'ia3'}


@dataclass
class SftArguments:
    # You can specify the model by either using the model_type or model_id_or_path.
    model_type: Optional[str] = field(
        default=None,
        metadata={'help': f'model_type choices: {list(MODEL_MAPPING.keys())}'})
    model_id_or_path: Optional[str] = None
    model_revision: Optional[str] = None
    model_cache_dir: Optional[str] = None

    sft_type: Literal['lora', 'full', 'longlora', 'qalora', 'adalora',
                      'ia3'] = 'lora'
    freeze_parameters: float = 0.  # 0 ~ 1
    additional_trainable_parameters: List[str] = field(default_factory=list)
    tuner_backend: Literal['swift', 'peft'] = 'swift'
    template_type: str = field(
        default='AUTO',
        metadata={
            'help':
            f"template_type choices: {list(TEMPLATE_MAPPING.keys()) + ['AUTO']}"
        })
    output_dir: str = 'output'
    add_output_dir_suffix: Optional[bool] = None
    ddp_backend: Literal['nccl', 'gloo', 'mpi', 'ccl'] = 'nccl'

    seed: int = 42
    resume_from_checkpoint: Optional[str] = None
    dtype: Literal['bf16', 'fp16', 'fp32', 'AUTO'] = 'AUTO'

    dataset: List[str] = field(
        default_factory=list,
        metadata={'help': f'dataset choices: {list(DATASET_MAPPING.keys())}'})
    dataset_seed: int = 42
    dataset_test_ratio: float = 0.01
    train_dataset_sample: int = 20000  # -1: all dataset
    train_dataset_mix_ratio: float = None
    train_dataset_mix_ds: List[str] = field(
        default_factory=lambda: ['ms-bench'])
    val_dataset_sample: Optional[int] = None  # -1: all dataset
    use_loss_scale: bool = False
    system: Optional[str] = None
    max_length: int = 2048  # -1: no limit
    truncation_strategy: Literal['delete', 'truncation_left'] = 'delete'
    check_dataset_strategy: Literal['none', 'discard', 'error',
                                    'warning'] = 'none'
    custom_train_dataset_path: List[str] = field(default_factory=list)
    custom_val_dataset_path: List[str] = field(default_factory=list)
    self_cognition_sample: int = 0
    # Chinese name and English name
    model_name: List[str] = field(
        default_factory=lambda: [None, None],
        metadata={'help': "e.g. ['小黄', 'Xiao Huang']"})
    model_author: List[str] = field(
        default_factory=lambda: [None, None],
        metadata={'help': "e.g. ['魔搭', 'ModelScope']"})
    # If you want to use qlora, set the quantization_bit to 8 or 4.
    # And you need to install bitsandbytes: `pip install bitsandbytes -U`
    # note: bf16 and quantization have requirements for gpu architecture
    quantization_bit: Literal[0, 4, 8] = 0
    bnb_4bit_comp_dtype: Literal['fp16', 'bf16', 'fp32', 'AUTO'] = 'AUTO'
    bnb_4bit_quant_type: Literal['fp4', 'nf4'] = 'nf4'
    bnb_4bit_use_double_quant: bool = True
    # lora
    lora_target_modules: List[str] = field(default_factory=lambda: ['DEFAULT'])
    lora_rank: int = 8
    lora_alpha: int = 32
    lora_dropout_p: float = 0.05
    lora_bias_trainable: Literal['none', 'all'] = 'none'
    # e.g. ['wte', 'ln_1', 'ln_2', 'ln_f', 'lm_head']
    lora_modules_to_save: List[str] = field(default_factory=list)
    lora_dtype: Literal['fp16', 'bf16', 'fp32', 'AUTO'] = 'fp32'

    use_rslora: bool = False
    lora_layers_to_transform: Optional[List[int]] = None
    lora_layers_pattern: Optional[List[str]] = None
    lora_rank_pattern: Dict = field(default_factory=dict)
    lora_alpha_pattern: Dict = field(default_factory=dict)
    lora_loftq_config: Dict = field(default_factory=dict)
    # adalora
    adalora_target_r: int = 8
    adalora_init_r: int = 12
    adalora_tinit: int = 0
    adalora_tfinal: int = 0
    adalora_deltaT: int = 1
    adalora_beta1: float = 0.85
    adalora_beta2: float = 0.85
    adalora_orth_reg_weight: float = 0.5
    # ia3
    ia3_target_modules: List[str] = field(default_factory=lambda: ['DEFAULT'])
    ia3_feedforward_modules: List[str] = field(default_factory=list)
    ia3_modules_to_save: List[str] = field(default_factory=list)

    neftune_noise_alpha: float = 5.  # e.g. 0, 5, 10, 15
    gradient_checkpointing: Optional[bool] = None
    # e.g. 'default-zero3', 'default-zero2', 'ds_config/zero2.json'
    deepspeed: Optional[str] = None
    batch_size: int = 1
    eval_batch_size: Optional[int] = None
    num_train_epochs: int = 1
    # if max_steps >= 0, override num_train_epochs
    max_steps: int = -1
    optim: str = 'adamw_torch'
    adam_beta1: float = 0.9
    adam_beta2: float = 0.999
    learning_rate: Optional[float] = None
    weight_decay: float = 0.01
    gradient_accumulation_steps: Optional[int] = None
    max_grad_norm: float = 0.5
    predict_with_generate: bool = False
    lr_scheduler_type: str = 'linear'
    warmup_ratio: float = 0.05

    eval_steps: int = 50
    save_steps: Optional[int] = None
    save_only_model: Optional[bool] = None
    save_total_limit: int = 2  # save last and best. -1: all checkpoints
    logging_steps: int = 5
    dataloader_num_workers: int = 1
    dataloader_pin_memory: bool = True

    push_to_hub: bool = False
    # 'user_name/repo_name' or 'repo_name'
    hub_model_id: Optional[str] = None
    hub_private_repo: bool = True
    push_hub_strategy: Literal['end', 'push_best', 'push_last', 'checkpoint',
                               'all_checkpoints'] = 'push_best'
    # None: use env var `MODELSCOPE_API_TOKEN`
    hub_token: Optional[str] = field(
        default=None,
        metadata={
            'help':
            'SDK token can be found in https://modelscope.cn/my/myaccesstoken'
        })

    # other
    test_oom_error: bool = field(
        default=False,
        metadata={
            'help':
            'If set to True, the train_dataset will be sorted in descending order based on max_length, '
            'enabling faster detection of OOM (Out of Memory) errors.'
        })
    disable_tqdm: bool = False
    lazy_tokenize: Optional[bool] = None
    preprocess_num_proc: int = 1
    use_flash_attn: Optional[bool] = None
    ignore_args_error: bool = False  # True: notebook compatibility
    check_model_is_latest: bool = True

    logging_dir: Optional[str] = None
    report_to: List[str] = field(default_factory=lambda: ['tensorboard'])
    acc_strategy: Literal['token', 'sentence'] = 'token'
    save_on_each_node: bool = True
    evaluation_strategy: Literal['steps', 'no'] = 'steps'
    save_strategy: Literal['steps', 'no'] = 'steps'
    save_safetensors: bool = True
    gpu_memory_fraction: Optional[float] = None

    # generation config
    max_new_tokens: int = 2048
    do_sample: bool = True
    temperature: float = 0.3
    top_k: int = 20
    top_p: float = 0.7
    repetition_penalty: float = 1.
    num_beams: int = 1
    # compatibility hf
    per_device_train_batch_size: Optional[int] = None
    per_device_eval_batch_size: Optional[int] = None
    # compatibility. (Deprecated)
    only_save_model: Optional[bool] = None
    neftune_alpha: Optional[float] = None
    deepspeed_config_path: Optional[str] = None

    def prepare_target_modules(self, target_modules):
        if not target_modules:
            return target_modules
        if isinstance(target_modules, str):
            target_modules = [target_modules]
        if len(target_modules) == 1:
            if ',' in target_modules[0]:
                target_modules = target_modules.split(',')
        return target_modules

    def __post_init__(self) -> None:
        handle_compatibility(self)
        if is_pai_training_job():
            handle_pai_compat(self)
        ds_config_folder = os.path.join(__file__, '..', '..', 'ds_config')
        if self.deepspeed == 'default-zero2':
            self.deepspeed = os.path.abspath(
                os.path.join(ds_config_folder, 'zero2.json'))
        elif self.deepspeed == 'default-zero3':
            self.deepspeed = os.path.abspath(
                os.path.join(ds_config_folder, 'zero3.json'))
        handle_path(self)
        set_model_type(self)
        if isinstance(self.dataset, str):
            self.dataset = [self.dataset]
        register_custom_dataset(self)
        check_flash_attn(self)
        handle_generation_config(self)
        self.lora_target_modules = self.prepare_target_modules(
            self.lora_target_modules)
        self.ia3_target_modules = self.prepare_target_modules(
            self.ia3_target_modules)
        self.ia3_feedforward_modules = self.prepare_target_modules(
            self.ia3_feedforward_modules)
        if self.self_cognition_sample > 0:
            if self.model_name is None or self.model_author is None:
                raise ValueError(
                    'Please enter self.model_name self.model_author. '
                    'For example: `--model_name 小黄 "Xiao Huang" --model_author 魔搭 ModelScope`. '
                    'Representing the model name and model author in Chinese and English.'
                )
            for k in ['model_name', 'model_author']:
                v = getattr(self, k)
                if len(v) == 1:
                    v = v[0]
                if isinstance(v, str):
                    setattr(self, k, [v, v])
            if self.sft_type == 'lora' and 'ALL' not in self.lora_target_modules:
                logger.warning(
                    'Due to knowledge editing involved, it is recommended to add LoRA on MLP. '
                    'For example: `--lora_target_modules ALL`. '
                    'If you have already added LoRA on MLP, please ignore this warning.'
                )

        self.torch_dtype, self.fp16, self.bf16 = select_dtype(self)
        world_size = 1
        if is_dist():
            rank, local_rank, world_size, _ = get_dist_setting()
            torch.cuda.set_device(local_rank)
            self.seed += rank  # Avoid the same dropout
            if self.ddp_backend == 'gloo' and self.quantization_bit != 0:
                raise ValueError('not supported, please use `nccl`')

            # Initialize in advance
            if not dist.is_initialized():
                dist.init_process_group(backend=self.ddp_backend)

        if self.add_output_dir_suffix is None:
            self.add_output_dir_suffix = True
        if self.add_output_dir_suffix:
            self.output_dir = os.path.join(self.output_dir, self.model_type)
            self.output_dir = add_version_to_work_dir(self.output_dir)
            logger.info(f'output_dir: {self.output_dir}')

        if is_adapter(self.sft_type):
            assert self.freeze_parameters == 0., (
                'lora does not support `freeze_parameters`, please set `--sft_type full`'
            )
            assert len(self.additional_trainable_parameters) == 0, (
                'lora does not support `additional_trainable_parameters`, please set `--sft_type full`'
            )
            if 'int4' in self.model_type or 'int8' in self.model_type:
                assert self.quantization_bit == 0, 'int4 and int8 models do not need to be quantized again.'
            if self.learning_rate is None:
                self.learning_rate = 1e-4
            if self.save_only_model is None:
                if self.deepspeed is None:
                    self.save_only_model = False
                else:
                    self.save_only_model = True
        elif self.sft_type == 'full':
            assert 0 <= self.freeze_parameters <= 1
            assert self.quantization_bit == 0, 'Full parameter fine-tuning does not support quantization.'
            assert self.dtype != 'fp16', (
                "Fine-tuning with dtype=='fp16' can lead to NaN issues. "
                'Please use fp32+AMP or bf16 to perform full parameter fine-tuning.'
            )
            if isinstance(self.additional_trainable_parameters, str):
                self.additional_trainable_parameters = [
                    self.additional_trainable_parameters
                ]
            if self.learning_rate is None:
                self.learning_rate = 1e-5
            if self.save_only_model is None:
                self.save_only_model = True
        else:
            raise ValueError(f'sft_type: {self.sft_type}')

        if self.template_type == 'AUTO':
            self.template_type = get_default_template_type(self.model_type)
            logger.info(f'Setting template_type: {self.template_type}')
        if len(self.dataset) == 0 and (len(self.custom_train_dataset_path) == 0
                                       and len(
                                           self.custom_val_dataset_path) == 0
                                       and self.self_cognition_sample == 0):
            raise ValueError(
                f'self.dataset: {self.dataset}, Please input the training dataset.'
            )

        if self.save_steps is None:
            self.save_steps = self.eval_steps
        if 'DEFAULT' in self.lora_target_modules or 'AUTO' in self.lora_target_modules:
            assert len(self.lora_target_modules) == 1
            self.lora_target_modules = get_default_lora_target_modules(
                self.model_type)
        if 'DEFAULT' in self.ia3_target_modules or 'AUTO' in self.ia3_target_modules:
            assert len(self.ia3_target_modules) == 1
            self.ia3_target_modules = get_default_lora_target_modules(
                self.model_type)
        self.bnb_4bit_compute_dtype, self.load_in_4bit, self.load_in_8bit = select_bnb(
            self)

        prepare_push_ms_hub(self)
        self.train_sampler_random = not self.test_oom_error
        if self.eval_batch_size is None:
            if self.predict_with_generate:
                self.eval_batch_size = 1
            else:
                self.eval_batch_size = self.batch_size
        if self.save_total_limit == -1:
            self.save_total_limit = None
        if self.max_length == -1:
            self.max_length = None

        if self.deepspeed is not None:
            assert not is_mp(), 'DeepSpeed is not compatible with MP.'
            require_version('deepspeed')
            if self.deepspeed.endswith('.json') or os.path.isfile(
                    self.deepspeed):
                with open(self.deepspeed, 'r', encoding='utf-8') as f:
                    self.deepspeed = json.load(f)
            logger.info(f'Using deepspeed: {self.deepspeed}')
        if self.logging_dir is None:
            self.logging_dir = f'{self.output_dir}/runs'
        if self.gradient_accumulation_steps is None:
            self.gradient_accumulation_steps = math.ceil(16 / self.batch_size
                                                         / world_size)
        template_info = TEMPLATE_MAPPING[self.template_type]
        if self.lazy_tokenize is None:
            self.lazy_tokenize = template_info.get('lazy_tokenize', False)
            logger.info(f'Setting args.lazy_tokenize: {self.lazy_tokenize}')
        if 'dataloader_num_workers' in template_info:
            self.dataloader_num_workers = template_info[
                'dataloader_num_workers']
            logger.info(
                f'Setting args.dataloader_num_workers: {self.dataloader_num_workers}'
            )
        if 'dataloader_pin_memory' in template_info:
            self.dataloader_pin_memory = template_info['dataloader_pin_memory']
            logger.info(
                f'Setting args.dataloader_pin_memory: {self.dataloader_pin_memory}'
            )
        if 'qwen-audio' in self.model_type:
            assert self.preprocess_num_proc == 1 or self.lazy_tokenize, 'not support'
        model_info = MODEL_MAPPING[self.model_type]
        support_gradient_checkpointing = model_info.get(
            'support_gradient_checkpointing', True)
        if self.gradient_checkpointing is None:
            self.gradient_checkpointing = support_gradient_checkpointing
        elif not support_gradient_checkpointing and self.gradient_checkpointing:
            logger.warning(
                f'{self.model_type} not support gradient_checkpointing.')


@dataclass
class InferArguments:
    # You can specify the model by either using the model_type or model_id_or_path.
    model_type: Optional[str] = field(
        default=None,
        metadata={'help': f'model_type choices: {list(MODEL_MAPPING.keys())}'})
    model_id_or_path: Optional[str] = None
    model_revision: Optional[str] = None
    model_cache_dir: Optional[str] = None

    sft_type: Literal['lora', 'longlora', 'qalora', 'full'] = 'lora'
    template_type: str = field(
        default='AUTO',
        metadata={
            'help':
            f"template_type choices: {list(TEMPLATE_MAPPING.keys()) + ['AUTO']}"
        })
    infer_backend: Literal['AUTO', 'vllm', 'pt'] = 'AUTO'
    ckpt_dir: Optional[str] = field(
        default=None, metadata={'help': '/path/to/your/vx_xxx/checkpoint-xxx'})
    load_args_from_ckpt_dir: bool = True
    load_dataset_config: bool = False
    eval_human: Optional[bool] = None

    seed: int = 42
    dtype: Literal['bf16', 'fp16', 'fp32', 'AUTO'] = 'AUTO'

    dataset: List[str] = field(
        default_factory=list,
        metadata={'help': f'dataset choices: {list(DATASET_MAPPING.keys())}'})
    dataset_seed: int = 42
    dataset_test_ratio: float = 0.01
    val_dataset_sample: int = 10  # -1: all dataset
    save_result: bool = True
    system: Optional[str] = None
    max_length: int = 2048  # -1: no limit
    truncation_strategy: Literal['delete', 'truncation_left'] = 'delete'
    check_dataset_strategy: Literal['none', 'discard', 'error',
                                    'warning'] = 'none'
    custom_train_dataset_path: List[str] = field(default_factory=list)
    custom_val_dataset_path: List[str] = field(default_factory=list)

    quantization_bit: Literal[0, 4, 8] = 0
    bnb_4bit_comp_dtype: Literal['fp16', 'bf16', 'fp32', 'AUTO'] = 'AUTO'
    bnb_4bit_quant_type: Literal['fp4', 'nf4'] = 'nf4'
    bnb_4bit_use_double_quant: bool = True

    max_new_tokens: int = 2048
    do_sample: bool = True
    temperature: float = 0.3
    top_k: int = 20
    top_p: float = 0.7
    repetition_penalty: float = 1.
    num_beams: int = 1

    # other
    use_flash_attn: Optional[bool] = None
    ignore_args_error: bool = False  # True: notebook compatibility
    stream: bool = True
    merge_lora_and_save: bool = False
    save_safetensors: bool = True
    overwrite_generation_config: Optional[bool] = None
    verbose: Optional[bool] = None
    # vllm
    gpu_memory_utilization: float = 0.9
    tensor_parallel_size: int = 1
    max_model_len: Optional[int] = None
    # compatibility. (Deprecated)
    show_dataset_sample: int = 10
    safe_serialization: Optional[bool] = None

    def __post_init__(self) -> None:
        if self.ckpt_dir is not None and not self.check_ckpt_dir_correct(
                self.ckpt_dir):
            logger.warning(
                f'The checkpoint dir {self.ckpt_dir} passed in is invalid, please make sure'
                'the dir contains a `configuration.json` file.')
        handle_compatibility(self)
        handle_path(self)
        logger.info(f'ckpt_dir: {self.ckpt_dir}')
        if self.ckpt_dir is None and self.load_args_from_ckpt_dir:
            self.load_args_from_ckpt_dir = False
            logger.info(
                'Due to `ckpt_dir` being `None`, `load_args_from_ckpt_dir` is set to `False`.'
            )
        if self.load_args_from_ckpt_dir:
            load_from_ckpt_dir(self)
        else:
            assert self.load_dataset_config is False, 'You need to first set `--load_args_from_ckpt_dir true`.'
            set_model_type(self)
        register_custom_dataset(self)
        check_flash_attn(self)
        handle_generation_config(self)

        self.torch_dtype, _, _ = select_dtype(self)
        if self.template_type == 'AUTO':
            self.template_type = get_default_template_type(self.model_type)
            logger.info(f'Setting template_type: {self.template_type}')
        if isinstance(self.dataset, str):
            self.dataset = [self.dataset]
        has_dataset = (
            len(self.dataset) > 0 or len(self.custom_train_dataset_path) > 0
            or len(self.custom_val_dataset_path) > 0)
        if self.eval_human is None:
            if not has_dataset:
                self.eval_human = True
            else:
                self.eval_human = False
            logger.info(f'Setting self.eval_human: {self.eval_human}')
        elif self.eval_human is False and not has_dataset:
            raise ValueError(
                'Please provide the dataset or set `--load_dataset_config true`.'
            )
        self.bnb_4bit_compute_dtype, self.load_in_4bit, self.load_in_8bit = select_bnb(
            self)

        if self.max_length == -1:
            self.max_length = None
        if self.overwrite_generation_config is None:
            if self.ckpt_dir is None:
                self.overwrite_generation_config = False
            else:
                self.overwrite_generation_config = True
            logger.info(
                f'Setting overwrite_generation_config: {self.overwrite_generation_config}'
            )
        if self.ckpt_dir is None:
            self.sft_type = 'full'
        model_info = MODEL_MAPPING[self.model_type]
        support_vllm = model_info.get('support_vllm', False)
        if self.infer_backend == 'AUTO':
            self.infer_backend = 'pt'
            if is_vllm_available() and support_vllm:
                if (self.sft_type == 'full'
                        or self.sft_type == 'lora' and self.merge_lora_and_save
                        and self.quantization_bit == 0):
                    self.infer_backend = 'vllm'
        if self.infer_backend == 'vllm':
            assert self.quantization_bit == 0, 'VLLM does not support bnb.'
            if not support_vllm:
                logger.warning(f'vllm not support `{self.model_type}`')
            if self.sft_type == 'lora':
                assert self.merge_lora_and_save is True, (
                    'To use VLLM, you need to provide the complete weight parameters. '
                    'Please set --merge_lora_and_save true.')
        template_info = TEMPLATE_MAPPING[self.template_type]
        support_stream = template_info.get('support_stream', True)
        if self.num_beams != 1 or not support_stream:
            self.stream = False
            logger.info('Setting self.stream: False')
        self.infer_media_type = template_info.get('infer_media_type', 'none')
<<<<<<< HEAD
        if self.neftune_noise_alpha <= 0:
            self.neftune_noise_alpha = None
=======
        if args.neftune_noise_alpha <= 0:
            args.neftune_noise_alpha = None
>>>>>>> 22af2e6d

    @staticmethod
    def check_ckpt_dir_correct(ckpt_dir) -> bool:
        """Check the checkpoint dir is correct, which means it must contains a `configuration.json` file.
        Args:
            ckpt_dir: The checkpoint dir
        Returns:
            A bool value represents the dir is valid or not.
        """
        if not os.path.exists(ckpt_dir):
            return False
        return os.path.isfile(os.path.join(ckpt_dir, 'configuration.json'))


@dataclass
class AppUIArguments(InferArguments):
    server_name: str = '127.0.0.1'
    server_port: int = 7860
    share: bool = False


@dataclass
class DeployArguments(InferArguments):
    host: str = '127.0.0.1'
    port: int = 8000
    ssl_keyfile: Optional[str] = None
    ssl_certfile: Optional[str] = None

    def __post_init__(self):
        assert self.infer_backend != 'pt', 'The deployment only supports VLLM currently.'
        if self.infer_backend == 'AUTO':
            self.infer_backend = 'vllm'
            logger.info('Setting self.infer_backend: vllm')
        super().__post_init__()


@dataclass
class DPOArguments(SftArguments):

    ref_model_type: Optional[str] = field(
        default=None,
        metadata={'help': f'model_type choices: {list(MODEL_MAPPING.keys())}'})

    max_prompt_length: int = 1024
    beta: float = 0.1
    label_smoothing: float = 0.0
    loss_type: Literal['sigmoid', 'hinge', 'ipo', 'kto_pair'] = 'sigmoid'
    sft_beta: float = 0.1


@dataclass
class RomeArguments(InferArguments):
    rome_request_file: str = field(
        default=None,
        metadata={
            'help':
            'The rome request file, please check the documentation '
            'to get the format'
        })

    def __post_init__(self) -> None:
        handle_compatibility(self)
        handle_path(self)
        set_model_type(self)
        check_flash_attn(self)

        self.torch_dtype, _, _ = select_dtype(self)
        if self.template_type == 'AUTO':
            self.template_type = get_default_template_type(self.model_type)
            logger.info(f'Setting template_type: {self.template_type}')

        if self.max_length == -1:
            self.max_length = None


dtype_mapping_reversed = {v: k for k, v in dtype_mapping.items()}


def select_dtype(
        args: Union[SftArguments, InferArguments]) -> Tuple[Dtype, bool, bool]:
    if not torch.cuda.is_available():
        if args.dtype == 'AUTO':
            args.dtype = 'fp32'
            logger.info(f'Setting args.dtype: {args.dtype}')
        assert args.dtype != 'fp16', 'The CPU does not support matrix multiplication with FP16.'
        if args.dtype == 'fp32':
            return torch.float32, False, False
        elif args.dtype == 'bf16':
            return torch.bfloat16, False, True
        else:
            raise ValueError(f'args.dtype: {args.dtype}')

    if args.dtype == 'AUTO' and not torch.cuda.is_bf16_supported():
        args.dtype = 'fp16'
    if args.dtype == 'AUTO' and ('int4' in args.model_type
                                 or 'int8' in args.model_type):
        model_torch_dtype = MODEL_MAPPING[args.model_type]['torch_dtype']
        if model_torch_dtype is not None:
            args.dtype = dtype_mapping[model_torch_dtype]
    if args.dtype == 'AUTO':
        args.dtype = 'bf16'

    torch_dtype = dtype_mapping_reversed[args.dtype]

    assert torch_dtype in {torch.float16, torch.bfloat16, torch.float32}
    if torch_dtype == torch.float16:
        if isinstance(args, SftArguments) and args.sft_type == 'full':
            args.dtype = 'fp32'
            torch_dtype = torch.float32
            logger.warning(
                'Fine-tuning with full parameters does not support fp16, and is prone to NaN. '
                'We will use the fp32 & AMP approach, which consumes approximately twice the memory of bf16.'
            )
            logger.info(f'Setting torch_dtype: {torch_dtype}')
        fp16, bf16 = True, False
    elif torch_dtype == torch.bfloat16:
        support_bf16 = torch.cuda.is_bf16_supported()
        if not support_bf16:
            logger.warning(f'support_bf16: {support_bf16}')
        fp16, bf16 = False, True
    else:
        fp16, bf16 = False, False
    return torch_dtype, fp16, bf16


def select_bnb(
        args: Union[SftArguments, InferArguments]) -> Tuple[Dtype, bool, bool]:
    if args.bnb_4bit_comp_dtype == 'AUTO':
        args.bnb_4bit_comp_dtype = args.dtype

    quantization_bit = args.quantization_bit
    bnb_4bit_compute_dtype = dtype_mapping_reversed[args.bnb_4bit_comp_dtype]
    assert bnb_4bit_compute_dtype in {
        torch.float16, torch.bfloat16, torch.float32
    }
    if quantization_bit == 4:
        require_version('bitsandbytes')
        load_in_4bit, load_in_8bit = True, False
    elif quantization_bit == 8:
        require_version('bitsandbytes')
        load_in_4bit, load_in_8bit = False, True
    else:
        load_in_4bit, load_in_8bit = False, False

    return bnb_4bit_compute_dtype, load_in_4bit, load_in_8bit


def handle_compatibility(args: Union[SftArguments, InferArguments]) -> None:
    if args.dataset is not None and len(
            args.dataset) == 1 and ',' in args.dataset[0]:
        args.dataset = args.dataset[0].split(',')
    if args.template_type == 'chatglm2-generation':
        args.template_type = 'chatglm-generation'
    if args.template_type == 'chatml':
        args.template_type = TemplateType.qwen
    if args.truncation_strategy == 'ignore':
        args.truncation_strategy = 'delete'
    if isinstance(args, InferArguments):
        if args.show_dataset_sample != 10 and args.val_dataset_sample == 10:
            # args.val_dataset_sample is the default value and args.show_dataset_sample is not the default value.
            args.val_dataset_sample = args.show_dataset_sample
        if args.safe_serialization is not None:
            args.save_safetensors = args.safe_serialization
    if isinstance(args, SftArguments):
        if args.only_save_model is not None:
            args.save_only_model = args.only_save_model
        if args.neftune_alpha is not None:
            args.neftune_noise_alpha = args.neftune_alpha
        if args.per_device_train_batch_size is not None:
            args.batch_size = args.per_device_train_batch_size
        if args.per_device_eval_batch_size is not None:
            args.eval_batch_size = args.per_device_eval_batch_size
        if args.deepspeed_config_path is not None:
            args.deepspeed = args.deepspeed_config_path


def set_model_type(args: Union[SftArguments, InferArguments]) -> None:
    assert args.model_type is None or args.model_id_or_path is None, (
        '`model_type` and `model_id_or_path` can only specify one of them.')
    if args.model_id_or_path is not None:
        model_mapping_reversed = {
            v['model_id_or_path'].lower(): k
            for k, v in MODEL_MAPPING.items()
        }
        model_id_or_path = args.model_id_or_path
        model_id_or_path_lower = model_id_or_path.lower()
        if model_id_or_path_lower not in model_mapping_reversed:
            if isinstance(args,
                          InferArguments) and 'checkpoint' in model_id_or_path:
                error_msg = 'Please use `--ckpt_dir vx_xxx/checkpoint-xxx` to use the checkpoint.'
            else:
                error_msg = f"model_id_or_path: '{model_id_or_path}' is not registered."
                if os.path.exists(model_id_or_path):
                    error_msg += (
                        ' Please use `--model_type <model_type> --model_cache_dir <local_path>` '
                        'or `--model_id_or_path <model_id> --model_cache_dir <local_path>`'
                        'to specify the local cache path for the model.')
            raise ValueError(error_msg)
        args.model_type = model_mapping_reversed[model_id_or_path_lower]

    error_msg = f'The model_type you can choose: {list(MODEL_MAPPING.keys())}'
    if args.model_type is None:
        raise ValueError('please setting `--model_type <model_type>`. '
                         + error_msg)
    elif args.model_type not in MODEL_MAPPING:
        raise ValueError(f"model_type: '{args.model_type}' is not registered. "
                         + error_msg)
    model_info = MODEL_MAPPING[args.model_type]
    if args.model_revision is None:
        args.model_revision = model_info['revision']
    else:
        model_info['revision'] = args.model_revision
        logger.info(f"Setting model_info['revision']: {args.model_revision}")
    args.model_id_or_path = model_info['model_id_or_path']
    requires = model_info['requires']
    for require in requires:
        require_version(require)


def prepare_push_ms_hub(args: SftArguments) -> None:
    if args.hub_model_id is None:
        args.hub_model_id = f'{args.model_type}-{args.sft_type}'
        logger.info(f'Setting hub_model_id: {args.hub_model_id}')
    if args.push_to_hub:
        api = HubApi()
        if args.hub_token is None:
            args.hub_token = os.environ.get('MODELSCOPE_API_TOKEN')
        if args.hub_token is not None:
            api.login(args.hub_token)
        else:
            assert ModelScopeConfig.get_token(
            ) is not None, 'Please enter hub_token'
        logger.info('hub login successful!')


def _check_path(
        k: str, value: Union[str, List[str]],
        check_exist_path_set: Optional[Set[str]]) -> Union[str, List[str]]:
    if isinstance(value, str):
        value = os.path.expanduser(value)
        value = os.path.abspath(value)
        if k in check_exist_path_set and not os.path.exists(value):
            raise FileNotFoundError(f"`{k}`: '{value}'")
    elif isinstance(value, list):
        res = []
        for v in value:
            res.append(_check_path(k, v, check_exist_path_set))
        value = res
    return value


def handle_path(args: Union[SftArguments, InferArguments]) -> None:
    check_exist_path = [
        'model_cache_dir', 'ckpt_dir', 'resume_from_checkpoint',
        'deepspeed_config_path', 'custom_train_dataset_path',
        'custom_val_dataset_path'
    ]
    if args.model_id_or_path is not None and (
            args.model_id_or_path.startswith('~')
            or args.model_id_or_path.startswith('/')):
        check_exist_path.append('model_id_or_path')
    check_exist_path_set = set(check_exist_path)
    other_path = ['output_dir', 'logging_dir']
    for k in check_exist_path + other_path:
        value = getattr(args, k, None)
        if value is None:
            continue
        value = _check_path(k, value, check_exist_path_set)
        setattr(args, k, value)


def register_custom_dataset(args: Union[SftArguments, InferArguments]) -> None:
    for key in ['custom_train_dataset_path', 'custom_val_dataset_path']:
        value = getattr(args, key)
        if isinstance(value, str):
            setattr(args, key, [value])
    if len(args.custom_train_dataset_path) == 0 and len(
            args.custom_val_dataset_path) == 0:
        return
    register_dataset(
        '_custom_dataset',
        '_custom_dataset',
        args.custom_train_dataset_path,
        args.custom_val_dataset_path,
        get_function=get_custom_dataset,
        exists_ok=True)
    if args.dataset is None:
        args.dataset = ['_custom_dataset']
    elif '_custom_dataset' not in args.dataset:
        args.dataset.append('_custom_dataset')


def load_from_ckpt_dir(args: InferArguments) -> None:
    sft_args_path = os.path.join(args.ckpt_dir, 'sft_args.json')
    if not os.path.exists(sft_args_path):
        logger.info(f'{sft_args_path} not found')
        return
    with open(sft_args_path, 'r', encoding='utf-8') as f:
        sft_args = json.load(f)
    imported_keys = [
        'model_type', 'model_id_or_path', 'model_revision', 'sft_type',
        'template_type', 'dtype', 'system', 'quantization_bit',
        'bnb_4bit_comp_dtype', 'bnb_4bit_quant_type',
        'bnb_4bit_use_double_quant'
    ]
    if args.load_dataset_config:
        imported_keys += [
            'dataset', 'dataset_seed', 'dataset_test_ratio',
            'check_dataset_strategy', 'custom_train_dataset_path',
            'custom_val_dataset_path'
        ]
    for key in imported_keys:
        if (key in {
                'dataset', 'custom_train_dataset_path',
                'custom_val_dataset_path'
        } and len(getattr(args, key)) > 0):
            continue
        setattr(args, key, sft_args.get(key))
    sft_model_cache_dir = sft_args.get('model_cache_dir')
    if args.model_cache_dir is None and sft_model_cache_dir is not None:
        logger.warning(
            f'The model_cache_dir for the sft stage is detected as `{sft_model_cache_dir}`, '
            'but the model_cache_dir for the infer stage is `None`. '
            'Please check if this item has been omitted.')


def check_flash_attn(args: Union[SftArguments, InferArguments]) -> None:
    model_info = MODEL_MAPPING[args.model_type]
    support_flash_attn = model_info.get('support_flash_attn', False)
    if args.use_flash_attn and not support_flash_attn:
        logger.warning(f'use_flash_attn: {args.use_flash_attn}, '
                       f'but support_flash_attn: {support_flash_attn}')


def handle_generation_config(
        args: Union[SftArguments, InferArguments]) -> None:
    if args.do_sample is False:
        # fix warning
        args.temperature = 1.
        args.top_p = 1.
        args.top_k = 50
        logger.info(
            'Due to do_sample=False, the following settings are applied: args.temperature: '
            f'{args.temperature}, args.top_p: {args.top_p}, args.top_k: {args.top_k}.'
        )


def handle_dataset_mixture(args: SftArguments, train_dataset,
                           mix_dataset_sample) -> None:
    if train_dataset is None:
        return train_dataset
    train_length = len(train_dataset)
    random_state = np.random.RandomState(args.dataset_seed)
    if mix_dataset_sample:
        assert args.train_dataset_mix_ds is not None
        train_dataset_mix_ds = [args.train_dataset_mix_ds] if isinstance(
            args.train_dataset_mix_ds, str) else args.train_dataset_mix_ds
        mixed_dataset = get_dataset(
            train_dataset_mix_ds,
            0.0,
            random_state,
            check_dataset_strategy=args.check_dataset_strategy)[0]
        if len(mixed_dataset) < mix_dataset_sample:
            logger.warn(
                f'The length of dataset used for mixin: {train_dataset_mix_ds} are '
                'lesser than the ratio required by the `train_dataset_mix_ratio` '
                f'argument:{args.train_dataset_mix_ratio}'
                f'the actual ratio is : {len(mixed_dataset)/float(train_length)}'
            )
        else:
            train_idxs = random_state.permutation(mix_dataset_sample)
            mixed_dataset = mixed_dataset.select(train_idxs)
        return concatenate_datasets([train_dataset, mixed_dataset])
    else:
        return train_dataset


def handle_pai_compat(args: SftArguments) -> None:
    assert is_pai_training_job() is True
    logger.info('Handle pai compat...')
    pai_tensorboard_dir = get_pai_tensorboard_dir()
    if args.logging_dir is None and pai_tensorboard_dir is not None:
        args.logging_dir = pai_tensorboard_dir
        logger.info(f'Setting args.logging_dir: {args.logging_dir}')
    if args.add_output_dir_suffix is None:
        args.add_output_dir_suffix = False
        logger.info(
            f'Setting args.add_output_dir_suffix: {args.add_output_dir_suffix}'
        )<|MERGE_RESOLUTION|>--- conflicted
+++ resolved
@@ -540,13 +540,9 @@
             self.stream = False
             logger.info('Setting self.stream: False')
         self.infer_media_type = template_info.get('infer_media_type', 'none')
-<<<<<<< HEAD
         if self.neftune_noise_alpha <= 0:
             self.neftune_noise_alpha = None
-=======
-        if args.neftune_noise_alpha <= 0:
-            args.neftune_noise_alpha = None
->>>>>>> 22af2e6d
+
 
     @staticmethod
     def check_ckpt_dir_correct(ckpt_dir) -> bool:
