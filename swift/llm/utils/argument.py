--- conflicted
+++ resolved
@@ -221,6 +221,61 @@
                 self.eval_batch_size = self.per_device_eval_batch_size
             if self.deepspeed_config_path is not None:
                 self.deepspeed = self.deepspeed_config_path
+
+    def set_model_type(self: Union[SftArguments, InferArguments]) -> None:
+        # compat with swift<1.7
+        if args.model_cache_dir is not None and args.model_id_or_path is None:
+            args.model_id_or_path = args.model_cache_dir
+            args.model_cache_dir = None
+
+        if args.model_id_or_path is not None:
+            model_mapping_reversed = {
+                v['model_id_or_path'].lower(): k
+                for k, v in MODEL_MAPPING.items()
+            }
+            model_id_or_path = args.model_id_or_path
+            model_id_or_path_lower = model_id_or_path.lower()
+            if model_id_or_path_lower not in model_mapping_reversed:
+                if (isinstance(args, InferArguments)
+                        and 'checkpoint' in model_id_or_path
+                        and 'merged' not in model_id_or_path
+                        and args.ckpt_dir is None):
+                    raise ValueError(
+                        'Please use `--ckpt_dir vx-xxx/checkpoint-xxx` to use the checkpoint.'
+                    )
+                if args.model_type is None:
+                    raise ValueError(
+                        f"model_id_or_path: '{model_id_or_path}' is not registered. "
+                        'Please set `--model_type <model_type>` additionally.')
+                assert args.model_cache_dir is None
+            else:
+                model_type = model_mapping_reversed[model_id_or_path_lower]
+                assert args.model_type is None or args.model_type == model_type
+                args.model_type = model_type
+                logger.info(f'Setting args.model_type: {model_type}')
+                if args.model_cache_dir is not None:
+                    args.model_id_or_path = args.model_cache_dir
+
+        error_msg = f'The model_type you can choose: {list(MODEL_MAPPING.keys())}'
+        if args.model_type is None:
+            raise ValueError('please setting `--model_type <model_type>`. '
+                            + error_msg)
+        elif args.model_type not in MODEL_MAPPING:
+            raise ValueError(f"model_type: '{args.model_type}' is not registered. "
+                            + error_msg)
+        model_info = MODEL_MAPPING[args.model_type]
+        use_hf = strtobool(os.environ.get('USE_HF', 'False'))
+        if args.model_revision is not None:
+            model_info['revision'] = args.model_revision
+            logger.info(f"Setting model_info['revision']: {args.model_revision}")
+        elif use_hf:
+            model_info['revision'] = 'main'
+        args.model_revision = model_info['revision']
+        if args.model_id_or_path is None:
+            args.model_id_or_path = model_info['model_id_or_path']
+        requires = model_info['requires']
+        for require in requires:
+            require_version(require)
 
     def set_model_type(self: Union['SftArguments', 'InferArguments']) -> None:
         # compat with swift<1.7
@@ -1240,205 +1295,6 @@
 dtype_mapping_reversed = {v: k for k, v in dtype_mapping.items()}
 
 
-<<<<<<< HEAD
-def select_dtype(
-    args: Union[SftArguments, InferArguments]
-) -> Tuple[Optional[Dtype], bool, bool]:
-    if not is_torch_cuda_available() and not is_torch_npu_available():
-        # cpu
-        if args.dtype == 'AUTO':
-            args.dtype = 'fp32'
-            logger.info(f'Setting args.dtype: {args.dtype}')
-        assert args.dtype != 'fp16', 'The CPU does not support matrix multiplication with FP16.'
-        if args.dtype == 'fp32':
-            return torch.float32, False, False
-        elif args.dtype == 'bf16':
-            return torch.bfloat16, False, True
-        else:
-            raise ValueError(f'args.dtype: {args.dtype}')
-    # cuda, npu
-    if args.dtype == 'AUTO' and not is_torch_bf16_gpu_available():
-        args.dtype = 'fp16'
-    if args.dtype == 'AUTO' and ('int4' in args.model_type
-                                 or 'int8' in args.model_type):
-        model_torch_dtype = MODEL_MAPPING[args.model_type]['torch_dtype']
-        if model_torch_dtype is not None:
-            args.dtype = dtype_mapping[model_torch_dtype]
-    if args.dtype == 'AUTO':
-        if isinstance(args, SftArguments):
-            args.dtype = 'bf16'
-        else:
-            return None, False, False
-
-    torch_dtype = dtype_mapping_reversed[args.dtype]
-
-    assert torch_dtype in {torch.float16, torch.bfloat16, torch.float32}
-    if torch_dtype == torch.float16:
-        if isinstance(args, SftArguments) and args.sft_type == 'full':
-            args.dtype = 'fp32'
-            torch_dtype = torch.float32
-            logger.warning(
-                'Fine-tuning with full parameters does not support fp16, and is prone to NaN. '
-                'We will use the fp32 & AMP approach, which consumes approximately twice the memory of bf16.'
-            )
-            logger.info(f'Setting torch_dtype: {torch_dtype}')
-        fp16, bf16 = True, False
-    elif torch_dtype == torch.bfloat16:
-        support_bf16 = is_torch_bf16_gpu_available()
-        if not support_bf16:
-            logger.warning(f'support_bf16: {support_bf16}')
-        fp16, bf16 = False, True
-    else:
-        fp16, bf16 = False, False
-    return torch_dtype, fp16, bf16
-
-
-def select_bnb(
-    args: Union[SftArguments, InferArguments]
-) -> Tuple[Optional[Dtype], bool, bool]:
-    if args.bnb_4bit_comp_dtype == 'AUTO':
-        args.bnb_4bit_comp_dtype = args.dtype
-
-    if args.bnb_4bit_comp_dtype != 'AUTO':
-        bnb_4bit_compute_dtype = dtype_mapping_reversed[
-            args.bnb_4bit_comp_dtype]
-        assert bnb_4bit_compute_dtype in {
-            torch.float16, torch.bfloat16, torch.float32
-        }
-    else:
-        bnb_4bit_compute_dtype = None
-    quantization_bit = args.quantization_bit
-    if quantization_bit == 4:
-        require_version('bitsandbytes')
-        load_in_4bit, load_in_8bit = True, False
-    elif quantization_bit == 8:
-        require_version('bitsandbytes')
-        load_in_4bit, load_in_8bit = False, True
-    else:
-        load_in_4bit, load_in_8bit = False, False
-
-    return bnb_4bit_compute_dtype, load_in_4bit, load_in_8bit
-
-
-def handle_compatibility(args: Union[SftArguments, InferArguments]) -> None:
-    template_type_mapping = {
-        'chatglm2-generation': 'chatglm-generation',
-        'chatml': 'qwen'
-    }
-    model_type_mapping = {
-        'openbmb-minicpm-2b-sft-chat': 'minicpm-2b-sft-chat',
-        'openbmb-minicpm-2b-chat': 'minicpm-2b-chat',
-    }
-    for k, v in template_type_mapping.items():
-        if k == args.template_type:
-            args.template_type = v
-            break
-    for k, v in model_type_mapping.items():
-        if k == args.model_type:
-            args.model_type = v
-            break
-    if args.dataset is not None and len(
-            args.dataset) == 1 and ',' in args.dataset[0]:
-        args.dataset = args.dataset[0].split(',')
-    if args.truncation_strategy == 'ignore':
-        args.truncation_strategy = 'delete'
-    if isinstance(args, InferArguments):
-        if args.show_dataset_sample != 10 and args.val_dataset_sample == 10:
-            # args.val_dataset_sample is the default value and args.show_dataset_sample is not the default value.
-            args.val_dataset_sample = args.show_dataset_sample
-        if args.safe_serialization is not None:
-            args.save_safetensors = args.safe_serialization
-        if args.merge_lora_and_save is not None:
-            args.merge_lora = args.merge_lora_and_save
-    if isinstance(args, SftArguments):
-        if args.only_save_model is not None:
-            args.save_only_model = args.only_save_model
-        if args.neftune_alpha is not None:
-            args.neftune_noise_alpha = args.neftune_alpha
-        if args.per_device_train_batch_size is not None:
-            args.batch_size = args.per_device_train_batch_size
-        if args.per_device_eval_batch_size is not None:
-            args.eval_batch_size = args.per_device_eval_batch_size
-        if args.deepspeed_config_path is not None:
-            args.deepspeed = args.deepspeed_config_path
-
-
-def set_model_type(args: Union[SftArguments, InferArguments]) -> None:
-    # compat with swift<1.7
-    if args.model_cache_dir is not None and args.model_id_or_path is None:
-        args.model_id_or_path = args.model_cache_dir
-        args.model_cache_dir = None
-
-    if args.model_id_or_path is not None:
-        model_mapping_reversed = {
-            v['model_id_or_path'].lower(): k
-            for k, v in MODEL_MAPPING.items()
-        }
-        model_id_or_path = args.model_id_or_path
-        model_id_or_path_lower = model_id_or_path.lower()
-        if model_id_or_path_lower not in model_mapping_reversed:
-            if (isinstance(args, InferArguments)
-                    and 'checkpoint' in model_id_or_path
-                    and 'merged' not in model_id_or_path
-                    and args.ckpt_dir is None):
-                raise ValueError(
-                    'Please use `--ckpt_dir vx-xxx/checkpoint-xxx` to use the checkpoint.'
-                )
-            if args.model_type is None:
-                raise ValueError(
-                    f"model_id_or_path: '{model_id_or_path}' is not registered. "
-                    'Please set `--model_type <model_type>` additionally.')
-            assert args.model_cache_dir is None
-        else:
-            model_type = model_mapping_reversed[model_id_or_path_lower]
-            assert args.model_type is None or args.model_type == model_type
-            args.model_type = model_type
-            logger.info(f'Setting args.model_type: {model_type}')
-            if args.model_cache_dir is not None:
-                args.model_id_or_path = args.model_cache_dir
-
-    error_msg = f'The model_type you can choose: {list(MODEL_MAPPING.keys())}'
-    if args.model_type is None:
-        raise ValueError('please setting `--model_type <model_type>`. '
-                         + error_msg)
-    elif args.model_type not in MODEL_MAPPING:
-        raise ValueError(f"model_type: '{args.model_type}' is not registered. "
-                         + error_msg)
-    model_info = MODEL_MAPPING[args.model_type]
-    use_hf = strtobool(os.environ.get('USE_HF', 'False'))
-    if args.model_revision is not None:
-        model_info['revision'] = args.model_revision
-        logger.info(f"Setting model_info['revision']: {args.model_revision}")
-    elif use_hf:
-        model_info['revision'] = 'main'
-    args.model_revision = model_info['revision']
-    if args.model_id_or_path is None:
-        args.model_id_or_path = model_info['model_id_or_path']
-    requires = model_info['requires']
-    for require in requires:
-        require_version(require)
-
-
-def prepare_push_ms_hub(args: SftArguments) -> None:
-    if not args.push_to_hub:
-        return
-    if args.hub_model_id is None:
-        args.hub_model_id = f'{args.model_type}-{args.sft_type}'
-        logger.info(f'Setting hub_model_id: {args.hub_model_id}')
-
-    api = HubApi()
-    if args.hub_token is None:
-        args.hub_token = os.environ.get('MODELSCOPE_API_TOKEN')
-    if args.hub_token is not None:
-        api.login(args.hub_token)
-    else:
-        assert ModelScopeConfig.get_token(
-        ) is not None, 'Please enter hub_token'
-    logger.info('hub login successful!')
-
-
-=======
->>>>>>> 4d90f3c5
 def _check_path(
         k: str, value: Union[str, List[str]],
         check_exist_path_set: Optional[Set[str]]) -> Union[str, List[str]]:
