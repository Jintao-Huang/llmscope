# Copyright (c) Alibaba, Inc. and its affiliates.
import inspect
import math
import os
from dataclasses import dataclass, field
from typing import List, Literal, Optional, Set, Tuple, Union

import json
import torch
import transformers
from packaging import version
from torch import dtype as Dtype
from transformers.utils import (is_torch_bf16_gpu_available,
                                is_torch_cuda_available,
                                is_torch_npu_available, strtobool)
from transformers.utils.versions import require_version

from swift.hub import HubApi, ModelScopeConfig
from swift.trainers import Seq2SeqTrainingArguments
from swift.tuners import Swift
from swift.utils import (add_version_to_work_dir, get_dist_setting, get_logger,
<<<<<<< HEAD
                         get_pai_tensorboard_dir, is_dist, is_mp,
                         is_pai_training_job)
from .dataset import (DATASET_MAPPING, _dataset_name_exists,
                      register_dataset_info, register_local_dataset)
=======
                         get_pai_tensorboard_dir, is_dist, is_local_master,
                         is_mp, is_pai_training_job)
from .dataset import (DATASET_MAPPING, get_custom_dataset, get_dataset,
                      register_dataset)
>>>>>>> 125a350b
from .model import (MODEL_MAPPING, dtype_mapping, get_additional_saved_files,
                    get_default_lora_target_modules, get_default_template_type)
from .template import TEMPLATE_MAPPING
from .utils import is_vllm_available

logger = get_logger()


def is_adapter(sft_type: str) -> bool:
    return sft_type in {
        'lora', 'longlora', 'adalora', 'ia3', 'llamapro', 'adapter'
    }


class ArgumentsBase:

    def register_dataset_info(self: Union['SftArguments', 'InferArguments'],
                              dataset_info_path: Optional[str] = None) -> None:
        if dataset_info_path is None:
            dataset_info_path = os.path.abspath(
                os.path.join(__file__, '..', '..', 'data',
                             'dataset_info.json'))

        with open(dataset_info_path, 'r') as f:
            dataset_info = json.load(f)

        # self-cognition
        self.use_self_cognition = _dataset_name_exists(self.dataset,
                                                       'self-cognition')
        if self.self_cognition_sample > 0:
            if not self.use_self_cognition:
                self.dataset.append(
                    f'self-cognition#{self.self_cognition_sample}')
                self.use_self_cognition = True
        if self.use_self_cognition:
            for k in ['model_name', 'model_author']:
                v = getattr(self, k)
                if isinstance(v, str):
                    v = [v]
                elif v is None:
                    v = []
                if len(v) == 1:
                    v = v * 2
                if v[0] is None and v[1] is None:
                    raise ValueError(
                        'Please set self.model_name self.model_author. '
                        'For example: `--model_name 小黄 "Xiao Huang" --model_author 魔搭 ModelScope`. '
                        'Representing the model name and model author in Chinese and English.'
                    )
                setattr(self, k, v)

        # register _custom
        for key in ['custom_train_dataset_path', 'custom_val_dataset_path']:
            value = getattr(self, key)
            if isinstance(value, str):
                setattr(self, key, [value])
        if len(self.custom_train_dataset_path) > 0 or len(
                self.custom_val_dataset_path) > 0:
            dataset_info['_custom'] = {
                'train_dataset_path': self.custom_train_dataset_path,
                'val_dataset_path': self.custom_val_dataset_path
            }
            if not _dataset_name_exists(self.dataset, '_custom'):
                self.dataset.append('_custom')
            logger.info('Registered `_custom` to dataset_info')

        for dataset_name, d_info in dataset_info.items():
            if 'dataset_id' in d_info or 'hf_dataset_id' in d_info:
                register_dataset_info(dataset_name, d_info)
            elif 'train_dataset_path' in d_info or 'val_dataset_path' in d_info:
                base_dir = os.path.abspath(
                    os.path.join(__file__, '..', '..', 'data'))
                register_local_dataset(dataset_name,
                                       d_info.pop('train_dataset_path', None),
                                       d_info.pop('val_dataset_path', None),
                                       base_dir, **d_info)

    def handle_path(self: Union['SftArguments', 'InferArguments']) -> None:
        check_exist_path = ['ckpt_dir', 'resume_from_checkpoint']
        if self.model_id_or_path is not None and (
                self.model_id_or_path.startswith('~')
                or self.model_id_or_path.startswith('/')):
            check_exist_path.append('model_id_or_path')
        check_exist_path_set = set(check_exist_path)
        other_path = ['output_dir', 'logging_dir']
        for k in check_exist_path + other_path:
            value = getattr(self, k, None)
            if value is None:
                continue
            value = _check_path(k, value, check_exist_path_set)
            setattr(self, k, value)

    def check_flash_attn(
            self: Union['SftArguments', 'InferArguments']) -> None:
        model_info = MODEL_MAPPING[self.model_type]
        support_flash_attn = model_info.get('support_flash_attn', False)
        if self.use_flash_attn and not support_flash_attn:
            logger.warning(f'use_flash_attn: {self.use_flash_attn}, '
                           f'but support_flash_attn: {support_flash_attn}')

    def handle_generation_config(
            self: Union['SftArguments', 'InferArguments']) -> None:
        if self.do_sample is False:
            # fix warning
            self.temperature = 1.
            self.top_p = 1.
            self.top_k = 50
            logger.info(
                'Due to do_sample=False, the following settings are applied: args.temperature: '
                f'{self.temperature}, args.top_p: {self.top_p}, args.top_k: {self.top_k}.'
            )

    def select_dtype(
        self: Union['SftArguments', 'InferArguments']
    ) -> Tuple[Optional[Dtype], bool, bool]:
        if not is_torch_cuda_available() and not is_torch_npu_available():
            # cpu
            if self.dtype == 'AUTO':
                self.dtype = 'fp32'
                logger.info(f'Setting args.dtype: {self.dtype}')
            assert self.dtype != 'fp16', 'The CPU does not support matrix multiplication with FP16.'
            if self.dtype == 'fp32':
                return torch.float32, False, False
            elif self.dtype == 'bf16':
                return torch.bfloat16, False, True
            else:
                raise ValueError(f'args.dtype: {self.dtype}')
        # cuda, npu
        if self.dtype == 'AUTO':
            if not is_torch_bf16_gpu_available():
                self.dtype = 'fp16'
            else:
                model_torch_dtype = MODEL_MAPPING[self.model_type].get(
                    'torch_dtype')
                if model_torch_dtype is not None:
                    self.dtype = dtype_mapping[model_torch_dtype]
                elif isinstance(self, SftArguments):
                    self.dtype = 'bf16'
                else:
                    return None, False, False

        torch_dtype = dtype_mapping_reversed[self.dtype]

        assert torch_dtype in {torch.float16, torch.bfloat16, torch.float32}
        if torch_dtype == torch.float16:
            if isinstance(self, SftArguments) and self.sft_type == 'full':
                self.dtype = 'fp32'
                torch_dtype = torch.float32
                logger.warning(
                    'Fine-tuning with full parameters does not support fp16, and is prone to NaN. '
                    'We will use the fp32 & AMP approach, which consumes approximately twice the memory of bf16.'
                )
                logger.info(f'Setting torch_dtype: {torch_dtype}')
            fp16, bf16 = True, False
        elif torch_dtype == torch.bfloat16:
            support_bf16 = is_torch_bf16_gpu_available()
            if not support_bf16:
                logger.warning(f'support_bf16: {support_bf16}')
            fp16, bf16 = False, True
        else:
            fp16, bf16 = False, False
        return torch_dtype, fp16, bf16

    def select_bnb(
        self: Union['SftArguments', 'InferArguments']
    ) -> Tuple[Optional[Dtype], bool, bool]:
        if self.bnb_4bit_comp_dtype == 'AUTO':
            self.bnb_4bit_comp_dtype = self.dtype

        if self.bnb_4bit_comp_dtype != 'AUTO':
            bnb_4bit_compute_dtype = dtype_mapping_reversed[
                self.bnb_4bit_comp_dtype]
            assert bnb_4bit_compute_dtype in {
                torch.float16, torch.bfloat16, torch.float32
            }
        else:
            bnb_4bit_compute_dtype = None
        quantization_bit = self.quantization_bit
        if quantization_bit == 4:
            require_version('bitsandbytes')
            load_in_4bit, load_in_8bit = True, False
        elif quantization_bit == 8:
            require_version('bitsandbytes')
            load_in_4bit, load_in_8bit = False, True
        else:
            load_in_4bit, load_in_8bit = False, False

        return bnb_4bit_compute_dtype, load_in_4bit, load_in_8bit

    def handle_compatibility(
            self: Union['SftArguments', 'InferArguments']) -> None:
        template_type_mapping = {
            'chatglm2-generation': 'chatglm-generation',
            'chatml': 'qwen'
        }
        model_type_mapping = {
            'openbmb-minicpm-2b-sft-chat': 'minicpm-2b-sft-chat',
            'openbmb-minicpm-2b-chat': 'minicpm-2b-chat',
        }
        for k, v in template_type_mapping.items():
            if k == self.template_type:
                self.template_type = v
                break
        for k, v in model_type_mapping.items():
            if k == self.model_type:
                self.model_type = v
                break
        if isinstance(self.dataset, str):
            self.dataset = [self.dataset]
        if len(self.dataset) == 1 and ',' in self.dataset[0]:
            self.dataset = self.dataset[0].split(',')
        for d in self.dataset:
            assert ',' not in d, f'dataset: {d}, please use `|`'
        if self.truncation_strategy == 'ignore':
            self.truncation_strategy = 'delete'
        if isinstance(self, SftArguments):
            if self.per_device_train_batch_size is not None:
                self.batch_size = self.per_device_train_batch_size
            if self.per_device_eval_batch_size is not None:
                self.eval_batch_size = self.per_device_eval_batch_size

    def prepare_template(self):
        if self.template_type == 'AUTO':
            self.template_type = get_default_template_type(self.model_type)
            logger.info(f'Setting template_type: {self.template_type}')

    def set_model_type(self: Union['SftArguments', 'InferArguments']) -> None:
        # compat with swift<1.7
        if self.model_cache_dir is not None and self.model_id_or_path is None:
            self.model_id_or_path = self.model_cache_dir
            self.model_cache_dir = None

        if self.model_id_or_path is not None:
            model_mapping_reversed = {
                v['model_id_or_path'].lower(): k
                for k, v in MODEL_MAPPING.items()
            }
            model_id_or_path = self.model_id_or_path
            model_id_or_path_lower = model_id_or_path.lower()
            if model_id_or_path_lower not in model_mapping_reversed:
                if (isinstance(self, InferArguments)
                        and 'checkpoint' in model_id_or_path
                        and 'merged' not in model_id_or_path
                        and self.ckpt_dir is None):
                    raise ValueError(
                        'Please use `--ckpt_dir vx-xxx/checkpoint-xxx` to use the checkpoint.'
                    )
                if self.model_type is None:
                    raise ValueError(
                        f"model_id_or_path: '{model_id_or_path}' is not registered. "
                        'Please set `--model_type <model_type>` additionally.')
                assert self.model_cache_dir is None
            else:
                model_type = model_mapping_reversed[model_id_or_path_lower]
                assert self.model_type is None or self.model_type == model_type
                self.model_type = model_type
                logger.info(f'Setting args.model_type: {model_type}')
                if self.model_cache_dir is not None:
                    self.model_id_or_path = self.model_cache_dir

        error_msg = f'The model_type you can choose: {list(MODEL_MAPPING.keys())}'
        if self.model_type is None:
            raise ValueError('please setting `--model_type <model_type>`. '
                             + error_msg)
        elif self.model_type not in MODEL_MAPPING:
            raise ValueError(
                f"model_type: '{self.model_type}' is not registered. "
                + error_msg)
        model_info = MODEL_MAPPING[self.model_type]
        use_hf = strtobool(os.environ.get('USE_HF', 'False'))
        if self.model_revision is not None:
            model_info['revision'] = self.model_revision
            logger.info(
                f"Setting model_info['revision']: {self.model_revision}")
        elif use_hf:
            model_info['revision'] = 'main'
        self.model_revision = model_info['revision']
        if self.model_id_or_path is None:
            self.model_id_or_path = model_info[
                'hf_model_id'] if use_hf else model_info['model_id_or_path']
        requires = model_info['requires']
        for require in requires:
            require_version(require)


@dataclass
class SftArguments(ArgumentsBase):
    # You can specify the model by either using the model_type or model_id_or_path.
    model_type: Optional[str] = field(
        default=None,
        metadata={'help': f'model_type choices: {list(MODEL_MAPPING.keys())}'})
    model_id_or_path: Optional[str] = None
    model_revision: Optional[str] = None
    model_layer_cls_name: Optional[str] = field(
        default=None,
        metadata={
            'help':
            "Decoder Class name of model, e.g. 'QWenBlock' for QWen, 'LlamaDecoderLayer' for LLama"
        })

    sft_type: Literal['lora', 'full', 'longlora', 'adalora', 'ia3', 'llamapro',
                      'adapter'] = 'lora'
    freeze_parameters: float = 0.  # 0 ~ 1
    additional_trainable_parameters: List[str] = field(default_factory=list)
    tuner_backend: Literal['swift', 'peft', 'unsloth'] = 'peft'
    template_type: str = field(
        default='AUTO',
        metadata={
            'help':
            f"template_type choices: {list(TEMPLATE_MAPPING.keys()) + ['AUTO']}"
        })
    output_dir: str = 'output'
    add_output_dir_suffix: Optional[bool] = None
    ddp_backend: Optional[Literal['nccl', 'gloo', 'mpi', 'ccl']] = None
    ddp_find_unused_parameters: Optional[bool] = None
    ddp_broadcast_buffers: Optional[bool] = None

    seed: int = 42
    resume_from_checkpoint: Optional[str] = None
    ignore_data_skip: bool = False
    dtype: Literal['bf16', 'fp16', 'fp32', 'AUTO'] = 'AUTO'

    dataset: List[str] = field(
        default_factory=list,
        metadata={'help': f'dataset choices: {list(DATASET_MAPPING.keys())}'})
    dataset_seed: int = 42
    dataset_test_ratio: float = 0.01
    use_loss_scale: bool = False
    system: Optional[str] = None
    max_length: int = 2048  # -1: no limit
    truncation_strategy: Literal['delete', 'truncation_left'] = 'delete'
    check_dataset_strategy: Literal['none', 'discard', 'error',
                                    'warning'] = 'none'
    custom_train_dataset_path: List[str] = field(default_factory=list)
    custom_val_dataset_path: List[str] = field(default_factory=list)
    self_cognition_sample: int = 0
    # Chinese name and English name
    model_name: List[str] = field(
        default_factory=lambda: [None, None],
        metadata={'help': "e.g. ['小黄', 'Xiao Huang']"})
    model_author: List[str] = field(
        default_factory=lambda: [None, None],
        metadata={'help': "e.g. ['魔搭', 'ModelScope']"})
    # If you want to use qlora, set the quantization_bit to 8 or 4.
    # And you need to install bitsandbytes: `pip install bitsandbytes -U`
    # note: bf16 and quantization have requirements for gpu architecture
    quantization_bit: Literal[0, 4, 8] = 0
    bnb_4bit_comp_dtype: Literal['fp16', 'bf16', 'fp32', 'AUTO'] = 'AUTO'
    bnb_4bit_quant_type: Literal['fp4', 'nf4'] = 'nf4'
    bnb_4bit_use_double_quant: bool = True
    bnb_4bit_quant_storage: Optional[str] = None
    # lora
    lora_target_modules: List[str] = field(default_factory=lambda: ['DEFAULT'])
    lora_rank: int = 8
    lora_alpha: int = 32
    lora_dropout_p: float = 0.05
    lora_bias_trainable: Literal['none', 'all'] = 'none'
    # e.g. ['wte', 'ln_1', 'ln_2', 'ln_f', 'lm_head']
    lora_modules_to_save: List[str] = field(default_factory=list)
    lora_dtype: Literal['fp16', 'bf16', 'fp32', 'AUTO'] = 'fp32'
    lora_lr_ratio: float = None
    use_rslora: bool = False
    use_dora: bool = False

    # adapter
    adapter_act: str = 'gelu'
    adapter_length: int = 128

    # galore
    use_galore: bool = False
    galore_rank: int = 128
    galore_target_modules: Optional[List[str]] = None
    galore_update_proj_gap: int = 50
    galore_scale: float = 1.0
    galore_proj_type: str = 'std'
    galore_optim_per_parameter: bool = False
    galore_with_embedding: bool = False

    # adalora
    adalora_target_r: int = 8
    adalora_init_r: int = 12
    adalora_tinit: int = 0
    adalora_tfinal: int = 0
    adalora_deltaT: int = 1
    adalora_beta1: float = 0.85
    adalora_beta2: float = 0.85
    adalora_orth_reg_weight: float = 0.5
    # ia3
    ia3_target_modules: List[str] = field(default_factory=lambda: ['DEFAULT'])
    ia3_feedforward_modules: List[str] = field(default_factory=list)
    ia3_modules_to_save: List[str] = field(default_factory=list)
    # llamapro
    llamapro_num_new_blocks: int = 4
    llamapro_num_groups: Optional[int] = None

    # neftune
    neftune_noise_alpha: Optional[float] = None  # e.g. 5, 10, 15
    neftune_backend: Literal['swift', 'transformers'] = None

    # lisa
    lisa_activated_layers: int = 0
    lisa_step_interval: int = 20

    gradient_checkpointing: Optional[bool] = None
    # e.g. 'default-zero3', 'default-zero2', 'ds_config/zero2.json', 'zero3-offload'
    deepspeed: Optional[str] = None
    batch_size: int = 1
    eval_batch_size: Optional[int] = None
    num_train_epochs: int = 1
    # if max_steps >= 0, override num_train_epochs
    max_steps: int = -1
    optim: str = 'adamw_torch'
    adam_beta1: float = 0.9
    adam_beta2: float = 0.999
    learning_rate: Optional[float] = None
    weight_decay: float = 0.1
    gradient_accumulation_steps: Optional[int] = None
    max_grad_norm: float = 0.5
    predict_with_generate: bool = False
    lr_scheduler_type: str = 'linear'
    warmup_ratio: float = 0.05

    eval_steps: int = 50
    save_steps: Optional[int] = None
    save_only_model: Optional[bool] = None
    save_total_limit: int = 2  # save last and best. -1: all checkpoints
    logging_steps: int = 5
    dataloader_num_workers: int = 1
    dataloader_pin_memory: bool = True

    # push to ms hub
    push_to_hub: bool = False
    # 'user_name/repo_name' or 'repo_name'
    hub_model_id: Optional[str] = None
    # None: use env var `MODELSCOPE_API_TOKEN`
    hub_token: Optional[str] = field(
        default=None,
        metadata={
            'help':
            'SDK token can be found in https://modelscope.cn/my/myaccesstoken'
        })
    hub_private_repo: bool = False
    push_hub_strategy: Literal['end', 'push_best', 'push_last', 'checkpoint',
                               'all_checkpoints'] = 'push_best'

    # other
    test_oom_error: bool = field(
        default=False,
        metadata={
            'help':
            'If set to True, the train_dataset will be sorted in descending order based on max_length, '
            'enabling faster detection of OOM (Out of Memory) errors.'
        })
    disable_tqdm: bool = False
    lazy_tokenize: Optional[bool] = None
    preprocess_num_proc: int = 1
    use_flash_attn: Optional[bool] = None
    ignore_args_error: bool = False  # True: notebook compatibility
    check_model_is_latest: bool = True

    logging_dir: Optional[str] = None
    report_to: List[str] = field(default_factory=lambda: ['tensorboard'])
    acc_strategy: Literal['token', 'sentence'] = 'token'
    save_on_each_node: bool = True
    evaluation_strategy: Literal['steps', 'no'] = 'steps'
    save_strategy: Literal['steps', 'no'] = 'steps'
    save_safetensors: bool = True
    gpu_memory_fraction: Optional[float] = None
    include_num_input_tokens_seen: Optional[bool] = False

    # generation config
    max_new_tokens: int = 2048
    do_sample: bool = True
    temperature: float = 0.3
    top_k: int = 20
    top_p: float = 0.7
    repetition_penalty: float = 1.
    num_beams: int = 1

    # fsdp option
    fsdp: Optional[str] = ''
    # fsdp config file
    fsdp_config: Optional[str] = None

    # compatibility hf
    per_device_train_batch_size: Optional[int] = None
    per_device_eval_batch_size: Optional[int] = None
    # compatibility. (Deprecated)
    model_cache_dir: Optional[str] = None
    train_dataset_sample: int = -1  # -1: all dataset
    train_dataset_mix_ratio: float = 0.
    train_dataset_mix_ds: List[str] = field(
        default_factory=lambda: ['ms-bench'])
    val_dataset_sample: Optional[int] = None  # -1: all dataset

    def prepare_push_ms_hub(self) -> None:
        if not self.push_to_hub:
            return
        if self.hub_model_id is None:
            self.hub_model_id = f'{self.model_type}-{self.sft_type}'
            logger.info(f'Setting hub_model_id: {self.hub_model_id}')

        api = HubApi()
        if self.hub_token is None:
            self.hub_token = os.environ.get('MODELSCOPE_API_TOKEN')
        if self.hub_token is not None:
            api.login(self.hub_token)
        else:
            assert ModelScopeConfig.get_token(
            ) is not None, 'Please enter hub_token'
        logger.info('hub login successful!')

    def _prepare_target_modules(self, target_modules) -> List[str]:
        if isinstance(target_modules, str):
            target_modules = [target_modules]
        if len(target_modules) == 0:
            return target_modules
        elif len(target_modules) == 1:
            if ',' in target_modules[0]:
                target_modules = target_modules[0].split(',')
        if 'AUTO' in target_modules:
            target_modules.remove('AUTO')
            target_modules.append('DEFAULT')
        if 'DEFAULT' in target_modules:
            target_modules.remove('DEFAULT')
            target_modules += get_default_lora_target_modules(self.model_type)
        if 'EMBEDDING' in target_modules:
            target_modules.remove('EMBEDDING')
            self.lora_use_embedding = True
        if 'ALL' in target_modules:
            target_modules.remove('ALL')
            self.lora_use_all = True
        return target_modules

    def _prepare_modules_to_save(self, modules_to_save) -> List[str]:
        if isinstance(modules_to_save, str):
            modules_to_save = [modules_to_save]
        if len(modules_to_save) == 0:
            return modules_to_save
        if 'EMBEDDING' in modules_to_save:
            modules_to_save.remove('EMBEDDING')
            self.lora_m2s_use_embedding = True
        if 'LN' in modules_to_save:
            modules_to_save.remove('LN')
            self.lora_m2s_use_ln = True
        return modules_to_save

    def __post_init__(self) -> None:
        self.handle_compatibility()
        self.register_dataset_info()
        if is_pai_training_job():
            self._handle_pai_compat()
        ds_config_folder = os.path.abspath(
            os.path.join(__file__, '..', '..', 'ds_config'))
        deepspeed_mapping = {
            'default-zero2': 'zero2.json',
            'default-zero3': 'zero3.json',
            'zero3-offload': 'zero3_offload.json'
        }
        for ds_name, ds_config in deepspeed_mapping.items():
            if self.deepspeed == ds_name:
                self.deepspeed = os.path.join(ds_config_folder, ds_config)
                break

        self.handle_path()
        self.set_model_type()
        self.check_flash_attn()
        self.handle_generation_config()

        self.lora_use_embedding = False
        self.lora_use_all = False
        self.lora_m2s_use_embedding = False
        self.lora_m2s_use_ln = False
        if self.sft_type == 'ia3':
            self.ia3_feedforward_modules = self._prepare_target_modules(
                self.ia3_feedforward_modules)
            self.ia3_target_modules = self._prepare_target_modules(
                self.ia3_target_modules)
            self.ia3_modules_to_save = self._prepare_modules_to_save(
                self.ia3_modules_to_save)
        else:
            self.lora_target_modules = self._prepare_target_modules(
                self.lora_target_modules)
            self.lora_modules_to_save = self._prepare_modules_to_save(
                self.lora_modules_to_save)
        if self.use_self_cognition and self.sft_type == 'lora' and not self.lora_use_all:
            logger.warning(
                'Due to knowledge editing involved, it is recommended to add LoRA on MLP. '
                'For example: `--lora_target_modules ALL`. '
                'If you have already added LoRA on MLP, please ignore this warning.'
            )

        if self.sft_type in {'adalora', 'ia3'} and self.lora_use_embedding:
            raise ValueError(
                '`adalora` and `ia3` do not support setting embedding as target_modules.'
            )

        self.torch_dtype, self.fp16, self.bf16 = self.select_dtype()
        world_size = 1
        if is_dist():
            rank, local_rank, world_size, _ = get_dist_setting()
            if is_torch_npu_available():
                torch.npu.set_device(local_rank)
            else:
                torch.cuda.set_device(local_rank)
            self.seed += rank  # Avoid the same dropout
            if self.ddp_backend is None:
                self.ddp_backend = 'nccl'
            if self.ddp_backend == 'gloo' and self.quantization_bit != 0:
                raise ValueError('not supported, please use `nccl`')

        if is_adapter(self.sft_type):
            assert self.freeze_parameters == 0., (
                'lora does not support `freeze_parameters`, please set `--sft_type full`'
            )
            assert len(self.additional_trainable_parameters) == 0, (
                'lora does not support `additional_trainable_parameters`, please set `--sft_type full`'
            )
            if 'int4' in self.model_type or 'int8' in self.model_type or 'awq' in self.model_type:
                assert self.quantization_bit == 0, 'int4, int8 or awq models do not need to be quantized again.'
            if self.learning_rate is None:
                self.learning_rate = 1e-4
            if self.save_only_model is None:
                if self.deepspeed is not None and version.parse(
                        transformers.__version__) < version.parse('4.37'):
                    self.save_only_model = True
                else:
                    self.save_only_model = False
        elif self.sft_type == 'full':
            assert 0 <= self.freeze_parameters <= 1
            assert self.quantization_bit == 0, 'Full parameter fine-tuning does not support quantization.'
            assert self.dtype != 'fp16', (
                "Fine-tuning with dtype=='fp16' can lead to NaN issues. "
                'Please use fp32+AMP or bf16 to perform full parameter fine-tuning.'
            )
            if isinstance(self.additional_trainable_parameters, str):
                self.additional_trainable_parameters = [
                    self.additional_trainable_parameters
                ]
            if self.learning_rate is None:
                self.learning_rate = 1e-5
            if self.save_only_model is None:
                self.save_only_model = True
        else:
            raise ValueError(f'sft_type: {self.sft_type}')

<<<<<<< HEAD
        if self.template_type == 'AUTO':
            self.template_type = get_default_template_type(self.model_type)
            logger.info(f'Setting template_type: {self.template_type}')
        if len(self.dataset) == 0:
=======
        self.prepare_template()
        if len(self.dataset) == 0 and (len(self.custom_train_dataset_path) == 0
                                       and len(
                                           self.custom_val_dataset_path) == 0
                                       and self.self_cognition_sample == 0):
>>>>>>> 125a350b
            raise ValueError(
                f'self.dataset: {self.dataset}, Please input the training dataset.'
            )

        if self.save_steps is None:
            self.save_steps = self.eval_steps
        self.bnb_4bit_compute_dtype, self.load_in_4bit, self.load_in_8bit = self.select_bnb(
        )

        if self.neftune_backend is None:
            self.neftune_backend = 'swift' if version.parse(transformers.__version__) < version.parse('4.35') \
                else 'transformers'

        self.prepare_push_ms_hub()
        self.train_sampler_random = not self.test_oom_error
        if self.eval_batch_size is None:
            if self.predict_with_generate:
                self.eval_batch_size = 1
            else:
                self.eval_batch_size = self.batch_size
        if self.save_total_limit == -1:
            self.save_total_limit = None
        if self.max_length == -1:
            self.max_length = None

        if self.deepspeed is not None:
            if is_mp():
                raise ValueError('DeepSpeed is not compatible with MP. '
                                 f'n_gpu: {torch.cuda.device_count()}, '
                                 f'local_world_size: {get_dist_setting()[3]}.')
            require_version('deepspeed')
            if self.deepspeed.endswith('.json') or os.path.isfile(
                    self.deepspeed):
                with open(self.deepspeed, 'r', encoding='utf-8') as f:
                    self.deepspeed = json.load(f)
            logger.info(f'Using deepspeed: {self.deepspeed}')

        if self.gradient_accumulation_steps is None:
            self.gradient_accumulation_steps = math.ceil(16 / self.batch_size
                                                         / world_size)
        template_info = TEMPLATE_MAPPING[self.template_type]
        if self.lazy_tokenize is None:
            self.lazy_tokenize = template_info.get('lazy_tokenize', False)
            logger.info(f'Setting args.lazy_tokenize: {self.lazy_tokenize}')
        if 'dataloader_num_workers' in template_info:
            self.dataloader_num_workers = template_info[
                'dataloader_num_workers']
            logger.info(
                f'Setting args.dataloader_num_workers: {self.dataloader_num_workers}'
            )
        if 'dataloader_pin_memory' in template_info:
            self.dataloader_pin_memory = template_info['dataloader_pin_memory']
            logger.info(
                f'Setting args.dataloader_pin_memory: {self.dataloader_pin_memory}'
            )
        if 'qwen-audio' in self.model_type:
            assert self.preprocess_num_proc == 1 or self.lazy_tokenize, 'not support'
        model_info = MODEL_MAPPING[self.model_type]
        support_gradient_checkpointing = model_info.get(
            'support_gradient_checkpointing', True)
        if self.gradient_checkpointing is None:
            self.gradient_checkpointing = support_gradient_checkpointing
        elif not support_gradient_checkpointing and self.gradient_checkpointing:
            logger.warning(
                f'{self.model_type} not support gradient_checkpointing.')

        self._init_training_args()

        if self.add_output_dir_suffix is None:
            self.add_output_dir_suffix = True
        if self.add_output_dir_suffix:
            self.output_dir = os.path.join(self.output_dir, self.model_type)
            self.output_dir = add_version_to_work_dir(self.output_dir)
            logger.info(f'output_dir: {self.output_dir}')
            self.training_args.output_dir = self.output_dir
            self.training_args.run_name = self.output_dir
        if is_local_master():
            os.makedirs(self.output_dir, exist_ok=True)
        if self.logging_dir is None:
            self.logging_dir = f'{self.output_dir}/runs'
            self.training_args.logging_dir = self.logging_dir

    def _init_training_args(self) -> None:
        additional_saved_files = []
        if self.sft_type == 'full':
            additional_saved_files = get_additional_saved_files(
                self.model_type)

        kwargs = {}
        if self.neftune_backend != 'swift':
            kwargs['neftune_noise_alpha'] = self.neftune_noise_alpha

        parameters = inspect.signature(
            Seq2SeqTrainingArguments.__init__).parameters
        if 'include_num_input_tokens_seen' in parameters:
            kwargs[
                'include_num_input_tokens_seen'] = self.include_num_input_tokens_seen

        training_args = Seq2SeqTrainingArguments(
            output_dir=self.output_dir,
            evaluation_strategy=self.evaluation_strategy,
            logging_dir=self.logging_dir,
            per_device_train_batch_size=self.batch_size,
            per_device_eval_batch_size=self.eval_batch_size,
            gradient_accumulation_steps=self.gradient_accumulation_steps,
            learning_rate=self.learning_rate,
            weight_decay=self.weight_decay,
            max_grad_norm=self.max_grad_norm,
            num_train_epochs=self.num_train_epochs,
            max_steps=self.max_steps,
            lr_scheduler_type=self.lr_scheduler_type,
            warmup_ratio=self.warmup_ratio,
            logging_steps=self.logging_steps,
            save_strategy=self.save_strategy,
            save_steps=self.save_steps,
            save_total_limit=self.save_total_limit,
            remove_unused_columns=False,
            bf16=self.bf16,
            fp16=self.fp16,
            eval_steps=self.eval_steps,
            dataloader_num_workers=self.dataloader_num_workers,
            dataloader_pin_memory=self.dataloader_pin_memory,
            metric_for_best_model='rouge-l'
            if self.predict_with_generate else 'loss',
            greater_is_better=self.predict_with_generate,
            sortish_sampler=True,
            optim=self.optim,
            adam_beta1=self.adam_beta1,
            adam_beta2=self.adam_beta2,
            hub_model_id=self.hub_model_id,
            hub_private_repo=self.hub_private_repo,
            push_hub_strategy=self.push_hub_strategy,
            hub_token=self.hub_token,
            push_to_hub=self.push_to_hub,
            resume_from_checkpoint=self.resume_from_checkpoint,
            ignore_data_skip=self.ignore_data_skip,
            ddp_backend=self.ddp_backend,
            gradient_checkpointing=self.gradient_checkpointing,
            predict_with_generate=self.predict_with_generate,
            # generation_config=generation_config,
            local_rank=get_dist_setting()[1],
            save_only_model=self.save_only_model,
            train_sampler_random=self.train_sampler_random,
            report_to=self.report_to,
            deepspeed=self.deepspeed,
            additional_saved_files=additional_saved_files,
            disable_tqdm=self.disable_tqdm,
            save_on_each_node=self.save_on_each_node,
            acc_strategy=self.acc_strategy,
            save_safetensors=self.save_safetensors,
            logging_first_step=True,
            fsdp=self.fsdp,
            fsdp_config=self.fsdp_config,
            **kwargs)

        training_args.ddp_find_unused_parameters = self.ddp_find_unused_parameters
        training_args.ddp_broadcast_buffers = self.ddp_broadcast_buffers
        if is_dist() and training_args.ddp_find_unused_parameters is None:
            if self.gradient_checkpointing:
                training_args.ddp_find_unused_parameters = False
            else:
                training_args.ddp_find_unused_parameters = True

        if is_dist() and training_args.ddp_broadcast_buffers is None:
            if self.gradient_checkpointing:
                training_args.ddp_broadcast_buffers = False
            else:
                training_args.ddp_broadcast_buffers = True

        self.training_args = training_args

    def _handle_pai_compat(self) -> None:
        assert is_pai_training_job() is True
        logger.info('Handle pai compat...')
        pai_tensorboard_dir = get_pai_tensorboard_dir()
        if self.logging_dir is None and pai_tensorboard_dir is not None:
            self.logging_dir = pai_tensorboard_dir
            logger.info(f'Setting args.logging_dir: {self.logging_dir}')
        if self.add_output_dir_suffix is None:
            self.add_output_dir_suffix = False
            logger.info(
                f'Setting args.add_output_dir_suffix: {self.add_output_dir_suffix}'
            )


@dataclass
class InferArguments(ArgumentsBase):
    # You can specify the model by either using the model_type or model_id_or_path.
    model_type: Optional[str] = field(
        default=None,
        metadata={'help': f'model_type choices: {list(MODEL_MAPPING.keys())}'})
    model_id_or_path: Optional[str] = None
    model_revision: Optional[str] = None

    sft_type: Literal['lora', 'longlora', 'full', 'adalora', 'ia3',
                      'llamapro'] = 'lora'
    template_type: str = field(
        default='AUTO',
        metadata={
            'help':
            f"template_type choices: {list(TEMPLATE_MAPPING.keys()) + ['AUTO']}"
        })
    infer_backend: Literal['AUTO', 'vllm', 'pt'] = 'AUTO'
    ckpt_dir: Optional[str] = field(
        default=None, metadata={'help': '/path/to/your/vx-xxx/checkpoint-xxx'})
    load_args_from_ckpt_dir: bool = True
    load_dataset_config: bool = False
    eval_human: Optional[bool] = None

    seed: int = 42
    dtype: Literal['bf16', 'fp16', 'fp32', 'AUTO'] = 'AUTO'

    dataset: List[str] = field(
        default_factory=list,
        metadata={'help': f'dataset choices: {list(DATASET_MAPPING.keys())}'})
    dataset_seed: int = 42
    dataset_test_ratio: float = 0.01
    val_dataset_sample: int = 10  # -1: all dataset
    save_result: bool = True
    system: Optional[str] = None
    max_length: int = -1  # -1: no limit
    truncation_strategy: Literal['delete', 'truncation_left'] = 'delete'
    check_dataset_strategy: Literal['none', 'discard', 'error',
                                    'warning'] = 'none'
    custom_train_dataset_path: List[str] = field(default_factory=list)
    custom_val_dataset_path: List[str] = field(default_factory=list)
    self_cognition_sample: int = 0
    # Chinese name and English name
    model_name: List[str] = field(
        default_factory=lambda: [None, None],
        metadata={'help': "e.g. ['小黄', 'Xiao Huang']"})
    model_author: List[str] = field(
        default_factory=lambda: [None, None],
        metadata={'help': "e.g. ['魔搭', 'ModelScope']"})

    quantization_bit: Literal[0, 4, 8] = 0
    bnb_4bit_comp_dtype: Literal['fp16', 'bf16', 'fp32', 'AUTO'] = 'AUTO'
    bnb_4bit_quant_type: Literal['fp4', 'nf4'] = 'nf4'
    bnb_4bit_use_double_quant: bool = True
    bnb_4bit_quant_storage: Optional[str] = None

    max_new_tokens: int = 2048
    do_sample: bool = True
    temperature: float = 0.3
    top_k: int = 20
    top_p: float = 0.7
    repetition_penalty: float = 1.
    num_beams: int = 1
    stop_words: List[str] = None

    # other
    use_flash_attn: Optional[bool] = None
    ignore_args_error: bool = False  # True: notebook compatibility
    stream: bool = True
    merge_lora: bool = False
    merge_device_map: Optional[str] = None
    save_safetensors: bool = True
    overwrite_generation_config: Optional[bool] = None
    verbose: Optional[bool] = None
    # vllm
    gpu_memory_utilization: float = 0.9
    tensor_parallel_size: int = 1
    max_model_len: Optional[int] = None
    vllm_enable_lora: bool = False
    vllm_max_lora_rank: int = 16
    vllm_lora_modules: List[str] = field(default_factory=list)
    # compatibility. (Deprecated)
    model_cache_dir: Optional[str] = None

    def __post_init__(self) -> None:
        if self.ckpt_dir is not None and not self.check_ckpt_dir_correct(
                self.ckpt_dir):
            logger.warning(
                f'The checkpoint dir {self.ckpt_dir} passed in is invalid, please make sure'
                'the dir contains a `configuration.json` file.')
        self.handle_compatibility()
        self.register_dataset_info()
        self.handle_path()
        logger.info(f'ckpt_dir: {self.ckpt_dir}')
        if self.ckpt_dir is None and self.load_args_from_ckpt_dir:
            self.load_args_from_ckpt_dir = False
            logger.info(
                'Due to `ckpt_dir` being `None`, `load_args_from_ckpt_dir` is set to `False`.'
            )
        if self.load_args_from_ckpt_dir:
            self.load_from_ckpt_dir()
        else:
            assert self.load_dataset_config is False, 'You need to first set `--load_args_from_ckpt_dir true`.'
        self.set_model_type()
        self.check_flash_attn()
        self.handle_generation_config()

        self.torch_dtype, _, _ = self.select_dtype()
        self.prepare_template()
        if self.eval_human is None:
            if not len(self.dataset) > 0:
                self.eval_human = True
            else:
                self.eval_human = False
            logger.info(f'Setting self.eval_human: {self.eval_human}')
        elif self.eval_human is False and not len(self.dataset) > 0:
            raise ValueError(
                'Please provide the dataset or set `--load_dataset_config true`.'
            )

        self.bnb_4bit_compute_dtype, self.load_in_4bit, self.load_in_8bit = self.select_bnb(
        )

        if self.max_length == -1:
            self.max_length = None
        if self.overwrite_generation_config is None:
            if self.ckpt_dir is None:
                self.overwrite_generation_config = False
            else:
                self.overwrite_generation_config = True
            logger.info(
                f'Setting overwrite_generation_config: {self.overwrite_generation_config}'
            )
        if self.ckpt_dir is None:
            self.sft_type = 'full'

        self.prepare_vllm()

    def prepare_vllm(self):
        model_info = MODEL_MAPPING[self.model_type]
        support_vllm = model_info.get('support_vllm', False)
        self.vllm_lora_request_list = None
        if self.infer_backend == 'AUTO':
            self.infer_backend = 'pt'
            if is_vllm_available() and support_vllm:
                if ((self.sft_type == 'full'
                     or self.sft_type == 'lora' and self.merge_lora)
                        and self.quantization_bit == 0):
                    self.infer_backend = 'vllm'
                if self.vllm_enable_lora:
                    self.infer_backend = 'vllm'
        if self.infer_backend == 'vllm':
            require_version('vllm')
            assert self.quantization_bit == 0, 'VLLM does not support bnb.'
            if not support_vllm:
                logger.warning(f'vllm not support `{self.model_type}`')
            if self.sft_type == 'lora' and not self.vllm_enable_lora:
                assert self.merge_lora is True, (
                    'To use VLLM, you need to provide the complete weight parameters. '
                    'Please set `--merge_lora true`.')
            if self.vllm_enable_lora:
                self.vllm_lora_modules.append(f'default-lora={self.ckpt_dir}')
                self.vllm_lora_request_list = _parse_vllm_lora_modules(
                    self.vllm_lora_modules)
                logger.info(
                    f'args.vllm_lora_request_list: {self.vllm_lora_request_list}'
                )
        template_info = TEMPLATE_MAPPING[self.template_type]
        if self.num_beams != 1:
            self.stream = False
            logger.info('Setting self.stream: False')
        self.infer_media_type = template_info.get('infer_media_type', 'none')
        if self.merge_device_map is None:
            self.merge_device_map = 'cpu'

    def load_from_ckpt_dir(self) -> None:
        sft_args_path = os.path.join(self.ckpt_dir, 'sft_args.json')
        if not os.path.exists(sft_args_path):
            logger.info(f'{sft_args_path} not found')
            return
        with open(sft_args_path, 'r', encoding='utf-8') as f:
            sft_args = json.load(f)
        imported_keys = [
            'model_type', 'model_revision', 'sft_type', 'template_type',
            'system', 'quantization_bit', 'bnb_4bit_comp_dtype',
            'bnb_4bit_quant_type', 'bnb_4bit_use_double_quant'
        ]
        if self.load_dataset_config:
            imported_keys += [
                'dataset', 'dataset_seed', 'dataset_test_ratio',
                'check_dataset_strategy', 'custom_train_dataset_path',
                'custom_val_dataset_path', 'self_cognition_sample',
                'model_name', 'model_author'
            ]
        for key in imported_keys:
            if (key in {
                    'dataset', 'custom_train_dataset_path',
                    'custom_val_dataset_path'
            } and len(getattr(self, key)) > 0):
                continue
            setattr(self, key, sft_args.get(key))

        if self.model_id_or_path is None:
            self.model_id_or_path = sft_args.get('model_id_or_path')

    @staticmethod
    def check_ckpt_dir_correct(ckpt_dir) -> bool:
        """Check the checkpoint dir is correct, which means it must contains a `configuration.json` file.
        Args:
            ckpt_dir: The checkpoint dir
        Returns:
            A bool value represents the dir is valid or not.
        """
        if not os.path.exists(ckpt_dir):
            return False
        return os.path.isfile(os.path.join(ckpt_dir, 'configuration.json'))


@dataclass
class AppUIArguments(InferArguments):
    server_name: str = '127.0.0.1'
    server_port: int = 7860
    share: bool = False


@dataclass
class DeployArguments(InferArguments):
    host: str = '127.0.0.1'
    port: int = 8000
    ssl_keyfile: Optional[str] = None
    ssl_certfile: Optional[str] = None

    def __post_init__(self):
        super().__post_init__()
        model_info = MODEL_MAPPING[self.model_type]
        tags = model_info.get('tags', [])
        if 'multi-modal' in tags:
            raise ValueError(
                'Deployment of multimodal models is currently not supported.')


@dataclass
class EvalArguments(InferArguments):

    name: Optional[str] = None

    eval_url: Optional[str] = None

    eval_token: Optional[str] = 'EMPTY'

    eval_is_chat_model: bool = None

    eval_dataset: List[str] = field(
        default_factory=lambda: ['ceval', 'gsm8k', 'arc'])

    eval_few_shot: Optional[int] = None

    eval_limit: Optional[int] = None

    custom_eval_config: Optional[str] = None

    eval_use_cache: Optional[bool] = False

    def set_model_type(self) -> None:
        if self.eval_url is None:
            super().set_model_type()

    def check_flash_attn(self) -> None:
        if self.eval_url is None:
            super().check_flash_attn()

    def prepare_template(self) -> None:
        if self.eval_url is None:
            super().prepare_template()

    def prepare_vllm(self) -> None:
        if self.eval_url is None:
            super().prepare_vllm()


@dataclass
class ExportArguments(InferArguments):
    to_peft_format: bool = False
    # The parameter has been defined in InferArguments.
    # merge_lora: bool = False

    # awq: 4; gptq: 2, 3, 4, 8
    quant_bits: int = 0  # e.g. 4
    quant_method: Literal['awq', 'gptq'] = 'awq'
    quant_n_samples: int = 256
    quant_seqlen: int = 2048
    quant_device_map: str = 'cpu'  # e.g. 'cpu', 'auto'

    # push to ms hub
    push_to_hub: bool = False
    # 'user_name/repo_name' or 'repo_name'
    hub_model_id: Optional[str] = None
    # None: use env var `MODELSCOPE_API_TOKEN`
    hub_token: Optional[str] = field(
        default=None,
        metadata={
            'help':
            'SDK token can be found in https://modelscope.cn/my/myaccesstoken'
        })
    hub_private_repo: bool = False
    commit_message: str = 'update files'

    def __post_init__(self):
        if self.merge_device_map is None:
            self.merge_device_map = 'cpu' if self.quant_bits != 0 else 'auto'
        super().__post_init__()
        if len(self.dataset) == 0:
            self.dataset = ['ms-bench-mini']
            logger.info(f'Setting args.dataset: {self.dataset}')


@dataclass
class DPOArguments(SftArguments):

    ref_model_type: Optional[str] = field(
        default=None,
        metadata={'help': f'model_type choices: {list(MODEL_MAPPING.keys())}'})

    ref_model_id_or_path: Optional[str] = None

    max_prompt_length: int = 1024
    beta: float = 0.1
    label_smoothing: float = 0.0
    loss_type: Literal['sigmoid', 'hinge', 'ipo', 'kto_pair'] = 'sigmoid'
    sft_beta: float = 0.1


@dataclass
class RomeArguments(InferArguments):
    rome_request_file: str = field(
        default=None,
        metadata={
            'help':
            'The rome request file, please check the documentation '
            'to get the format'
        })

    def __post_init__(self) -> None:
        self.handle_compatibility()
        self.handle_path()
        self.set_model_type()
        self.check_flash_attn()

        self.torch_dtype, _, _ = self.select_dtype()
        if self.template_type == 'AUTO':
            self.template_type = get_default_template_type(self.model_type)
            logger.info(f'Setting template_type: {self.template_type}')

        if self.max_length == -1:
            self.max_length = None


dtype_mapping_reversed = {v: k for k, v in dtype_mapping.items()}


def _check_path(
        k: str, value: Union[str, List[str]],
        check_exist_path_set: Optional[Set[str]]) -> Union[str, List[str]]:
    if isinstance(value, str):
        value = os.path.expanduser(value)
        value = os.path.abspath(value)
        if k in check_exist_path_set and not os.path.exists(value):
            raise FileNotFoundError(f"`{k}`: '{value}'")
    elif isinstance(value, list):
        res = []
        for v in value:
            res.append(_check_path(k, v, check_exist_path_set))
        value = res
    return value


def swift_to_peft_format(lora_checkpoint_path: str) -> str:
    if 'default' in os.listdir(lora_checkpoint_path):  # swift_backend
        new_lora_checkpoint_path = f'{lora_checkpoint_path}-peft'
        Swift.save_to_peft_format(lora_checkpoint_path,
                                  new_lora_checkpoint_path)
        lora_checkpoint_path = new_lora_checkpoint_path
        logger.info('Converting the swift format checkpoint to peft format, '
                    f"and saving it to: '{new_lora_checkpoint_path}'")
    else:
        logger.info('The format of the checkpoint is already in peft format.')
    return lora_checkpoint_path


def _parse_vllm_lora_modules(
        vllm_lora_modules: List[str]) -> List['LoRARequest']:
    try:
        from .vllm_utils import LoRARequest
    except ImportError:
        logger.warning(
            'The current version of VLLM does not support `enable_lora`. Please upgrade VLLM.'
        )
        raise
    lora_request_list = []
    for i, vllm_lora_module in enumerate(vllm_lora_modules):
        lora_name, lora_local_path = vllm_lora_module.split('=')
        lora_local_path = swift_to_peft_format(lora_local_path)
        lora_request_list.append(
            LoRARequest(lora_name, i + 1, lora_local_path))
    return lora_request_list<|MERGE_RESOLUTION|>--- conflicted
+++ resolved
@@ -19,17 +19,10 @@
 from swift.trainers import Seq2SeqTrainingArguments
 from swift.tuners import Swift
 from swift.utils import (add_version_to_work_dir, get_dist_setting, get_logger,
-<<<<<<< HEAD
-                         get_pai_tensorboard_dir, is_dist, is_mp,
-                         is_pai_training_job)
-from .dataset import (DATASET_MAPPING, _dataset_name_exists,
-                      register_dataset_info, register_local_dataset)
-=======
                          get_pai_tensorboard_dir, is_dist, is_local_master,
                          is_mp, is_pai_training_job)
 from .dataset import (DATASET_MAPPING, get_custom_dataset, get_dataset,
                       register_dataset)
->>>>>>> 125a350b
 from .model import (MODEL_MAPPING, dtype_mapping, get_additional_saved_files,
                     get_default_lora_target_modules, get_default_template_type)
 from .template import TEMPLATE_MAPPING
@@ -676,18 +669,8 @@
         else:
             raise ValueError(f'sft_type: {self.sft_type}')
 
-<<<<<<< HEAD
-        if self.template_type == 'AUTO':
-            self.template_type = get_default_template_type(self.model_type)
-            logger.info(f'Setting template_type: {self.template_type}')
+        self.prepare_template()
         if len(self.dataset) == 0:
-=======
-        self.prepare_template()
-        if len(self.dataset) == 0 and (len(self.custom_train_dataset_path) == 0
-                                       and len(
-                                           self.custom_val_dataset_path) == 0
-                                       and self.self_cognition_sample == 0):
->>>>>>> 125a350b
             raise ValueError(
                 f'self.dataset: {self.dataset}, Please input the training dataset.'
             )
