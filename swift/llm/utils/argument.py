--- conflicted
+++ resolved
@@ -16,7 +16,6 @@
 from swift.hub import HubApi, ModelScopeConfig
 from swift.trainers import Seq2SeqTrainingArguments
 from swift.tuners import Swift
-<<<<<<< HEAD
 from swift.utils import (add_version_to_work_dir, get_dist_setting, get_logger,
                          get_pai_tensorboard_dir, is_dist, is_local_master,
                          is_mp, is_pai_training_job)
@@ -24,13 +23,6 @@
                       register_dataset_info)
 from .model import (MODEL_MAPPING, dtype_mapping, get_additional_saved_files,
                     get_default_lora_target_modules, get_default_template_type)
-=======
-from swift.utils import (add_version_to_work_dir, get_dist_setting, get_logger, get_pai_tensorboard_dir, is_dist,
-                         is_local_master, is_mp, is_pai_training_job)
-from .dataset import DATASET_MAPPING, get_custom_dataset, get_dataset, register_dataset
-from .model import (MODEL_MAPPING, dtype_mapping, get_additional_saved_files, get_default_lora_target_modules,
-                    get_default_template_type)
->>>>>>> 3f3fa7e4
 from .template import TEMPLATE_MAPPING
 from .utils import is_vllm_available
 
@@ -43,7 +35,6 @@
 
 class ArgumentsBase:
 
-<<<<<<< HEAD
     def _register_custom(
             self: Union['SftArguments', 'InferArguments']) -> None:
 
@@ -56,13 +47,6 @@
             d = f'self-cognition#{self.self_cognition_sample}'
             if len(idx_list) == 1:
                 self.dataset[idx_list[0]] = d
-=======
-    def register_custom_dataset(self: Union['SftArguments', 'InferArguments']) -> None:
-        dataset = []
-        for d in self.dataset:
-            if os.path.exists(d):
-                self.custom_train_dataset_path.append(d)
->>>>>>> 3f3fa7e4
             else:
                 self.dataset.append(d)
             self.use_self_cognition = True
@@ -89,7 +73,6 @@
             value = getattr(self, key)
             if isinstance(value, str):
                 setattr(self, key, [value])
-<<<<<<< HEAD
         if len(self.custom_train_dataset_path) > 0 or len(
                 self.custom_val_dataset_path) > 0:
             d_info = {
@@ -123,21 +106,6 @@
         if self.model_id_or_path is not None and (
                 self.model_id_or_path.startswith('~')
                 or self.model_id_or_path.startswith('/')):
-=======
-        if len(self.custom_train_dataset_path) == 0 and len(self.custom_val_dataset_path) == 0:
-            return
-
-        dataset_name = '_custom_dataset'
-        _register_local_dataset(dataset_name, self.custom_train_dataset_path, self.custom_val_dataset_path)
-        self.dataset.append(dataset_name)
-
-    def handle_path(self: Union['SftArguments', 'InferArguments']) -> None:
-        check_exist_path = [
-            'ckpt_dir', 'resume_from_checkpoint', 'custom_train_dataset_path', 'custom_val_dataset_path'
-        ]
-        if self.model_id_or_path is not None and (self.model_id_or_path.startswith('~')
-                                                  or self.model_id_or_path.startswith('/')):
->>>>>>> 3f3fa7e4
             check_exist_path.append('model_id_or_path')
         check_exist_path_set = set(check_exist_path)
         other_path = ['output_dir', 'logging_dir']
@@ -245,13 +213,9 @@
             if k == self.model_type:
                 self.model_type = v
                 break
-<<<<<<< HEAD
         if isinstance(self.dataset, str):
             self.dataset = [self.dataset]
         if len(self.dataset) == 1 and ',' in self.dataset[0]:
-=======
-        if self.dataset is not None and len(self.dataset) == 1 and ',' in self.dataset[0]:
->>>>>>> 3f3fa7e4
             self.dataset = self.dataset[0].split(',')
         for d in self.dataset:
             assert ',' not in d, f'dataset: {d}, please use `/`'
@@ -348,15 +312,7 @@
         default_factory=list, metadata={'help': f'dataset choices: {list(DATASET_MAPPING.keys())}'})
     dataset_seed: int = 42
     dataset_test_ratio: float = 0.01
-<<<<<<< HEAD
     use_loss_scale: bool = False  # for agent
-=======
-    train_dataset_sample: int = -1  # -1: all dataset
-    train_dataset_mix_ratio: float = 0.
-    train_dataset_mix_ds: List[str] = field(default_factory=lambda: ['ms-bench'])
-    val_dataset_sample: Optional[int] = None  # -1: all dataset
-    use_loss_scale: bool = False
->>>>>>> 3f3fa7e4
     system: Optional[str] = None
     max_length: int = 2048  # -1: no limit
     truncation_strategy: Literal['delete', 'truncation_left'] = 'delete'
@@ -503,7 +459,6 @@
     # fsdp config file
     fsdp_config: Optional[str] = None
 
-<<<<<<< HEAD
     # compatibility hf
     per_device_train_batch_size: Optional[int] = None
     per_device_eval_batch_size: Optional[int] = None
@@ -511,41 +466,6 @@
     self_cognition_sample: int = 0
     safe_serialization: Optional[bool] = None
     model_cache_dir: Optional[str] = None
-=======
-    def handle_dataset_mixture(self, train_dataset: HfDataset) -> None:
-        if train_dataset is None:
-            return train_dataset
-        if self.train_dataset_mix_ratio <= 0 or len(self.train_dataset_mix_ds) == 0:
-            return train_dataset
-
-        random_state = np.random.RandomState(self.dataset_seed)
-        train_dataset_mix_ds = []
-        custom_mix_ds = []
-        for mix_ds in self.train_dataset_mix_ds:
-            if os.path.exists(mix_ds):
-                custom_mix_ds.append(mix_ds)
-            else:
-                train_dataset_mix_ds.append(mix_ds)
-
-        if len(custom_mix_ds) > 0:
-            dataset_name = '_custom_mixture'
-            _register_local_dataset(dataset_name, custom_mix_ds, [])
-            train_dataset_mix_ds.append(dataset_name)
-        mix_dataset_sample = int(len(train_dataset) * self.train_dataset_mix_ratio)
-        logger.info(f'train_dataset_mix_ds: {train_dataset_mix_ds}')
-        logger.info(f'len(train_dataset): {len(train_dataset)}, mix_dataset_sample: {mix_dataset_sample}')
-        mixed_dataset = get_dataset(
-            train_dataset_mix_ds, 0.0, random_state, check_dataset_strategy=self.check_dataset_strategy)[0]
-        if len(mixed_dataset) < mix_dataset_sample:
-            logger.warn(f'The length of dataset used for mixin: {train_dataset_mix_ds} are '
-                        'lesser than the ratio required by the `train_dataset_mix_ratio` '
-                        f'argument: {self.train_dataset_mix_ratio}. '
-                        f'the actual ratio is: {len(mixed_dataset) / len(train_dataset):.6}.')
-        else:
-            train_idxs = random_state.permutation(mix_dataset_sample)
-            mixed_dataset = mixed_dataset.select(train_idxs)
-        return concatenate_datasets([train_dataset, mixed_dataset])
->>>>>>> 3f3fa7e4
 
     def prepare_push_ms_hub(self) -> None:
         if not self.push_to_hub:
@@ -612,11 +532,7 @@
         }
         for ds_name, ds_config in deepspeed_mapping.items():
             if self.deepspeed == ds_name:
-<<<<<<< HEAD
                 self.deepspeed = os.path.join(ds_config_folder, ds_config)
-=======
-                self.deepspeed = os.path.abspath(os.path.join(ds_config_folder, ds_config))
->>>>>>> 3f3fa7e4
                 break
 
         self.handle_path()
@@ -633,7 +549,6 @@
             self.ia3_target_modules = self._prepare_target_modules(self.ia3_target_modules)
             self.ia3_modules_to_save = self._prepare_modules_to_save(self.ia3_modules_to_save)
         else:
-<<<<<<< HEAD
             self.lora_target_modules = self._prepare_target_modules(
                 self.lora_target_modules)
             self.lora_modules_to_save = self._prepare_modules_to_save(
@@ -645,32 +560,9 @@
                 'If you have already added LoRA on MLP, please ignore this warning.'
             )
 
-=======
-            self.lora_target_modules = self._prepare_target_modules(self.lora_target_modules)
-            self.lora_modules_to_save = self._prepare_modules_to_save(self.lora_modules_to_save)
->>>>>>> 3f3fa7e4
         if self.sft_type in {'adalora', 'ia3'} and self.lora_use_embedding:
             raise ValueError('`adalora` and `ia3` do not support setting embedding as target_modules.')
 
-<<<<<<< HEAD
-=======
-        if self.self_cognition_sample > 0:
-            if self.model_name is None or self.model_author is None:
-                raise ValueError('Please enter self.model_name self.model_author. '
-                                 'For example: `--model_name 小黄 "Xiao Huang" --model_author 魔搭 ModelScope`. '
-                                 'Representing the model name and model author in Chinese and English.')
-            for k in ['model_name', 'model_author']:
-                v = getattr(self, k)
-                if len(v) == 1:
-                    v = v[0]
-                if isinstance(v, str):
-                    setattr(self, k, [v, v])
-            if self.sft_type == 'lora' and not self.lora_use_all:
-                logger.warning('Due to knowledge editing involved, it is recommended to add LoRA on MLP. '
-                               'For example: `--lora_target_modules ALL`. '
-                               'If you have already added LoRA on MLP, please ignore this warning.')
-
->>>>>>> 3f3fa7e4
         self.torch_dtype, self.fp16, self.bf16 = self.select_dtype()
         world_size = 1
         if is_dist():
@@ -714,16 +606,10 @@
             raise ValueError(f'sft_type: {self.sft_type}')
 
         self.prepare_template()
-<<<<<<< HEAD
         if len(self.dataset) == 0:
             raise ValueError(
                 f'self.dataset: {self.dataset}, Please input the training dataset.'
             )
-=======
-        if len(self.dataset) == 0 and (len(self.custom_train_dataset_path) == 0
-                                       and len(self.custom_val_dataset_path) == 0 and self.self_cognition_sample == 0):
-            raise ValueError(f'self.dataset: {self.dataset}, Please input the training dataset.')
->>>>>>> 3f3fa7e4
 
         if self.save_steps is None:
             self.save_steps = self.eval_steps
@@ -987,26 +873,16 @@
 
         self.torch_dtype, _, _ = self.select_dtype()
         self.prepare_template()
-<<<<<<< HEAD
-=======
-        has_dataset = (
-            len(self.dataset) > 0 or len(self.custom_train_dataset_path) > 0 or len(self.custom_val_dataset_path) > 0)
->>>>>>> 3f3fa7e4
         if self.eval_human is None:
             if not len(self.dataset) > 0:
                 self.eval_human = True
             else:
                 self.eval_human = False
             logger.info(f'Setting self.eval_human: {self.eval_human}')
-<<<<<<< HEAD
         elif self.eval_human is False and not len(self.dataset) > 0:
             raise ValueError(
                 'Please provide the dataset or set `--load_dataset_config true`.'
             )
-=======
-        elif self.eval_human is False and not has_dataset:
-            raise ValueError('Please provide the dataset or set `--load_dataset_config true`.')
->>>>>>> 3f3fa7e4
 
         self.bnb_4bit_compute_dtype, self.load_in_4bit, self.load_in_8bit = self.select_bnb()
 
@@ -1063,16 +939,11 @@
                                                  'Please set `--merge_lora true`.')
             if self.vllm_enable_lora:
                 self.vllm_lora_modules.append(f'default-lora={self.ckpt_dir}')
-<<<<<<< HEAD
                 self.vllm_lora_request_list = self._parse_vllm_lora_modules(
                     self.vllm_lora_modules)
                 logger.info(
                     f'args.vllm_lora_request_list: {self.vllm_lora_request_list}'
                 )
-=======
-                self.vllm_lora_request_list = _parse_vllm_lora_modules(self.vllm_lora_modules)
-                logger.info(f'args.vllm_lora_request_list: {self.vllm_lora_request_list}')
->>>>>>> 3f3fa7e4
         template_info = TEMPLATE_MAPPING[self.template_type]
         if self.num_beams != 1:
             self.stream = False
@@ -1094,15 +965,10 @@
         ]
         if self.load_dataset_config:
             imported_keys += [
-<<<<<<< HEAD
                 'dataset', 'dataset_seed', 'dataset_test_ratio',
                 'check_dataset_strategy', 'custom_train_dataset_path',
                 'custom_val_dataset_path', 'self_cognition_sample',
                 'model_name', 'model_author'
-=======
-                'dataset', 'dataset_seed', 'dataset_test_ratio', 'check_dataset_strategy', 'custom_train_dataset_path',
-                'custom_val_dataset_path'
->>>>>>> 3f3fa7e4
             ]
         for key in imported_keys:
             if (key in {'dataset', 'custom_train_dataset_path', 'custom_val_dataset_path'}
@@ -1273,29 +1139,6 @@
 dtype_mapping_reversed = {v: k for k, v in dtype_mapping.items()}
 
 
-<<<<<<< HEAD
-=======
-def _check_path(k: str, value: Union[str, List[str]],
-                check_exist_path_set: Optional[Set[str]]) -> Union[str, List[str]]:
-    if isinstance(value, str):
-        value = os.path.expanduser(value)
-        value = os.path.abspath(value)
-        if k in check_exist_path_set and not os.path.exists(value):
-            raise FileNotFoundError(f"`{k}`: '{value}'")
-    elif isinstance(value, list):
-        res = []
-        for v in value:
-            res.append(_check_path(k, v, check_exist_path_set))
-        value = res
-    return value
-
-
-def _register_local_dataset(dataset_name: str, train_dataset_path: List[str], val_dataset_path: List[str]) -> None:
-    register_dataset(
-        dataset_name, '_', train_dataset_path, val_dataset_path, get_function=get_custom_dataset, exists_ok=True)
-
-
->>>>>>> 3f3fa7e4
 def swift_to_peft_format(lora_checkpoint_path: str) -> str:
     if 'default' in os.listdir(lora_checkpoint_path):  # swift_backend
         new_lora_checkpoint_path = f'{lora_checkpoint_path}-peft'
@@ -1305,22 +1148,4 @@
                     f"and saving it to: '{new_lora_checkpoint_path}'")
     else:
         logger.info('The format of the checkpoint is already in peft format.')
-<<<<<<< HEAD
-    return lora_checkpoint_path
-=======
-    return lora_checkpoint_path
-
-
-def _parse_vllm_lora_modules(vllm_lora_modules: List[str]) -> List['LoRARequest']:
-    try:
-        from .vllm_utils import LoRARequest
-    except ImportError:
-        logger.warning('The current version of VLLM does not support `enable_lora`. Please upgrade VLLM.')
-        raise
-    lora_request_list = []
-    for i, vllm_lora_module in enumerate(vllm_lora_modules):
-        lora_name, lora_local_path = vllm_lora_module.split('=')
-        lora_local_path = swift_to_peft_format(lora_local_path)
-        lora_request_list.append(LoRARequest(lora_name, i + 1, lora_local_path))
-    return lora_request_list
->>>>>>> 3f3fa7e4
+    return lora_checkpoint_path