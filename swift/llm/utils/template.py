--- conflicted
+++ resolved
@@ -1273,11 +1273,8 @@
 class Qwen2_5Template(QwenTemplate):
     system = 'You are Qwen, created by Alibaba Cloud. You are a helpful assistant.'
 
-<<<<<<< HEAD
-=======
 
 register_template(TemplateType.qwen, QwenTemplate())
->>>>>>> 9021947a
 register_template(TemplateType.qwen2_5, Qwen2_5Template())
 
 
