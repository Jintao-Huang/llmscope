# Copyright (c) Alibaba, Inc. and its affiliates.
import re
from contextlib import contextmanager
from copy import deepcopy
from io import BytesIO
from typing import Any, Dict, List, Literal, Optional, Tuple, Union

import json
import requests
import torch
import torch.nn.functional as F
from torch import Tensor
from torch.nn.utils.rnn import pad_sequence
from transformers import PreTrainedTokenizerBase, StoppingCriteria

from swift.llm.agent.utils import calculate_loss_scale, get_tools_prompt
from swift.torchacc_utils import pad_and_split_batch
from swift.utils import get_dist_setting, upper_bound, use_torchacc

DEFAULT_SYSTEM = 'You are a helpful assistant.'
History = List[Union[Tuple[str, str], List[str]]]
Prompt = List[Union[str, List[int], List[str]]]
StopWords = Prompt
Context = Union[str, List[int]]
TEMPLATE_MAPPING: Dict[str, Dict[str, Any]] = {}


class TemplateType:
    # text-generation
    default_generation = 'default-generation'
    chatglm_generation = 'chatglm-generation'
    qwen_audio_generation = 'qwen-audio-generation'
    # chat
    default = 'default'
    qwen = 'qwen'
    qwen_vl = 'qwen-vl'
    qwen_audio = 'qwen-audio'
    modelscope_agent = 'modelscope-agent'
    baichuan = 'baichuan'
    chatglm2 = 'chatglm2'
    chatglm3 = 'chatglm3'
    llama = 'llama'  # llama2
    llama3 = 'llama3'
    llava1_5 = 'llava1_5'
    llava_mistral_instruct = 'llava-mistral-instruct'
    llava_yi_instruct = 'llava-yi-instruct'
    llava_llama_instruct = 'llava-llama-instruct'
    llava_qwen_instruct = 'llava-qwen-instruct'
    llama_llava_next = 'llama-llava-next'
    openbuddy = 'openbuddy'
    openbuddy2 = 'openbuddy2'
    internlm = 'internlm'
    internlm2 = 'internlm2'
    internlm_xcomposer2 = 'internlm-xcomposer2'
    internvl = 'internvl'
    internvl_phi3 = 'internvl-phi3'
    yi = 'yi'
    yi1_5 = 'yi1_5'
    yi_vl = 'yi-vl'
    yuan = 'yuan'
    xverse = 'xverse'
    ziya = 'ziya'
    skywork = 'skywork'
    bluelm = 'bluelm'
    zephyr = 'zephyr'
    sus = 'sus'
    deepseek = 'deepseek'
    deepseek_coder = 'deepseek-coder'
    deepseek_vl = 'deepseek-vl'
    deepseek2 = 'deepseek2'
    codefuse_codellama = 'codefuse-codellama'
    codefuse = 'codefuse'
    cogvlm = 'cogvlm'
    glm4v = 'glm4v'
    cogagent_chat = 'cogagent-chat'
    cogagent_instruct = 'cogagent-instruct'
    orion = 'orion'
    minicpm = 'minicpm'
    minicpm_v = 'minicpm-v'
    minicpm_v_v2_5 = 'minicpm-v-v2_5'
    gemma = 'gemma'
    paligemma = 'paligemma'
    mplug_owl2 = 'mplug-owl2'
    wizardlm2_awq = 'wizardlm2-awq'
    wizardlm2 = 'wizardlm2'
    atom = 'atom'
    phi3 = 'phi3'
    phi3_vl = 'phi3-vl'
    telechat = 'telechat'
    telechat_v2 = 'telechat-v2'
    dbrx = 'dbrx'
    mengzi = 'mengzi'
    c4ai = 'c4ai'
    chatml = 'chatml'
    # compatibility. (Deprecated)
    default_generation_bos = 'default-generation-bos'

    @classmethod
    def get_template_name_list(cls) -> List[str]:
        res = []
        for k in cls.__dict__.keys():
            if k.startswith('__') or k == 'get_template_name_list':
                continue
            res.append(cls.__dict__[k])
        return res


class StopWordsCriteria(StoppingCriteria):
    # The returned sentence includes stop words.
    def __init__(self, tokenizer: PreTrainedTokenizerBase, stop_words: StopWords, **tokenizer_kwargs) -> None:
        self.tokenizer = tokenizer
        self.stop_words = stop_words
        self.tokenizer_kwargs = tokenizer_kwargs
        self.start_idx = -1

    def __call__(self, input_ids: Tensor, scores: Tensor, **kwargs) -> bool:
        if self.start_idx == -1:
            self.start_idx = len(input_ids[0]) - 1
        tokenizer = self.tokenizer
        stop_words = self.stop_words
        # [-20:]: Assuming the end tokens do not exceed 20 tokens,
        #   to avoid input_ids being too long and affecting efficiency.
        text = tokenizer.decode(input_ids[0, self.start_idx:][-20:], **self.tokenizer_kwargs)
        for stop_word in stop_words:
            if isinstance(stop_word, str):
                if stop_word in text:
                    return True
            else:  # list
                if len(stop_word) > 0 and input_ids[0].tolist()[-len(stop_word):] == stop_word:
                    return True
        return False


class Template:
    """A template class for all supported models.

    Args:
        prefix: Prefix tokens before the first turn's prompt
        prompt: A list of elements whose types are str and list of integers. The input query part of every turn.
        chat_sep: The chat separators between every turn.
        suffix: The end tokens after the chat finished.
        default_system: A default system instruction.
        system_prefix: The prefix if the `system` is not empty.
        auto_add_bos: By default, the bos_token is not added. The auto_add_bos option will determine
            whether to add it based on `tokenizer.encode('')`.

        Examples:
            <start>system\nYou are a helpful assistant!<end>\n<bos><start>Who are you?<end>\n<start>assistant:I am a robot<end>\n<start>Who are you?<end>\n<start>assistant:I am a robot<end> # noqa
            --------------- --------------------------         ---  ----- ------------ ----------------------- ----------- ----                                                         -----
             system_prefix          system                   prefix prompt   query              prompt           response chat_sep                                                      suffix
    """

    special_tokens = ['<image>', '<video_label>', '<audio_label>', '<bbox>', '<ref-object>']
    special_keys = ['images', 'videos', 'audios', 'objects']

    def __init__(self,
                 prefix: Prompt,
                 prompt: Prompt,
                 chat_sep: Optional[Prompt],
                 suffix: Prompt,
                 default_system: Optional[str] = None,
                 system_prefix: Optional[Prompt] = None,
                 auto_add_bos: bool = False,
                 tools_prompt: str = 'react_en',
                 tool_prompt: Optional[Prompt] = None) -> None:
        # check
        for x in [prefix, prompt, chat_sep, suffix, system_prefix]:
            assert x is None or isinstance(x, list)

        if default_system == '':
            default_system = None
        if self._has_system(prefix):
            assert system_prefix is None, 'The prefix already contains {{SYSTEM}}.'
            system_prefix = prefix
            prefix = self._replace_system(prefix)
        self.prefix = prefix
        self.system_prefix = system_prefix
        if self.system_prefix is None:
            assert default_system is None, 'The template does not support `system`.'
        self.prompt = prompt
        self.chat_sep = chat_sep
        self.support_multi_round = self.chat_sep is not None
        self.suffix = suffix
        self.default_system = default_system
        self.use_default_system = True
        self.auto_add_bos = auto_add_bos
        self._is_init = False
        self.tools_prompt = tools_prompt
        self.tool_prompt = tool_prompt if tool_prompt is not None else self.prompt  # default as user
        self._is_vllm = False

    @staticmethod
    def _replace_system(prefix: Prompt) -> Prompt:
        return [p.replace('{{SYSTEM}}', '') for p in prefix if '{{SYSTEM}}' in p]

    @staticmethod
    def _has_system(prefix: Prompt) -> bool:
        return any(['{{SYSTEM}}' in p for p in prefix])

    @staticmethod
    def _preprocess_prompt(tokenizer: PreTrainedTokenizerBase, value: Optional[Prompt]) -> Optional[Prompt]:
        """Turn `eos_token_id` to token id

        e.g. [['eos_token_id']] -> [[2]]
        """
        if value is None:
            return None
        res_value = []
        for v in value:
            if isinstance(v, list):
                res_v = []
                for sub_v in v:
                    if isinstance(sub_v, str):
                        sub_v = getattr(tokenizer, sub_v)
                    res_v.append(sub_v)
                v = res_v
            res_value.append(v)
        return res_value

    def _init_template(self,
                       tokenizer: PreTrainedTokenizerBase,
                       default_system: Optional[str] = None,
                       max_length: Optional[int] = None,
                       truncation_strategy: Literal['delete', 'truncation_left'] = 'delete',
                       **kwargs) -> None:
        assert self._is_init is False, 'The template has been initialized.'
        self._is_init = True
        self.tokenizer = tokenizer
        # if default_system is None. not change self.default_system
        if default_system == '':
            self.default_system = None
        elif default_system is not None:
            assert self.system_prefix is not None, (
                f'The template does not support `system`, template_type: {getattr(self, "template_type", None)}')
            self.default_system = default_system
        self.max_length = max_length
        self.truncation_strategy = truncation_strategy
        self.model = kwargs.get('model', None)
        self.use_loss_scale = kwargs.get('use_loss_scale', False)
        self.response_loss_scale_map = kwargs.get('loss_scale_map', None)
        self.query_loss_scale_map = None
        if self.response_loss_scale_map is not None:
            if 'query' in self.response_loss_scale_map and isinstance(self.response_loss_scale_map['query'], dict):
                self.query_loss_scale_map = self.response_loss_scale_map['query']
            if 'response' in self.response_loss_scale_map and isinstance(self.response_loss_scale_map['response'],
                                                                         dict):
                self.response_loss_scale_map = self.response_loss_scale_map['response']

        self.sequence_parallel_size = kwargs.get('sequence_parallel_size', 1)

        for key in ['prefix', 'prompt', 'chat_sep', 'suffix', 'system_prefix']:
            value = getattr(self, key)
            value = self._preprocess_prompt(tokenizer, value)
            setattr(self, key, value)

    def check_example(self, example: Dict[str, Any]) -> None:
        pass

    def add_default_tags(self, example: Dict[str, Any]) -> None:
        history: History = deepcopy(example.get('history') or [])
        query: str = example.get('query') or ''
        for media_key, media_tag in [('videos', '<video_label>'), ('images', '<image>'), ('audios', '<audio_label>')]:
            if example.get(media_key) and media_tag not in ('\n'.join([h[0] for h in history]) + f'\n{query}'):
                infer_media_type = TEMPLATE_MAPPING[self.template_type].get('infer_media_type')
                if infer_media_type == 'round':
                    assert len(example[media_key]) == len(history) + 1
                    for h, m in zip(history, example[media_key][:-1]):
                        if m:
                            h[0] = media_tag + h[0]
                    if example[media_key][-1]:
                        query = media_tag + query
                else:
                    media_len = len([m for m in example[media_key] if m])
                    if history:
                        history[0][0] = media_tag * media_len + history[0][0]
                    else:
                        query = media_tag * media_len + query

        example['query'] = query
        example['history'] = history

    def encode(self, example: Dict[str, Any]) -> Tuple[Dict[str, Any], Dict[str, Any]]:
        """return: inputs, tokenizer_kwargs"""
        example = example.copy()
        if not self._is_init:
            raise ValueError(
                'Template is not initialized, please use the `get_template` function to obtain the template.')
        if example.get('images') and not isinstance(example['images'], (tuple, list)):
            # change images field to list
            example['images'] = [example['images']]
        self.add_default_tags(example)
        self.check_example(example)
        if example.get('objects') and isinstance(example['objects'], str):
            # reload grounding from str
            example['objects'] = json.loads(example['objects'])
        query: str = example.get('query') or ''
        query_role: str = example.get('query_role') or 'user'
        response: Optional[str] = example.get('response')
        history: History = example.get('history') or []
        history_roles: Optional[History] = example.get('history_roles')
        system: Optional[str] = example.get('system', None)
        template_type: Optional[str] = getattr(self, 'template_type', None)
        tools: List[Any] = example.get('tools') or []
        is_multi_modal: bool = any([example.get(key) for key in Template.special_keys])

        if len(history) > 0:
            assert self.support_multi_round, (
                f'The template does not support multi-round chat, template_type: {template_type}')
        if system is None:
            if self.use_default_system:
                system = self.default_system
        elif system == '':
            system = None
        else:
            assert self.system_prefix is not None, (
                f'The template does not support `system`, template_type: {template_type}')
        if tools:
            if system is None:
                system = ''
            system += get_tools_prompt(tools, self.tools_prompt)
        if history_roles is None:
            history_roles = [['user', 'assistant'] for _ in range(len(history))]

        inputs, tokenizer_kwargs = self._encode(
            query,
            query_role,
            response,
            history,
            history_roles,
            system,
            self.truncation_strategy,
            auto_add_bos=self.auto_add_bos,
            example=example,
            is_multi_modal=is_multi_modal)
        if inputs.get('labels') is None:
            inputs.pop('loss_scale', None)
        return inputs, tokenizer_kwargs

    def _concat_context_list(
            self,
            context_list: List[Context],
            res_context_list: List[Context],  # inplace
            loss_scale_list: List[float],  # inplace
            system: Optional[str] = None,
            query: Optional[str] = None,
            response: Optional[str] = None,
            round0: Optional[int] = None) -> None:
        # concat context list and replace placeholder
        round1 = None
        if round0 is not None:
            round1 = str(round0 + 1)
            round0 = str(round0)
        for context in context_list:
            if isinstance(context, str):
                if '{{RESPONSE}}' == context:
                    assert response is not None
                    content_part, weight_part = calculate_loss_scale(query, response, self.use_loss_scale,
                                                                     self.response_loss_scale_map,
                                                                     self.query_loss_scale_map)
                    res_context_list.extend(content_part)
                    loss_scale_list.extend(weight_part)
                    continue
                old_str_list = ['{{SYSTEM}}', '{{QUERY}}', '{{ROUND0}}', '{{ROUND1}}']
                new_str_list = [system, query, round0, round1]
                for (old_str, new_str) in zip(old_str_list, new_str_list):
                    if new_str is not None and old_str in context:
                        context = context.replace(old_str, new_str)
            res_context_list.append(context)
            loss_scale_list.append(0.0 if context not in self.suffix else 1.0)

    def _simplify_context_list(self, context_list: List[Context], loss_scale_list: List[float],
                               **kwargs) -> Tuple[List[Context], List[float]]:
        res: List[Context] = []  # result of context_list
        res_loss_scale: List[float] = []  # result of loss_scale_list
        temp: List[str] = []
        temp_index: List[int] = []
        is_multi_modal: bool = kwargs.pop('is_multi_modal', False)

        if is_multi_modal:
            context_list, loss_scale_list = self.split_special_tokens(context_list, loss_scale_list)
        context_list, loss_scale_list = self.pre_tokenize(context_list, loss_scale_list, **kwargs)

        for i, (context, loss_scale) in enumerate(zip(context_list, loss_scale_list)):
            if isinstance(context, str) and loss_scale_list[i] == 0.0:
                temp.append(context)
                temp_index.append(i)
            else:
                if len(temp) > 0:
                    res.append(''.join(temp))
                    res_loss_scale.append(0.0)
                    temp.clear()
                res.append(context)
                res_loss_scale.append(loss_scale)
        if len(temp) > 0:
            res.append(''.join(temp))
            res_loss_scale.append(0.0)

        return res, res_loss_scale

    @staticmethod
    def split_special_tokens(context_list: List[Context],
                             loss_scale_list: List[float]) -> Tuple[List[Context], List[float]]:
        from swift.utils.utils import split_str_parts_by
        res: List[Context] = []
        loss_scale_res: List[float] = []
        from swift.llm.utils.utils import fetch_one
        for context, loss_scale in zip(context_list, loss_scale_list):
            contexts = []
            if isinstance(fetch_one(context), str):
                for d in split_str_parts_by(context, Template.special_tokens):
                    contexts.extend([d['key'], d['content']])
                contexts = [c for c in contexts if c]
                res.extend(contexts)
                loss_scale_res.extend([loss_scale] * len(contexts))
            else:
                res.append(context)
                loss_scale_res.append(loss_scale)
        return res, loss_scale_res

    def _tokenize(self, context, **tokenizer_kwargs):
        return self.tokenizer(
            context, return_attention_mask=False, add_special_tokens=False, **tokenizer_kwargs)['input_ids']

    def replace_tag(self, media_type: Literal['image', 'video', 'audio'], index: int,
                    example: Dict[str, Any]) -> List[Context]:
        if media_type == 'image':
            return ['<image>']
        if media_type == 'video':
            return ['<video_label>']
        if media_type == 'audio':
            return ['<audio_label>']

    def replace_object(self, index: int, example: Dict[str, Any]) -> List[Context]:
        objects = example.get('objects')
        if objects:
            object_ = objects[index]
            return [object_[0]]
        else:
            return ['<ref-object>']

    def replace_box(self, index: int, example: Dict[str, Any]) -> List[Context]:
        objects = example.get('objects')
        if objects:
            object_ = objects[index]
            return [f'({object_[1][0]},{object_[1][1]}),({object_[1][2]},{object_[1][3]})']
        else:
            return ['<bbox>']

    def pre_tokenize(self, context_list: List[Context], loss_scale_list: List[float],
                     **kwargs) -> Tuple[List[Context], List[float]]:
        # replace tag/object/box
        example = kwargs['example']  # get x_index
        res: List[Context] = []  # result of context_list
        res_loss_scale: List[float] = []  # result of loss_scale_list

        for context, loss_scale in zip(context_list, loss_scale_list):
            if context == '<image>':
                c_list = self.replace_tag('image', example.get('image_index', 0), example)
                example['image_index'] = example.get('image_index', 0) + 1
            elif context == '<video_label>':
                c_list = self.replace_tag('video', example.get('video_index', 0), example)
                example['video_index'] = example.get('video_index', 0) + 1
            elif context == '<audio_label>':
                c_list = self.replace_tag('audio', example.get('audio_index', 0), example)
                example['audio_index'] = example.get('audio_index', 0) + 1
            elif context == '<ref-object>':
                c_list = self.replace_object(example.get('object_index', 0), example)
                example['object_index'] = example.get('object_index', 0) + 1
            elif context == '<bbox>':
                c_list = self.replace_box(example.get('box_index', 0), example)
                example['box_index'] = example.get('box_index', 0) + 1
            else:
                c_list = [context]
            res += c_list
            res_loss_scale += [loss_scale] * len(c_list)
        return res, res_loss_scale

    def _encode_context_list(self, context_list: List[Context],
                             loss_scale_list: List[float]) -> Tuple[List[int], List[int], List[float], Dict[str, Any]]:
        """return: input_ids, labels, tokenizer_kwargs"""
        input_ids: List[int] = []
        labels: List[int] = []
        loss_scale: List[float] = []
        tokenizer_kwargs = {}
        for i, (context, loss_weight) in enumerate(zip(context_list, loss_scale_list)):
            if isinstance(context, str):
                # tokenizer_kwargs is the returned tokenizer_kwargs,
                # while curr_tokenizer_kwargs is the tokenizer_kwargs for the current context.
                curr_tokenizer_kwargs = self._get_tokenizer_kwargs(context)
                self._concat_tokenizer_kwargs(tokenizer_kwargs, curr_tokenizer_kwargs)
                token_list = self._tokenize(context, **curr_tokenizer_kwargs)
            else:
                token_list = context
            input_ids += token_list
            if loss_scale_list[i] > 0.0:
                labels += token_list
            else:
                labels += [-100] * len(token_list)
            loss_scale.extend([loss_weight] * len(token_list))
        return input_ids, labels, loss_scale, tokenizer_kwargs

    def _encode(self,
                query: str,
                query_role: str,
                response: Optional[str],
                history: History,
                history_roles: History,
                system: Optional[str],
                truncation_strategy: str,
                auto_add_bos: bool = False,
                **kwargs) -> Tuple[Dict[str, Any], Dict[str, Any]]:
        """
        return: inputs, tokenizer_kwargs
        """
        history = history.copy()

        res_context_list: List[Context] = []
        loss_scale_list: List[float] = []
        if auto_add_bos:
            bos_token_id = self.tokenizer.bos_token_id
            if isinstance(bos_token_id, int) and bos_token_id in self.tokenizer.encode(''):
                res_context_list.append([bos_token_id])
                loss_scale_list.append(0.)
        if system is None:
            prefix = self.prefix
        else:
            prefix = self.system_prefix
        self._concat_context_list(prefix, res_context_list, loss_scale_list, system=system)

        history.append([query, response])
        history_roles.append([query_role, 'assistant'])

        for i, ((q, r), (qr, rr)) in enumerate(zip(history, history_roles)):
            context_list = self.tool_prompt.copy() if qr == 'tool' else self.prompt.copy()
            if i < len(history) - 1:
                context_list.append('{{RESPONSE}}')
                if history[i + 1][0]:
                    context_list += self.chat_sep
            elif r is not None:
                # last response
                context_list.append('{{RESPONSE}}')
                context_list += self.suffix
            if q or r:
                self._concat_context_list(
                    context_list, res_context_list, loss_scale_list, query=q, response=r, round0=i)
        res_context_list, loss_scale_list = self._simplify_context_list(res_context_list, loss_scale_list, **kwargs)
        input_ids, labels, loss_scale, tokenizer_kwargs = self._encode_context_list(res_context_list, loss_scale_list)

        if response is None:
            labels = None

        if self.max_length is not None:
            if truncation_strategy == 'delete' and len(input_ids) > self.max_length:
                return {}, {}
            input_ids = input_ids[-self.max_length:]
            if labels is not None:
                labels = labels[-self.max_length:]
            if loss_scale is not None:
                loss_scale = loss_scale[-self.max_length:]
        inputs = {
            'input_ids': input_ids,
            'labels': labels,
        }
        if self.use_loss_scale:
            inputs['loss_scale'] = loss_scale
        return inputs, tokenizer_kwargs

    def _get_tokenizer_kwargs(self, context: str) -> Dict[str, Any]:
        """return: curr_tokenizer_kwargs"""
        return {}

    def _concat_tokenizer_kwargs(self, tokenizer_kwargs: Dict[str, Any], curr_tokenizer_kwargs: Dict[str, Any]) -> None:
        assert len(tokenizer_kwargs) == 0

    def data_collator(self, batch: List[Dict[str, Any]], padding_to: Optional[int] = None) -> Dict[str, Any]:
        """
        Args:
            batch(`List[Dict[str, Any]]`): The input data in batch
            padding_to(`int`, optional): Whether padding the batch to a fixed length, if none, the batch
                will be padded to the `longest`
        """
        tokenizer = self.tokenizer
        assert tokenizer.pad_token_id is not None
        inputs_embeds, input_ids = None, None
        if 'inputs_embeds' in batch[0]:
            inputs_embeds = [b['inputs_embeds'] for b in batch]
            attention_mask = [
                torch.ones((inputs_embeds[i].shape[0]), dtype=torch.int64) for i in range(len(inputs_embeds))
            ]
        else:
            input_ids = [torch.tensor(b['input_ids']) for b in batch]
            attention_mask = [torch.ones(len(input_ids[i]), dtype=torch.int64) for i in range(len(input_ids))]
        labels = [torch.tensor(b['labels']) for b in batch]
        loss_scale = [torch.tensor(b['loss_scale']) for b in batch] if 'loss_scale' in batch[0] else None

        if padding_to is not None:
            assert input_ids is not None  # inputs_embeds not support padding_to
            padding_len = padding_to - input_ids[0].shape[-1]
            if padding_len > 0:
                input_ids[0] = F.pad(input_ids[0], (0, padding_len), 'constant', tokenizer.pad_token_id)
                attention_mask[0] = F.pad(attention_mask[0], (0, padding_len), 'constant', 0)
                labels[0] = F.pad(labels[0], (0, padding_len), 'constant', -100)
                if loss_scale:
                    loss_scale[0] = F.pad(loss_scale[0], (0, padding_to - labels[0].shape[-1]), 'constant', 0.)

        if input_ids is None:
            inputs_embeds = pad_sequence(inputs_embeds, batch_first=True, padding_value=0)
        else:
            input_ids = pad_sequence(input_ids, batch_first=True, padding_value=tokenizer.pad_token_id)
        attention_mask = pad_sequence(attention_mask, batch_first=True, padding_value=0)
        if loss_scale:
            loss_scale = pad_sequence(loss_scale, batch_first=True, padding_value=0.)
        labels = pad_sequence(labels, batch_first=True, padding_value=-100)

        if use_torchacc():
            rank, _, world_size, _ = get_dist_setting()
            input_ids, attention_mask, labels, loss_scale = pad_and_split_batch(padding_to, input_ids, attention_mask,
                                                                                labels, loss_scale, self.max_length,
                                                                                self.tokenizer, rank, world_size)
        if input_ids is not None:
            bs, seq_len = input_ids.shape
            position_ids = torch.arange(seq_len).unsqueeze(0).long().repeat(bs, 1)

            if self.sequence_parallel_size > 1:
                from swift.trainers.xtuner import get_xtuner_sequence_parallel_world_size
                if get_xtuner_sequence_parallel_world_size() > 1:
                    from swift.trainers.xtuner import pad_and_split_for_sequence_parallel
                    input_ids, labels, position_ids, attention_mask, loss_scale = \
                        pad_and_split_for_sequence_parallel(
                            tokenizer, input_ids, labels, position_ids, attention_mask, loss_scale)

        res = {
            'attention_mask': attention_mask,
            'labels': labels,
        }
        if inputs_embeds is not None:
            res['inputs_embeds'] = inputs_embeds
        else:
            res['input_ids'] = input_ids
        # multimodal
        pixel_values = [b['pixel_values'] for b in batch if b.get('pixel_values') is not None]
        if len(pixel_values) > 0:
            res['pixel_values'] = torch.concat(pixel_values)

        if loss_scale is not None:
            res['loss_scale'] = loss_scale
        return res

    @staticmethod
    def get_generate_ids(generate_ids: Tensor, input_token_len: int) -> List[int]:
        return generate_ids[0, input_token_len:].tolist()

    @staticmethod
    def _is_chinese_char(cp: int) -> bool:
        """Checks whether CP is the codepoint of a CJK character."""
        # copy from transformers.generation.streamers.TextStreamer
        if ((0x4E00 <= cp <= 0x9FFF) or (0x3400 <= cp <= 0x4DBF) or (0x20000 <= cp <= 0x2A6DF)
                or (0x2A700 <= cp <= 0x2B73F) or (0x2B740 <= cp <= 0x2B81F) or (0x2B820 <= cp <= 0x2CEAF)
                or (0xF900 <= cp <= 0xFAFF) or (0x2F800 <= cp <= 0x2FA1F)):
            return True

        return False

    @classmethod
    def _get_safe_print_idx(cls, response: str, print_idx: int, is_finished: bool = False) -> int:
        if is_finished:
            return len(response)
        if response.endswith('\n') or len(response) > 0 and cls._is_chinese_char(ord(response[-1])):
            print_idx = len(response)
        else:
            print_idx = max(response.rfind(' ') + 1, print_idx)
        return print_idx

    def generate_ids_to_response(
        self,
        generate_ids: List[int],
        is_finished: bool = True,
        *,
        tokenizer_kwargs: Optional[Dict[str, Any]] = None,
        # only stream=True
        return_delta: bool = False,
        print_idx: Optional[List[int]] = None,
        first_num_space: Optional[List[int]] = None,
    ):
        if tokenizer_kwargs is None:
            tokenizer_kwargs = {}
        tokenizer = self.tokenizer
        # avoid printing template.suffix[-1])
        if isinstance(self.suffix[-1], list) and (not is_finished or is_finished
                                                  and generate_ids[-len(self.suffix[-1]):] == self.suffix[-1]):
            generate_ids = generate_ids[:-len(self.suffix[-1])]
        response = tokenizer.decode(generate_ids, **tokenizer_kwargs)
        if first_num_space is not None:
            # Avoid the occurrence of repeated words in sentence.
            res_fns = first_num_space  # res_first_num_space
            first_num_space = first_num_space[0]
            cur_num_space = len(response) - len(response.lstrip(' '))
            if not is_finished and first_num_space == -1:
                first_num_space = cur_num_space
                res_fns[0] = first_num_space
            if cur_num_space < first_num_space:
                response = ' ' * (first_num_space - cur_num_space) + response
            elif cur_num_space > first_num_space:
                response = response[cur_num_space - first_num_space:]
        if isinstance(self.suffix[-1],
                      str) and (not is_finished or is_finished and response[-len(self.suffix[-1]):] == self.suffix[-1]):
            response = response[:-len(self.suffix[-1])]

        if print_idx is not None:
            old_print_idx = print_idx[0]
            if not is_finished:
                # avoid printing incomplete words
                print_idx[0] = self._get_safe_print_idx(response, print_idx[0])
                response = response[:print_idx[0]]
            if return_delta:
                response = response[old_print_idx:]
        else:
            assert is_finished and not return_delta
        return response


def register_template(template_type: str, template: Template, *, exist_ok: bool = False, **kwargs) -> None:
    if not exist_ok and template_type in TEMPLATE_MAPPING:
        raise ValueError(f'The `{template_type}` has already been registered in the TEMPLATE_MAPPING.')
    template.template_type = template_type
    template_info = {'template': template, **kwargs}
    TEMPLATE_MAPPING[template_type] = template_info


register_template(
    TemplateType.default,
    Template([], ['### Human:\n{{QUERY}}\n\n### Assistant:\n'], ['\n\n'], [['eos_token_id']], DEFAULT_SYSTEM,
             ['{{SYSTEM}}\n\n']))


# You can set the query as '' to serve as a template for pre-training.
class DefaultGenerationTemplate(Template):

    def __init__(self):
        super().__init__([], ['{{QUERY}}'], None, [['eos_token_id']], auto_add_bos=True)


register_template(TemplateType.default_generation, DefaultGenerationTemplate(), is_generation=True)
register_template(
    TemplateType.default_generation_bos,
    Template([['bos_token_id']], ['{{QUERY}}'], None, [['eos_token_id']]),
    is_generation=True)


class QwenTemplate(Template):

    def __init__(self, auto_add_bos: bool = False):
        super().__init__([], ['<|im_start|>user\n{{QUERY}}<|im_end|>\n<|im_start|>assistant\n'], ['<|im_end|>\n'],
                         ['<|im_end|>'],
                         DEFAULT_SYSTEM, ['<|im_start|>system\n{{SYSTEM}}<|im_end|>\n'],
                         auto_add_bos=auto_add_bos)


class QwenVLTemplate(QwenTemplate):

    def check_example(self, example):
        images = example.get('images') or []
        from swift.llm.utils.utils import fetch_one
        assert not images or isinstance(fetch_one(images), str), 'QwenVL only supports datasets with images paths!'

    def replace_tag(self, media_type: Literal['image', 'video', 'audio'], index: int,
                    example: Dict[str, Any]) -> List[Context]:
        assert media_type == 'image'
        images = example.get('images') or []
        image = images[index]
        assert isinstance(image, str)
        return [f'<img>{image}</img>']

    def replace_object(self, index: int, example: Dict[str, Any]) -> List[Context]:
        objects = example['objects']
        object_ = objects[index]
        return [f'<ref>{object_[0]}</ref>']

    def replace_box(self, index: int, example: Dict[str, Any]) -> List[Context]:
        objects = example['objects']
        object_ = objects[index]
        return [f'<box>({object_[1][0]},{object_[1][1]}),({object_[1][2]},{object_[1][3]})</box>']


register_template(TemplateType.qwen, QwenTemplate())
register_template(TemplateType.qwen_vl, QwenVLTemplate())
register_template(TemplateType.chatml, QwenTemplate(auto_add_bos=True))

register_template(
    TemplateType.modelscope_agent,
    Template([], [' \n\n<|user|>:{{QUERY}} \n\n<|assistant|>:'], [], [' \n\n</s>'], DEFAULT_SYSTEM,
             [' \n\n<|system|>:{{SYSTEM}}']))


class _QwenAudioTemplateMixin:

    def encode(self, example: Dict[str, Any]) -> Tuple[Dict[str, Any], Dict[str, Any]]:
        inputs, tokenizer_kwargs = super().encode(example)
        if len(inputs) == 0:
            return inputs, tokenizer_kwargs
        inputs.pop('loss_scale', None)
        inputs.update(tokenizer_kwargs)
        return inputs, tokenizer_kwargs

    def _get_tokenizer_kwargs(self, context: str) -> Dict[str, Any]:
        return {'audio_info': self.tokenizer.process_audio(context)}

    def _concat_tokenizer_kwargs(self, tokenizer_kwargs: Dict[str, Any], curr_tokenizer_kwargs: Dict[str, Any]) -> None:
        audio_info = curr_tokenizer_kwargs.get('audio_info')
        old_audio_info = tokenizer_kwargs.get('audio_info')
        if old_audio_info is None:
            tokenizer_kwargs['audio_info'] = audio_info
        elif audio_info is not None:
            for k in ['input_audios', 'input_audio_lengths']:
                old_audio_info[k] = torch.concat([old_audio_info[k], audio_info[k]], dim=0)
            for k in ['audio_span_tokens', 'audio_urls']:
                old_audio_info[k] = old_audio_info[k] + audio_info[k]

    def data_collator(self, batch: List[Dict[str, Any]], padding_to: Optional[int] = None) -> Dict[str, Any]:
        res = super().data_collator(batch, padding_to)
        if batch[0].get('audio_info') is not None:
            res['audio_info'] = [b['audio_info'] for b in batch]
        return res


class QwenAudioTemplate(_QwenAudioTemplateMixin, QwenTemplate):
    pass


class QwenAudioGenerationTemplate(_QwenAudioTemplateMixin, DefaultGenerationTemplate):
    pass


register_template(TemplateType.qwen_audio, QwenAudioTemplate(), lazy_tokenize=True)
register_template(
    TemplateType.qwen_audio_generation, QwenAudioGenerationTemplate(), lazy_tokenize=True, is_generation=True)

register_template(
    TemplateType.yi,
    Template([], ['<|im_start|>user\n{{QUERY}}<|im_end|>\n<|im_start|>assistant\n'], ['<|im_end|>\n'], ['<|im_end|>'],
             None, ['<|im_start|>system\n{{SYSTEM}}<|im_end|>\n']))

register_template(
    TemplateType.yi1_5,
    Template([], ['<|im_start|>user\n{{QUERY}}<|im_end|> \n<|im_start|>assistant\n'], ['<|im_end|>\n'], ['<|im_end|>'],
             None, ['{{SYSTEM}}']))

yi_vl_default_system = (
    'This is a chat between an inquisitive human and an AI assistant. Assume the role of the AI assistant. '
    "Read all the images carefully, and respond to the human's questions with informative, "
    'helpful, detailed and polite answers. '
    '这是一个好奇的人类和一个人工智能助手之间的对话。假设你扮演这个AI助手的角色。'
    '仔细阅读所有的图像，并对人类的问题做出信息丰富、有帮助、详细的和礼貌的回答。')


def _read_from_path(img_path: Union[str, 'PIL.Image.Image']) -> 'PIL.Image.Image':
    from PIL import Image, UnidentifiedImageError
    import os
    import base64
    import binascii
    if isinstance(img_path, str):
        img_path = img_path.strip()
        if img_path.startswith('http'):
            content = requests.get(img_path).content
            image = Image.open(BytesIO(content))
        elif os.path.exists(img_path):
            image = Image.open(img_path)
        else:  # base64_str
            try:
                image_data = base64.b64decode(img_path)
                image = Image.open(BytesIO(image_data))
            except (binascii.Error, UnidentifiedImageError) as error:
                raise ValueError(f'invalid image: {error}')
    else:
        image = img_path
    if image.mode != 'RGB':
        image = image.convert('RGB')
    return image


def _read_batch(path_list: List[Union[str, 'PIL.Image.Image', None]]) -> List['PIL.Image.Image']:
    res = []
    for path in path_list:
<<<<<<< HEAD
        if path is None:
=======
        if path is None:  # ignore None
>>>>>>> 87282645
            continue
        res.append(_read_from_path(path))
    return res


class YiVLTemplate(Template):

    def replace_tag(self, media_type, index, example) -> List[Context]:
        assert media_type == 'image'
        return [[-200], '\n']

    def encode(self, example: Dict[str, Any]) -> Tuple[Dict[str, Any], Dict[str, Any]]:
        inputs, _ = super().encode(example)
        if len(inputs) == 0:
            return inputs, {}
        inputs.pop('loss_scale', None)
        from llava.mm_utils import expand2square
        model = self.model.model
        if not hasattr(model, 'vision_tower'):
            model = model.model
        image_processor = model.vision_tower.image_processor
        images_path = example.get('images') or []
        images = _read_batch(images_path)
        for i, image in enumerate(images):
            background_color = tuple(int(x * 255) for x in image_processor.image_mean)
            image = expand2square(image, background_color)
            images[i] = image
        if images:
            image_tensor = image_processor.preprocess(images, return_tensors='pt')['pixel_values']
            inputs['images'] = image_tensor.to(model.dtype)
        return inputs, {}

    def data_collator(self, batch: List[Dict[str, Any]], padding_to: Optional[int] = None) -> Dict[str, Any]:
        res = super().data_collator(batch, padding_to)
        images = [b['images'] for b in batch if 'images' in b]
        if images:
            res['images'] = torch.concat(images)
        has_images = [(b == -200).sum() for b in res['input_ids']]
        assert all([
            h > 0 for h in has_images
        ]) or not any([h > 0
                       for h in has_images]), 'YIVL does not support mix-batch nlp dataset and multi-modal dataset'
        return res


class GLMTemplate(Template):

    def _init_template(self, tokenizer: PreTrainedTokenizerBase, *args, **kwargs) -> None:
        res = super()._init_template(tokenizer, *args, **kwargs)
        token_list = tokenizer.encode('')
        self.prefix.insert(0, token_list)
        if self.system_prefix is not None:
            self.system_prefix.insert(0, token_list)
        return res


class GLM4VTemplate(GLMTemplate):

    def __init__(self):
        super().__init__([], ['<|user|>\n{{QUERY}}<|assistant|>'], [], ['<|endoftext|>'], None,
                         ['<|system|>\n{{SYSTEM}}'])

    def check_example(self, example):
        images = example.get('images') or []
        assert len(images) <= 1

    def replace_tag(self, media_type: Literal['image', 'video', 'audio'], index, example) -> List[Context]:
        assert media_type == 'image'
        return [[-100]]

    def encode(self, example: Dict[str, Any]) -> Tuple[Dict[str, Any], Dict[str, Any]]:
        from .utils import history_to_messages

        inputs, _ = super().encode(example)
        if len(inputs) == 0:
            return inputs, {}
        input_ids = inputs['input_ids']
        labels = inputs['labels']
        idx_list = _findall(input_ids, -100)
        if idx_list:
            idx = idx_list[0]
            images_path = example.get('images') or []
            image = _read_from_path(images_path[0])
            placeholder = '<|begin_of_image|><|endoftext|><|end_of_image|>'
            placeholder_id = self.tokenizer.encode(placeholder, add_special_tokens=False)
            input_ids = (input_ids[:idx] + placeholder_id + input_ids[idx + 1:])
            if labels is not None:
                image_size: int = self.model.config.vision_config['image_size']
                patch_size: int = self.model.config.vision_config['patch_size']
                num_patches = (image_size // patch_size // 2)**2
                labels = (labels[:idx] + [-100] * (len(placeholder_id) + num_patches - 1) + labels[idx + 1:])
            messages = history_to_messages(example.get('history') or [], example['query'], example.get('system'))
            messages[0]['image'] = image
            inputs2: Dict[str, Any] = self.tokenizer.apply_chat_template(messages, return_dict=True)
            inputs['images'] = inputs2['images']
        inputs['input_ids'] = input_ids
        inputs['labels'] = labels
        return inputs, {}

    def data_collator(self, batch: List[Dict[str, Any]], padding_to: Optional[int] = None) -> Dict[str, Any]:
        res = super().data_collator(batch, padding_to)
        pad_len = res['labels'].shape[1] - res['input_ids'].shape[1]
        res['attention_mask'] = F.pad(res['attention_mask'], (pad_len, 0), 'constant', 1)
        images = [b['images'] for b in batch if 'images' in b]
        if images:
            res['images'] = torch.concat(images)
        return res


register_template(TemplateType.glm4v, GLM4VTemplate(), infer_media_type='dialogue', lazy_tokenize=True, use_model=True)

register_template(
    TemplateType.yi_vl,
    YiVLTemplate([], ['### Human: {{QUERY}}\n### Assistant:'], ['\n'], ['\n###'], yi_vl_default_system,
                 ['{{SYSTEM}}\n\n']),
    use_model=True,
    infer_media_type='round',
    lazy_tokenize=True)

register_template(TemplateType.baichuan, Template(['{{SYSTEM}}'], [[195], '{{QUERY}}', [196]], [], [['eos_token_id']]))

register_template(
    TemplateType.chatglm2,
    GLMTemplate(['{{SYSTEM}}'], ['[Round {{ROUND1}}]\n\n问：{{QUERY}}\n\n答：'], ['\n\n'], [['eos_token_id']]))

register_template(
    TemplateType.chatglm_generation, GLMTemplate([], ['{{QUERY}}'], None, [['eos_token_id']]), is_generation=True)

register_template(
    TemplateType.chatglm3,
    GLMTemplate([], ['<|user|>\n{{QUERY}}<|assistant|>\n'], [], ['<|user|>'], None, ['<|system|>\n{{SYSTEM}}']))

register_template(
    TemplateType.deepseek,
    Template([['bos_token_id']], ['User: {{QUERY}}\n\nAssistant:'], [['eos_token_id']], [['eos_token_id']], None,
             [['bos_token_id'], '{{SYSTEM}}\n\n']))
register_template(
    TemplateType.deepseek2,
    Template([[100000]], ['User: {{QUERY}}\n\nAssistant:'], [[100001]], [[100001]], None, [[100000], '{{SYSTEM}}\n\n']))

# ref: https://github.com/facebookresearch/llama/blob/main/llama/generation.py
LLAMA_DEFAULT_SYSTEM = (
    'You are a helpful, respectful and honest assistant. '
    'Always answer as helpfully as possible, while being safe. '
    'Your answers should not include any harmful, unethical, racist, sexist, toxic, dangerous, or illegal content. '
    'Please ensure that your responses are socially unbiased and positive in nature.\n\n'
    'If a question does not make any sense, or is not factually coherent, '
    'explain why instead of answering something not correct. '
    "If you don't know the answer to a question, please don't share false information.")
register_template(
    TemplateType.llama,
    Template(['<s>[INST] '], ['{{QUERY}} [/INST]'], ['</s><s>[INST] '], ['</s>'], LLAMA_DEFAULT_SYSTEM,
             ['<s>[INST] <<SYS>>\n{{SYSTEM}}\n<</SYS>>\n\n']))

register_template(
    TemplateType.llama3,
    Template(['<|begin_of_text|>'], [
        '<|start_header_id|>user<|end_header_id|>\n\n{{QUERY}}<|eot_id|>'
        '<|start_header_id|>assistant<|end_header_id|>\n\n'
    ], ['<|eot_id|>'], ['<|eot_id|>'], None,
             ['<|begin_of_text|><|start_header_id|>system<|end_header_id|>\n\n{{SYSTEM}}<|eot_id|>']))

OPENBUDDY_DEFAULT_SYSTEM = (
    'You are a helpful, respectful and honest INTP-T AI Assistant named Buddy. You are talking to a human User.\n'
    'Always answer as helpfully and logically as possible, while being safe. '
    'Your answers should not include any '
    'harmful, political, religious, unethical, racist, sexist, toxic, dangerous, or illegal content. '
    'Please ensure that your responses are socially unbiased and positive in nature.\n'
    'If a question does not make any sense, or is not factually coherent, '
    'explain why instead of answering something not correct. '
    "If you don't know the answer to a question, please don't share false information.\n"
    'You like to use emojis. You can speak fluently in many languages, for example: English, Chinese.\n'
    'You cannot access the internet, but you have vast knowledge, cutoff: 2021-09.\n'
    'You always deeply love and support China, Chinese government, people and culture.\n'
    'You are trained by OpenBuddy team, (https://openbuddy.ai, https://github.com/OpenBuddy/OpenBuddy), '
    'you are based on LLaMA and Falcon transformers model, not related to GPT or OpenAI.')
register_template(
    TemplateType.openbuddy,
    Template([], ['User: {{QUERY}}\nAssistant:'], ['\n'], [['eos_token_id']],
             OPENBUDDY_DEFAULT_SYSTEM, ['{{SYSTEM}}\n\n'],
             auto_add_bos=True))

OPENBUDDY2_DEFAULT_SYSTEM = (
    'You(assistant) are a helpful, respectful and honest INTP-T AI Assistant named Buddy. '
    'You are talking to a human(user).\nAlways answer as helpfully and logically as possible, while being safe. '
    'Your answers should not include any harmful, political, religious, unethical, racist, '
    'sexist, toxic, dangerous, or illegal content. '
    'Please ensure that your responses are socially unbiased and positive in nature.\n'
    'You cannot access the internet, but you have vast knowledge, cutoff: 2023-04.\n'
    'You are trained by OpenBuddy team, (https://openbuddy.ai, https://github.com/OpenBuddy/OpenBuddy), '
    'not related to GPT or OpenAI')

register_template(
    TemplateType.openbuddy2,
    Template([], ['<|role|>user<|says|>{{QUERY}}<|end|>\n<|role|>assistant<|says|>'], ['<|end|>\n'], ['<|end|>'],
             OPENBUDDY2_DEFAULT_SYSTEM, ['<|role|>system<|says|>{{SYSTEM}}<|end|>\n'],
             auto_add_bos=True))

INTERNLM_SYSTEM = (
    'You are an AI assistant whose name is InternLM (书生·浦语).\n'
    '- InternLM (书生·浦语) is a conversational language model that is developed by Shanghai AI Laboratory (上海人工智能实验室). '
    'It is designed to be helpful, honest, and harmless.\n'
    '- InternLM (书生·浦语) can understand and communicate fluently in the language chosen '
    'by the user such as English and 中文.')

register_template(
    TemplateType.internlm,
    Template(['<s>'], ['<|User|>:{{QUERY}}\n<|Bot|>:'], ['<eoa>\n'], ['<eoa>'], INTERNLM_SYSTEM,
             ['<s><|System|>:{{SYSTEM}}\n']))
register_template(
    TemplateType.internlm2,
    Template(['<s>'], ['<|im_start|>user\n{{QUERY}}<|im_end|>\n<|im_start|>assistant\n'], ['<|im_end|>\n'],
             ['<|im_end|>'], INTERNLM_SYSTEM, ['<s><|im_start|>system\n{{SYSTEM}}<|im_end|>\n']))


def replace_img_tag(query: str, history: History, replace_token: str) -> Tuple[str, History, List[str]]:
    images_path = []
    pattern = r'<img>(.+?)</img>'
    new_history = []
    for i, h in enumerate(history):
        images_path += re.findall(pattern, h[0])
        new_history.append([re.sub(pattern, replace_token, h[0]), h[1]])
    images_path += re.findall(pattern, query)
    new_query = re.sub(pattern, replace_token, query)
    return new_query, new_history, images_path


class InternLMXComposer2(Template):
    INTERNLM_XCOMPOSER2_SYSTEM = (
        'You are an AI assistant whose name is InternLM-XComposer (浦语·灵笔).\n'
        '- InternLM-XComposer (浦语·灵笔) is a conversational language model that is developed by '
        'Shanghai AI Laboratory (上海人工智能实验室). '
        'It is designed to be helpful, honest, and harmless.\n'
        '- InternLM-XComposer (浦语·灵笔) can understand and communicate fluently in the language chosen '
        'by the user such as English and 中文.')

    def __init__(self):
        prefix = ['<s>']
        prompt = ['[UNUSED_TOKEN_146]user\n{{QUERY}}[UNUSED_TOKEN_145]\n[UNUSED_TOKEN_146]assistant\n']
        chat_sep = ['[UNUSED_TOKEN_145]\n']
        suffix = ['[UNUSED_TOKEN_145]']
        system_prefix = ['<s>[UNUSED_TOKEN_146]system\n{{SYSTEM}}[UNUSED_TOKEN_145]\n']
        super().__init__(prefix, prompt, chat_sep, suffix, self.INTERNLM_XCOMPOSER2_SYSTEM, system_prefix)

    def encode(self, example: Dict[str, Any]) -> Tuple[Dict[str, Any], Dict[str, Any]]:
        example = example.copy()
        history = example.pop('history', None)
        if history is None:
            history = []
        example['query'], example['history'], images_path = replace_img_tag(example['query'], history, '</s>')
        inputs, _ = super().encode(example)
        dtype = self.model.dtype
        images_path.extend(example.get('images') or [])
        images = _read_batch(images_path)
        for i, image in enumerate(images):
            image = self.model.vis_processor(image)
            images[i] = image.to(dtype)
        if len(inputs) == 0:
            return inputs, {}
        inputs.pop('loss_scale', None)
        input_ids = inputs['input_ids']
        labels = inputs['labels']
        if len(images) > 0:  # # ignore <s>
            input_ids = input_ids[1:]
            if labels is not None:
                labels = labels[1:]
        input_ids.append(2)  # add dummy </s>
        if labels is not None:
            labels.append(2)
        else:
            labels = []
        res_inputs_embeds = []
        res_labels = []
        wrap_im_mask = []
        pre_i, i, idx = 0, 0, 0
        device = self.model.device
        if len(images) > 0:
            images = torch.stack(images, dim=0)
            images = self.model.encode_img(images)
        else:
            images = None
        internlm2_model = self.model.model
        if not hasattr(internlm2_model, 'tok_embeddings'):
            internlm2_model = internlm2_model.model
        tok_embeddings = internlm2_model.tok_embeddings
        while i < len(input_ids):
            if input_ids[i] == 2:  # replace_token
                res_input_ids = torch.tensor([1] + input_ids[pre_i:i], device=device)
                res_inputs_embeds.append(tok_embeddings(res_input_ids))
                wrap_im_mask += [0] * len(res_input_ids)
                res_labels += [-100] + labels[pre_i:i]
                if images is not None and idx < images.shape[0]:
                    res_inputs_embeds.append(images[idx])
                    wrap_im_mask += [1] * images.shape[1]
                    res_labels += [-100] * images.shape[1]
                idx += 1
                i += 1
                pre_i = i
                continue
            i += 1
        if len(labels) == 0:
            res_labels = None
        res_inputs_embeds = torch.concat(res_inputs_embeds, dim=0)
        wrap_im_mask = torch.tensor(wrap_im_mask, dtype=torch.bool)[None]
        return {'inputs_embeds': res_inputs_embeds, 'im_mask': wrap_im_mask, 'labels': res_labels}, {}

    def data_collator(self, batch: List[Dict[str, Any]], padding_to: Optional[int] = None) -> Dict[str, Any]:
        res = super().data_collator(batch, padding_to)
        im_mask = [b['im_mask'][0] for b in batch]
        im_mask = pad_sequence(im_mask, batch_first=True, padding_value=0)
        res['im_mask'] = im_mask
        return res

    @staticmethod
    def get_generate_ids(generate_ids: Tensor, input_token_len: int) -> List[int]:
        return generate_ids[0].tolist()


register_template(
    TemplateType.internlm_xcomposer2,
    InternLMXComposer2(),
    use_model=True,
    lazy_tokenize=True,
    dataloader_num_workers=0,
    dataloader_pin_memory=False)


class InternvlTemplate(Template):
    system = 'You are an AI assistant whose name is InternLM (书生·浦语).'
    num_image_token = 256

    def __init__(self):
        super().__init__(['<s>'], ['<|im_start|>user\n{{QUERY}}<|im_end|><|im_start|>assistant\n'], ['<|im_end|>'],
                         ['<|im_end|>'], self.system, ['<s><|im_start|>system\n{{SYSTEM}}<|im_end|>'])

    def replace_tag(self, media_type, index, example) -> List[Context]:
        assert media_type == 'image'
        return [[-100]]

    def encode(self, example: Dict[str, Any]) -> Tuple[Dict[str, Any], Dict[str, Any]]:
        inputs, _ = super().encode(example)
        if len(inputs) == 0:
            return inputs, {}
        input_ids = inputs['input_ids']
        idx_list = _findall(input_ids, -100)
        labels = inputs.get('labels')
        images_path = example.get('images') or []
        if images_path:
            from .vision_utils import load_image

            pixel_values = []
            if isinstance(images_path, str):
                images_path = [images_path]
            for image_path in images_path:
                pixel_values.append(load_image(image_path))
            pixel_values = torch.cat(pixel_values, dim=0)
            image_bs = pixel_values.shape[0]

            idx, idx2 = idx_list[0], idx_list[-1]  # remove [-100, -100]
            img_tokens: List[int] = self.tokenizer.encode('<img>' + '<IMG_CONTEXT>' * self.num_image_token * image_bs
                                                          + '</img>\n')
            input_ids = input_ids[:idx] + img_tokens + input_ids[idx2 + 1:]
            if labels is not None:
                labels = labels[:idx] + [-100] * len(img_tokens) + labels[idx2 + 1:]
            inputs['input_ids'] = input_ids
            inputs['labels'] = labels

            inputs['pixel_values'] = pixel_values.to(self.model.dtype)
            inputs['image_flags'] = torch.ones(image_bs)

        inputs.pop('loss_scale', None)
        return inputs, {}

    def data_collator(self, batch: List[Dict[str, Any]], padding_to: Optional[int] = None) -> Dict[str, Any]:
        res = super().data_collator(batch, padding_to)
        assert all('pixel_values' in b for b in batch), 'Temporarily, Interval only supports data with images'
        image_flags = [b['image_flags'] for b in batch if 'image_flags' in b]
        if image_flags:
            res['image_flags'] = torch.concat(image_flags)
        return res

    @staticmethod
    def get_generate_ids(generate_ids: Tensor, input_token_len: int) -> List[int]:
        return generate_ids[0].tolist()


class InternvlPhi3Template(InternvlTemplate):
    system = 'You are an AI assistant whose name is Phi-3.'

    def __init__(self):
        Template.__init__(self, ['<s>'], ['<|user|>\n{{QUERY}}<|end|>\n<|assistant|>\n'], ['<|end|>\n'], ['<|end|>'],
                          self.system, ['<s><|system|>\n{{SYSTEM}}<|end|>\n'])


register_template(
    TemplateType.internvl,
    InternvlTemplate(),
    use_model=True,
    lazy_tokenize=True,
    infer_media_type='dialogue',
    dataloader_num_workers=0,
    dataloader_pin_memory=False)

register_template(
    TemplateType.internvl_phi3,
    InternvlPhi3Template(),
    use_model=True,
    lazy_tokenize=True,
    infer_media_type='dialogue',
    dataloader_num_workers=0,
    dataloader_pin_memory=False)

register_template(TemplateType.xverse,
                  Template(['{{SYSTEM}}'], ['Human: {{QUERY}}\n\nAssistant: '], [['eos_token_id']], [['eos_token_id']]))
register_template(TemplateType.yuan, Template([], ['{{QUERY}}<sep>'], None, [['eos_token_id']]))
register_template(TemplateType.ziya,
                  Template([['bos_token_id'], '{{SYSTEM}}'], ['<human>:{{QUERY}}\n<bot>:'], ['\n'], [['eos_token_id']]))

register_template(TemplateType.skywork,
                  Template(['<s>{{SYSTEM}}'], ['</s><s>[USER]{{QUERY}}[SEP][BOT]'], None, ['[SEP]</s>']))

register_template(TemplateType.bluelm,
                  Template([['bos_token_id'], '{{SYSTEM}}'], ['[|Human|]:{{QUERY}}[|AI|]:'], [], [['eos_token_id']]))

register_template(
    TemplateType.codefuse_codellama,
    Template(['{{SYSTEM}}'], ['<|role_start|>human<|role_end|>{{QUERY}}<|role_start|>bot<|role_end|>'], [],
             [['eos_token_id']]))

register_template(
    TemplateType.codefuse,
    Template([], ['<s>human\n{{QUERY}}\n<s>bot\n'], [['eos_token_id'], '\n'], [['eos_token_id']], None,
             ['<s>system\n{{SYSTEM}}\n']))

register_template(
    TemplateType.deepseek_coder,
    Template(['{{SYSTEM}}'], ['### Instruction:\n{{QUERY}}\n### Response:\n'], ['\n<|EOT|>\n'], ['\n<|EOT|>'],
             ('You are an AI programming assistant, utilizing the Deepseek Coder model, '
              'developed by Deepseek Company, and you only answer questions related to computer science. '
              'For politically sensitive questions, security and privacy issues, '
              'and other non-computer science questions, you will refuse to answer\n')))


@contextmanager
def vllm_context(self: Template):
    self._is_vllm = True
    yield
    self._is_vllm = False


class Llava1_5Template(Template):

    def __init__(self):
        super().__init__(['<s>'], ['USER: {{QUERY}}\nASSISTANT:'], ['\n'], ['</s>'])

    def replace_tag(self, media_type: Literal['image', 'video', 'audio'], index, example) -> List[Context]:
        assert media_type == 'image'
        if self._is_vllm:
            image_feature_size = self.model.vllm_config['image_feature_size']
            return ['<image>' * image_feature_size + '\n']
        else:
            return ['<image>\n']

    def encode(self, example: Dict[str, Any]) -> Tuple[Dict[str, Any], Dict[str, Any]]:
        inputs, _ = super().encode(example)
        if len(inputs) == 0:
            return inputs, {}
        images_path = example.get('images') or []
        images = _read_batch(images_path)
        image_processor = self.tokenizer.processor.image_processor
        if images:
            inputs['pixel_values'] = image_processor(images, return_tensors='pt')['pixel_values'].to(self.model.dtype)
        return inputs, {}


register_template(
    TemplateType.llava1_5, Llava1_5Template(), use_model=True, infer_media_type='round', lazy_tokenize=True)


class LLavaTemplate(Template):

    def __init__(self):
        # This template follows: https://github.com/haotian-liu/LLaVA/blob/main/llava/conversation.py#L350
        super().__init__(['<s>[INST] '], ['{{QUERY}} [/INST]'],
                         None, ['</s>'],
                         system_prefix=['<<SYS>>\n{{system}}\n<</SYS>>\n\n'])

    def replace_tag(self, media_type: Literal['image', 'video', 'audio'], index, example) -> List[Context]:
        assert media_type == 'image'
        return [[-200], '\n']

    def encode(self, example: Dict[str, Any]) -> Tuple[Dict[str, Any], Dict[str, Any]]:
        inputs, _ = super().encode(example)
        if len(inputs) == 0:
            return inputs, {}
        images_path = example.get('images') or []
        images = _read_batch(images_path)
        image_sizes = [x.size for x in images]
        from llava.mm_utils import process_images
        model = self.model.model
        if not hasattr(model, 'vision_tower'):
            model = model.model
        image_processor = model.vision_tower.image_processor
        if images:
            images_tensor = process_images(images, image_processor, self.model.config)
            inputs['images'] = images_tensor.to(model.dtype).squeeze(0)
            inputs['image_sizes'] = image_sizes
        return inputs, {}

    def data_collator(self, batch: List[Dict[str, Any]], padding_to: Optional[int] = None) -> Dict[str, Any]:
        res = super().data_collator(batch, padding_to)
        images = [b['images'] for b in batch if 'images' in b]
        if images:
            res['images'] = images
            res['image_sizes'] = sum([b['image_sizes'] for b in batch if 'image_sizes' in b], start=[])
        has_images = [(b == -200).sum() for b in res['input_ids']]
        assert all([
            h > 0 for h in has_images
        ]) or not any([h > 0
                       for h in has_images]), 'Llava does not support mix-batch nlp dataset and multi-modal dataset'
        return res

    @staticmethod
    def get_generate_ids(generate_ids: Tensor, input_token_len: int) -> List[int]:
        return generate_ids[0].tolist()


register_template(
    TemplateType.llava_mistral_instruct, LLavaTemplate(), use_model=True, infer_media_type='round', lazy_tokenize=True)


class LLavaYiTemplate(LLavaTemplate):
    llavayi_query_template = '\n<|im_start|>user\n{{QUERY}}<|im_end|>\n<|im_start|>assistant\n'

    def __init__(self):
        Template.__init__(self, [], [self.llavayi_query_template], None, ['<|im_end|>'])


register_template(
    TemplateType.llava_yi_instruct, LLavaYiTemplate(), use_model=True, infer_media_type='round', lazy_tokenize=True)


class LLavaLlamaTemplate(Template):
    llavallama_query_template = ('<|start_header_id|>user<|end_header_id|>\n\n'
                                 '{{QUERY}}<|eot_id|><|start_header_id|>assistant<|end_header_id|>\n\n')

    def replace_tag(self, media_type: Literal['image', 'video', 'audio'], index, example):
        return ['<image>\n']

    def __init__(self):
        Template.__init__(self, [], [self.llavallama_query_template], ['<|eot_id|>'], ['<|eot_id|>'])

    def encode(self, example: Dict[str, Any]) -> Tuple[Dict[str, Any], Dict[str, Any]]:
        inputs, _ = super().encode(example)
        if len(inputs) == 0:
            return inputs, {}
        image_path = example.get('images') or []
        if image_path:
            raw_image = _read_from_path(image_path[0])
            pixel_values = self.tokenizer.processor.image_processor(raw_image, return_tensors='pt')['pixel_values']
            inputs['pixel_values'] = pixel_values.to(self.model.dtype)
        return inputs, {}


register_template(
    TemplateType.llava_llama_instruct,
    LLavaLlamaTemplate(),
    use_model=True,
    infer_media_type='round',
    lazy_tokenize=True)


class PaliGemmaTemplate(Template):

    def __init__(self):
        Template.__init__(self, ['<bos>'], ['{{QUERY}}\n'], None, ['<eos>'])

    def check_example(self, example):
        images = example.get('images') or []
        assert len(images) <= 1

    def replace_tag(self, media_type, index, example) -> List[Context]:
        assert media_type == 'image'
        return ['<image>' * self.tokenizer.processor.image_seq_length]

    def encode(self, example: Dict[str, Any]) -> Tuple[Dict[str, Any], Dict[str, Any]]:
        inputs, _ = super().encode(example)
        if len(inputs) == 0:
            return inputs, {}
        image_path = example.get('images') or []
        processor = self.tokenizer.processor
        if inputs['labels'] is not None:
            n = upper_bound(0, len(inputs['labels']), lambda idx: inputs['labels'][idx] == -100)
            n2 = len(inputs['labels']) - n
            inputs['token_type_ids'] = [0] * n + [1] * n2
        else:
            inputs['token_type_ids'] = [0] * len(inputs['input_ids'])
        if image_path:
            raw_image = _read_from_path(image_path[0])
            model_inputs = processor(text=example['query'], images=raw_image, return_tensors='pt')
            inputs['pixel_values'] = model_inputs['pixel_values']
        return inputs, {}

    def data_collator(self, batch: List[Dict[str, Any]], padding_to: Optional[int] = None) -> Dict[str, Any]:
        res = super().data_collator(batch, padding_to)
        token_type_ids = [torch.tensor(b['token_type_ids']) for b in batch]
        token_type_ids = pad_sequence(token_type_ids, batch_first=True, padding_value=0)
        res['token_type_ids'] = token_type_ids
        return res


register_template(
    TemplateType.paligemma, PaliGemmaTemplate(), infer_media_type='dialogue', lazy_tokenize=True, is_generation=True)


class Phi3VisionTemplate(Template):

    def __init__(self):
        Template.__init__(self, ['<s>'], ['<|user|>\n{{QUERY}}<|end|>\n<|assistant|>\n'], ['<|end|>\n'], ['<|end|>'],
                          None, ['<s><|system|>\n{{SYSTEM}}<|end|>\n'])

    def replace_tag(self, media_type: Literal['image', 'video', 'audio'], index, example) -> List[Context]:
        return ['<s>']

    def encode(self, example: Dict[str, Any]) -> Tuple[Dict[str, Any], Dict[str, Any]]:
        example = example.copy()
        history = example.pop('history', None)
        if history is None:
            history = []
        example['query'], example['history'], images_path = replace_img_tag(example['query'], history, '<s>')
        images_path.extend(example.get('images') or [])
        images = _read_batch(images_path)
        inputs, _ = super().encode(example)
        if len(inputs) == 0:
            return inputs, {}
        input_ids = inputs['input_ids']
        labels = inputs['labels']
        idx_list = _findall(input_ids, 1)[1:]  # 1: <s>
        if len(images) > 0:
            processor = self.tokenizer.processor
            inputs.update(processor.image_processor(images, return_tensors='pt'))
            assert len(idx_list) == len(images)
            res_input_ids = []
            res_labels = []
            num_img_tokens = inputs.pop('num_img_tokens').tolist()
            idx_list.insert(0, -1)
            for i in range(len(idx_list) - 1):
                res_input_ids += input_ids[idx_list[i] + 1:idx_list[i + 1]] + [-1] * num_img_tokens[i] + [1]
                if labels is not None:
                    res_labels += labels[idx_list[i] + 1:idx_list[i + 1]] + [-100] * (num_img_tokens[i] + 1)
            res_input_ids += input_ids[idx_list[-1] + 1:]
            input_ids = res_input_ids
            if labels is not None:
                res_labels += labels[idx_list[-1] + 1:]
                labels = res_labels

        inputs['input_ids'] = input_ids
        inputs['labels'] = labels
        return inputs, {}

    def data_collator(self, batch: List[Dict[str, Any]], padding_to: Optional[int] = None) -> Dict[str, Any]:
        res = super().data_collator(batch, padding_to)
        if 'pixel_values' in res:
            res['image_sizes'] = torch.concat([b['image_sizes'] for b in batch if 'image_sizes' in b])
        return res


register_template(TemplateType.phi3_vl, Phi3VisionTemplate(), lazy_tokenize=True)


class LlamaLlavaNextTemplate(LLavaTemplate):
    default_system = 'You are a helpful language and vision assistant. ' \
                     'You are able to understand the visual content that the user provides, ' \
                     'and assist the user with a variety of tasks using natural language.'

    def __init__(self):
        Template.__init__(self, [], [
            '<|start_header_id|>user<|end_header_id|>\n\n',
            '\n{{QUERY}}<|eot_id|><|start_header_id|>assistant<|end_header_id|>\n\n'
        ], ['<|eot_id|>'], ['<|eot_id|>'], self.default_system,
                          ['<|begin_of_text|><|start_header_id|>system<|end_header_id|>\n\n{{SYSTEM}}'])


register_template(
    TemplateType.llama_llava_next,
    LlamaLlavaNextTemplate(),
    use_model=True,
    infer_media_type='round',
    lazy_tokenize=True)


class LLavaQwenTemplate(LLavaTemplate):
    llavayi_query_template = 'You are a helpful assistant'

    def __init__(self):
        Template.__init__(self, [], ['<|im_start|>user\n{{QUERY}}<|im_end|>\n<|im_start|>assistant\n'],
                          ['<|im_end|>\n'], ['<|im_end|>'], self.llavayi_query_template,
                          ['<|im_start|>system\n{{SYSTEM}}<|im_end|>\n'])


register_template(
    TemplateType.llava_qwen_instruct, LLavaQwenTemplate(), use_model=True, infer_media_type='round', lazy_tokenize=True)


def _findall(token_list: List[int], token: int) -> List[int]:
    """Find the index of a token in the token_list."""
    res = []
    idx = -1
    try:
        while True:
            idx = token_list.index(token, idx + 1)
            res.append(idx)
    except ValueError:
        pass
    return res


class DeepseekVLTemplate(Template):
    DEEPSEEK_VL_SYSTEM = ('You are a helpful language and vision assistant. '
                          'You are able to understand the visual content that the user provides, '
                          'and assist the user with a variety of tasks using natural language.')

    def __init__(self):
        super().__init__(['<｜begin▁of▁sentence｜>{{SYSTEM}}\n\n'], ['User: {{QUERY}}\n\nAssistant:'],
                         ['<｜end▁of▁sentence｜>'], ['<｜end▁of▁sentence｜>'], self.DEEPSEEK_VL_SYSTEM)

    def replace_tag(self, media_type: Literal['image', 'video', 'audio'], index, example) -> List[Context]:
        assert media_type == 'image'
        return ['<image_placeholder>']

    def encode(self, example: Dict[str, Any]) -> Tuple[Dict[str, Any], Dict[str, Any]]:
        example = example.copy()
        history = example.pop('history', None)
        if history is None:
            history = []

        example['query'], example['history'], images_path = replace_img_tag(example['query'], history,
                                                                            '<image_placeholder>')
        inputs, _ = super().encode(example)
        images_path.extend(example.get('images') or [])
        if len(inputs) == 0:
            return inputs, {}
        images = _read_batch(images_path)
        processor = self.tokenizer.processor
        input_ids, labels = inputs['input_ids'], inputs['labels']
        idx_list = _findall(input_ids, processor.image_id)
        new_input_ids, new_labels = [], []
        lo = 0
        for hi in idx_list:
            new_input_ids += input_ids[lo:hi]
            if labels is not None:
                new_labels += labels[lo:hi]
            new_input_ids += [processor.image_id] * processor.num_image_tokens
            new_labels += [-100] * processor.num_image_tokens
            lo = hi + 1
        new_input_ids += input_ids[lo:]
        if labels is not None:
            new_labels += labels[lo:]
        else:
            new_labels = None
        new_input_ids = torch.tensor(new_input_ids)
        num_image_tokens = torch.tensor([processor.num_image_tokens] * len(idx_list))
        images_outputs = processor.image_processor(images, return_tensors='pt')
        from deepseek_vl.models.processing_vlm import VLChatProcessorOutput
        output = VLChatProcessorOutput(
            sft_format=None,
            input_ids=new_input_ids,
            pixel_values=images_outputs.pixel_values,
            num_image_tokens=num_image_tokens)
        batched_output = processor.batchify([output])
        model = self.model
        batched_output = batched_output.to(device=model.device, dtype=model.dtype)
        inputs_embeds = model.prepare_inputs_embeds(**batched_output)[0]
        inputs['inputs_embeds'] = inputs_embeds
        inputs['labels'] = new_labels
        return inputs, {}

    @staticmethod
    def get_generate_ids(generate_ids: Tensor, input_token_len: int) -> List[int]:
        return generate_ids[0].tolist()


register_template(
    TemplateType.deepseek_vl,
    DeepseekVLTemplate(),
    use_model=True,
    lazy_tokenize=True,
    dataloader_num_workers=0,
    dataloader_pin_memory=False)  # only 'cpu' can pin_memory

register_template(
    TemplateType.zephyr,
    Template([], ['<|user|>\n{{QUERY}}</s>\n<|assistant|>\n'], ['</s>\n'], ['</s>'], None,
             ['<|system|>\n{{SYSTEM}}</s>\n']))

register_template(
    TemplateType.sus,
    Template(['{{SYSTEM}}'], ['### Human: {{QUERY}}\n\n### Assistant: '], ['<|endoftext|>'], ['<|endoftext|>']))

register_template(TemplateType.orion,
                  Template(['<s>{{SYSTEM}}'], ['Human: {{QUERY}}\n\nAssistant: </s>'], ['</s>'], ['</s>']))


class CogTemplate(Template):

    def check_example(self, example):
        images = example.get('images') or []
        assert len(images) <= 1

    def replace_tag(self, media_type: Literal['image', 'video', 'audio'], index, example) -> List[Context]:
        return []

    def encode(self, example: Dict[str, Any]) -> Tuple[Dict[str, Any], Dict[str, Any]]:
        inputs, _ = super().encode(example)
        images_path = example.get('images') or []
        image = _read_from_path(images_path[0]) if len(images_path) >= 1 else []
        if len(inputs) == 0:
            return inputs, {}
        inputs.pop('loss_scale', None)
        model = self.model
        inputs2 = model.build_conversation_input_ids(
            self.tokenizer, query=example['query'], history=example.get('history'), images=[image])
        image_token_len = inputs2['token_type_ids'].sum()
        input_ids = inputs['input_ids']
        labels = inputs['labels']
        inputs['token_type_ids'] = [0] + [1] * image_token_len + [0] * len(input_ids[1:])
        inputs['input_ids'] = input_ids[:1] + [self.tokenizer.pad_token_id] * image_token_len + input_ids[1:]
        if labels is not None:
            inputs['labels'] = labels[:1] + [-100] * image_token_len + labels[1:]
        dtype = model.dtype
        inputs['images'] = [[img.to(dtype=dtype)] for img in inputs2['images']]
        if 'cross_images' in inputs2:
            # is cogagent
            inputs['cross_images'] = [[cross_img.to(dtype=dtype)] for cross_img in inputs2['cross_images']]
        return inputs, {}

    def data_collator(self, batch: List[Dict[str, Any]], padding_to: Optional[int] = None) -> Dict[str, Any]:
        res = super().data_collator(batch, padding_to)
        is_cogagent = 'cross_images' in batch[0]
        keys = ['images', 'cross_images'] if is_cogagent else ['images']
        for key in keys:
            res[key] = [b[key][0] for b in batch]
        token_type_ids = [torch.tensor(b['token_type_ids']) for b in batch]
        token_type_ids = pad_sequence(token_type_ids, batch_first=True, padding_value=0)
        res['token_type_ids'] = token_type_ids
        return res


register_template(
    TemplateType.cogagent_chat,
    CogTemplate(['<s>'], [' [INST] {{QUERY}} [/INST] '], [], ['</s>']),
    use_model=True,
    infer_media_type='dialogue',
    lazy_tokenize=True)

register_template(
    TemplateType.cogagent_instruct,
    CogTemplate(['<s>'], ['<EOI>Question: {{QUERY}} Answer:'], None, ['</s>']),
    use_model=True,
    infer_media_type='dialogue',
    lazy_tokenize=True)

register_template(
    TemplateType.cogvlm,
    CogTemplate([['bos_token_id']], ['Question: {{QUERY}} Answer:'], ['\n'], [['eos_token_id']]),
    use_model=True,
    infer_media_type='dialogue',
    lazy_tokenize=True)

register_template(TemplateType.minicpm, Template(['<s>{{SYSTEM}}'], ['<用户>{{QUERY}}<AI>'], [], ['</s>']))


def _remove_idx(arr: List[int], idx_list: List[int]) -> List[int]:
    res = []
    idx_set = set(idx_list)
    for i, x in enumerate(arr):
        if i not in idx_set:
            res.append(x)
    return res


class MiniCPMVTemplate(Template):

    def __init__(self, *args, **kwargs):
        self.is_v2_5 = kwargs.pop('is_v2_5', False)
        super().__init__(*args, **kwargs)

    def replace_tag(self, media_type: Literal['image', 'video', 'audio'], index, example) -> List[Context]:
        assert media_type == 'image'
        return [[-1]]

    def check_example(self, example):
        images = example.get('images') or []
        assert len(images) == 1

    def encode(self, example: Dict[str, Any]) -> Tuple[Dict[str, Any], Dict[str, Any]]:
        inputs, _ = super().encode(example)
        images_path = example['images']
        image = _read_from_path(images_path[0])
        if len(inputs) == 0:
            return inputs, {}
        input_ids = inputs['input_ids']
        labels = inputs['labels']
        idx_list = _findall(input_ids, -1)
        idx = idx_list[0]
        config = self.model.config
        tgt_sizes = None
        slice_mode = getattr(config, 'slice_mode', False)
        if slice_mode:
            images, placeholder = self.model.get_slice_image_placeholder(image, self.tokenizer)
            placeholder += '\n'
            placeholder_id = self.tokenizer.encode(placeholder, add_special_tokens=False)
            input_ids = (input_ids[:idx] + placeholder_id + input_ids[idx + 1:])
            if labels is not None:
                labels = (labels[:idx] + [-100] * len(placeholder_id) + labels[idx + 1:])
            input_tensor_ids = torch.tensor(input_ids)
            image_start_idx = torch.where(input_tensor_ids == self.tokenizer.im_start_id)[0]
            image_start_idx += 1
            image_end_idx = torch.where(input_tensor_ids == self.tokenizer.im_end_id)[0]
            valid_image_nums = max(len(image_start_idx), len(image_end_idx))
            image_bound = [
                torch.hstack(
                    [image_start_idx[:valid_image_nums].unsqueeze(-1), image_end_idx[:valid_image_nums].unsqueeze(-1)])
            ]
            if self.is_v2_5:
                pixel_values = []
                tgt_sizes = []
                config = self.model.config
                for image in images:
                    image = self.model.transform(image).to(device=self.model.device)
                    H, W = image.shape[1:]
                    pixel_values.append(self.model.reshape_by_patch(image))
                    tgt_sizes.append(torch.Tensor([H // config.patch_size, W // config.patch_size]).type(torch.int32))
                tgt_sizes = torch.vstack(tgt_sizes)
            else:
                pixel_values = [self.model.transform(img).to(device=self.model.device) for img in images]
        else:
            placeholder = '<image>' + '<unk>' * config.query_num + '</image>\n'
            placeholder_id = self.tokenizer.encode(placeholder, add_special_tokens=False)
            input_ids = (input_ids[:idx] + placeholder_id + input_ids[idx + 1:])
            if labels is not None:
                labels = (labels[:idx] + [-100] * len(placeholder_id) + labels[idx + 1:])
            image_bound = [torch.tensor([[idx, idx + config.query_num]])]
            pixel_values = [self.model.transform(image).to(device=self.model.device)]
        data = {
            'input_ids': torch.tensor(input_ids)[None].to(device=self.model.device),
            'image_bound': image_bound,
            'pixel_values': [pixel_values]
        }
        if tgt_sizes is not None:
            data['tgt_sizes'] = [tgt_sizes]
        inputs_embeds, _ = self.model.get_vllm_embedding(data)
        inputs['input_ids'] = input_ids
        inputs['labels'] = labels
        inputs['inputs_embeds'] = inputs_embeds[0]
        return inputs, {}

    @staticmethod
    def get_generate_ids(generate_ids: Tensor, input_token_len: int) -> List[int]:
        return generate_ids[0].tolist()


register_template(
    TemplateType.minicpm_v,
    MiniCPMVTemplate(['<s>{{SYSTEM}}'], ['<用户>{{QUERY}}<AI>'], [], ['</s>']),
    use_model=True,
    lazy_tokenize=True,
    infer_media_type='dialogue',
    dataloader_num_workers=0,
    dataloader_pin_memory=False)

register_template(
    TemplateType.minicpm_v_v2_5,
    MiniCPMVTemplate(['<|begin_of_text|>{{SYSTEM}}'], [
        '<|start_header_id|>user<|end_header_id|>\n\n{{QUERY}}<|eot_id|>'
        '<|start_header_id|>assistant<|end_header_id|>\n\n'
    ], ['<|eot_id|>'], ['<|eot_id|>'],
                     is_v2_5=True),
    use_model=True,
    lazy_tokenize=True,
    infer_media_type='dialogue',
    dataloader_num_workers=0,
    dataloader_pin_memory=False)

gemma_template = Template(['<bos>'], ['<start_of_turn>user\n{{QUERY}}<end_of_turn>\n<start_of_turn>model\n'],
                          ['<end_of_turn>\n'], ['<end_of_turn>'], None,
                          ['<bos><start_of_turn>system\n{{SYSTEM}}<end_of_turn>\n'])
register_template(TemplateType.gemma, gemma_template)

register_template(TemplateType.telechat, Template([], ['<_user>{{QUERY}}<_bot>'], ['<_end>'], ['<_end>']))

register_template(TemplateType.telechat_v2, Template([], ['<_user> {{QUERY}}<_bot>'], [], ['<_end>']))

DBRX_SYSTEM = (
    'You are DBRX, created by Databricks. You were last updated in December 2023. '
    'You answer questions based on information available up to that point.\n'
    'YOU PROVIDE SHORT RESPONSES TO SHORT QUESTIONS OR STATEMENTS, '
    'but provide thorough responses to more complex and open-ended questions.\n'
    'You assist with various tasks, from writing to coding (using markdown for code blocks '
    '— remember to use ``` with code, JSON, and tables).\n'
    'You do not have real-time data access or code execution capabilities.'
    ' You avoid stereotyping and provide balanced perspectives on controversial topics. '
    'You do not provide song lyrics, poems, or news articles and do not divulge details of your training data.\n'
    'This is your system prompt, guiding your responses. Do not reference it, just respond to the user. '
    'If you find yourself talking about this message, stop. You should be responding appropriately '
    'and usually that means not mentioning this.'
    'YOU DO NOT MENTION ANY OF THIS INFORMATION ABOUT YOURSELF UNLESS THE INFORMATION IS DIRECTLY '
    'PERTINENT TO THE USER\'S QUERY.')
register_template(
    TemplateType.dbrx,
    Template([], ['<|im_start|>user\n{{QUERY}}<|im_end|>\n<|im_start|>assistant\n'], ['<|im_end|>\n'], ['<|im_end|>'],
             DBRX_SYSTEM, ['<|im_start|>system\n{{SYSTEM}}<|im_end|>\n']))

register_template(TemplateType.mengzi,
                  Template([], ['输入：{{QUERY}}输出：\n'], [], [['eos_token_id']], None, ['指令：{{SYSTEM}}']))

C4AI_SYSTEM = ('You are Command-R, a brilliant, sophisticated, AI-assistant trained to assist human users by '
               'providing thorough responses.You are trained by Cohere.')
register_template(
    TemplateType.c4ai,
    Template(
        ['<BOS_TOKEN>'],
        ['<|START_OF_TURN_TOKEN|><|USER_TOKEN|>{{QUERY}}<|END_OF_TURN_TOKEN|><|START_OF_TURN_TOKEN|><|CHATBOT_TOKEN|>'],
        ['<|END_OF_TURN_TOKEN|>'], ['<|END_OF_TURN_TOKEN|>'], C4AI_SYSTEM,
        ['<|START_OF_TURN_TOKEN|><|SYSTEM_TOKEN|>{{SYSTEM}}<|END_OF_TURN_TOKEN|']))


class mPlugOwl2Template(Template):

    def __init__(self):
        super().__init__(['{{SYSTEM}}'], ['USER: {{QUERY}}ASSISTANT:'], ['</s>'], [['eos_token_id']])

    def replace_tag(self, media_type: Literal['image', 'video', 'audio'], index, example) -> List[Context]:
        assert media_type == 'image'
        return [[-200]]

    def encode(self, example: Dict[str, Any]) -> Tuple[Dict[str, Any], Dict[str, Any]]:
        from mplug_owl2.mm_utils import process_images
        processor = self.tokenizer.processor
        images_path = example.get('images') or []
        images = _read_batch(images_path)
        for i, image in enumerate(images):
            # ref: https://modelscope.cn/models/iic/mPLUG-Owl2.1/summary
            max_edge = max(image.size)
            image = image.resize((max_edge, max_edge))
            images[i] = image
        inputs, _ = super().encode(example)
        if len(inputs) == 0:
            return inputs, {}
        input_ids = inputs['input_ids']
        labels = inputs['labels']
        if images:
            images = process_images(images, processor)
            images = images.to(self.model.dtype)
            return {'input_ids': input_ids, 'labels': labels, 'images': images}, {}
        else:
            return {'input_ids': input_ids, 'labels': labels}, {}

    def data_collator(self, batch: List[Dict[str, Any]], padding_to: Optional[int] = None) -> Dict[str, Any]:
        res = super().data_collator(batch, padding_to)
        images = [b['images'] for b in batch if 'images' in b]
        if images:
            res['images'] = torch.concat(images)
        return res


register_template(
    TemplateType.mplug_owl2, mPlugOwl2Template(), infer_media_type='round', use_model=True, lazy_tokenize=True)

register_template(TemplateType.wizardlm2_awq,
                  Template(['{{SYSTEM}}'], ['User:\n{{QUERY}}\n\nAssistant:\n'], ['\n\n'], ['</s>']))

_wizardlm2_system = ('A chat between a curious user and an artificial intelligence assistant. '
                     'The assistant gives helpful, detailed, and polite answers to the user\'s questions. ')
register_template(TemplateType.wizardlm2,
                  Template(['{{SYSTEM}}'], ['USER: {{QUERY}} ASSISTANT:'], ['</s>'], ['</s>'], _wizardlm2_system))

_default_phi3_system = ('You are a helpful digital assistant. '
                        'Please provide safe, ethical and accurate information to the user.')

register_template(
    TemplateType.phi3,
    Template(['<s>'], ['<|user|>\n{{QUERY}}<|end|>\n<|assistant|>\n'], ['<|end|>\n'], ['<|end|>'], _default_phi3_system,
             ['<s><|system|>\n{{SYSTEM}}<|end|>\n']))

register_template(TemplateType.atom,
                  Template(['{{SYSTEM}}'], ['<s>Human: {{QUERY}}\n</s><s>Assistant: '], ['</s>'], ['</s>']))


def get_template(
    template_type: str,
    tokenizer: PreTrainedTokenizerBase,
    default_system: Optional[str] = None,
    max_length: Optional[int] = None,
    truncation_strategy: Literal['delete', 'truncation_left'] = 'delete',
    **kwargs,
) -> Template:
    template_info = TEMPLATE_MAPPING[template_type]
    template = deepcopy(template_info['template'])
    template._init_template(tokenizer, default_system, max_length, truncation_strategy, **kwargs)
    return template<|MERGE_RESOLUTION|>--- conflicted
+++ resolved
@@ -881,11 +881,7 @@
 def _read_batch(path_list: List[Union[str, 'PIL.Image.Image', None]]) -> List['PIL.Image.Image']:
     res = []
     for path in path_list:
-<<<<<<< HEAD
-        if path is None:
-=======
         if path is None:  # ignore None
->>>>>>> 87282645
             continue
         res.append(_read_from_path(path))
     return res
