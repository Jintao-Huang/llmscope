--- conflicted
+++ resolved
@@ -451,11 +451,7 @@
                      **kwargs) -> Tuple[List[Context], List[float]]:
         # replace tag/object/box
         example = kwargs.get('example')  # get x_index
-<<<<<<< HEAD
-        if example is None:
-            return context_list, loss_scale_list
-=======
->>>>>>> 2d330c96
+
         res: List[Context] = []  # result of context_list
         res_loss_scale: List[float] = []  # result of loss_scale_list
 
