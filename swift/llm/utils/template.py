--- conflicted
+++ resolved
@@ -453,11 +453,6 @@
                      **kwargs) -> Tuple[List[Context], List[float]]:
         # replace tag/object/box
         example = kwargs.get('example')  # get x_index
-<<<<<<< HEAD
-        if example is None:
-            return context_list, loss_scale_list
-=======
->>>>>>> b86c5584
         res: List[Context] = []  # result of context_list
         res_loss_scale: List[float] = []  # result of loss_scale_list
 
