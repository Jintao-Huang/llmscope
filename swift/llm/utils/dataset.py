# Copyright (c) Alibaba, Inc. and its affiliates.
import ast
import itertools
import os
import re
from copy import deepcopy
from functools import partial
from typing import Any, Callable, Dict, List, Literal, Optional, Tuple, Union

import datasets.fingerprint
import json
import numpy as np
import pandas as pd
from datasets import Dataset as HfDataset
from datasets import concatenate_datasets
from datasets import load_dataset as load_hf_dataset
from numpy.random import RandomState
from pandas import DataFrame
from tqdm.auto import tqdm
from transformers.utils import strtobool

from swift.utils import get_logger, get_seed, is_dist, is_local_master, read_from_jsonl, transform_jsonl_to_df
from swift.utils.torch_utils import _find_local_mac
from .media import MediaCache, MediaTag
from .preprocess import (AlpacaPreprocessor, ClsPreprocessor, ComposePreprocessor, ConversationsPreprocessor,
                         ListPreprocessor, PreprocessFunc, RenameColumnsPreprocessor, SmartPreprocessor,
                         TextGenerationPreprocessor, preprocess_sharegpt)
from .utils import download_dataset

dataset_enable_cache = strtobool(os.environ.get('DATASET_ENABLE_CACHE', 'False'))


def _update_fingerprint_mac(*args, **kwargs):
    mac = _find_local_mac().replace(':', '')
    fp = datasets.fingerprint._update_fingerprint(*args, **kwargs)
    fp += '-' + mac
    if len(fp) > 64:
        fp = fp[:64]
    return fp


datasets.fingerprint._update_fingerprint = datasets.fingerprint.update_fingerprint
datasets.fingerprint.update_fingerprint = _update_fingerprint_mac
datasets.arrow_dataset.update_fingerprint = _update_fingerprint_mac


def _remove_useless_columns(dataset: HfDataset) -> HfDataset:
    k_list = []
    for k in dataset.features.keys():
        if k in {
                'query', 'query_role', 'response', 'rejected_response', 'system', 'history', 'history_roles', 'images',
                'objects', 'videos', 'audios', 'tools'
        }:
            k_list.append(k)
    dataset = dataset.select_columns(k_list)
    return dataset


SubsetSplit = Union[str, Tuple[str, str], List[str]]
DATASET_MAPPING: Dict[str, Dict[str, Any]] = {}

logger = get_logger()


class DatasetName:
    # general
    ms_bench = 'ms-bench'  # used for mixed training
    alpaca_en = 'alpaca-en'
    alpaca_zh = 'alpaca-zh'
    multi_alpaca = 'multi-alpaca'
    instinwild = 'instinwild'
    cot_en = 'cot-en'
    cot_zh = 'cot-zh'
    instruct_en = 'instruct-en'
    firefly_zh = 'firefly-zh'
    gpt4all_en = 'gpt4all-en'
    sharegpt = 'sharegpt'
    tulu_v2_sft_mixture = 'tulu-v2-sft-mixture'
    wikipedia_zh = 'wikipedia-zh'
    open_orca = 'open-orca'
    sharegpt_gpt4 = 'sharegpt-gpt4'
    deepctrl_sft = 'deepctrl-sft'
    coig_cqia = 'coig-cqia'
    ruozhiba = 'ruozhiba'
    long_alpaca_12k = 'long-alpaca-12k'
    lmsys_chat_1m = 'lmsys-chat-1m'
    # agent
    ms_agent = 'ms-agent'
    ms_agent_for_agentfabric = 'ms-agent-for-agentfabric'
    ms_agent_multirole = 'ms-agent-multirole'
    toolbench_for_alpha_umi = 'toolbench-for-alpha-umi'
    damo_agent_zh = 'damo-agent-zh'
    damo_agent_zh_mini = 'damo-agent-zh-mini'
    agent_instruct_all_en = 'agent-instruct-all-en'
    msagent_pro = 'msagent-pro'
    toolbench = 'toolbench'

    # coding
    code_alpaca_en = 'code-alpaca-en'
    leetcode_python_en = 'leetcode-python-en'
    codefuse_python_en = 'codefuse-python-en'
    codefuse_evol_instruction_zh = 'codefuse-evol-instruction-zh'
    # medical
    medical_en = 'medical-en'
    medical_zh = 'medical-zh'
    disc_med_sft_zh = 'disc-med-sft-zh'
    # law
    lawyer_llama_zh = 'lawyer-llama-zh'
    tigerbot_law_zh = 'tigerbot-law-zh'
    disc_law_sft_zh = 'disc-law-sft-zh'
    # math
    blossom_math_zh = 'blossom-math-zh'
    school_math_zh = 'school-math-zh'
    open_platypus_en = 'open-platypus-en'
    # sql
    text2sql_en = 'text2sql-en'
    sql_create_context_en = 'sql-create-context-en'
    synthetic_text_to_sql = 'synthetic-text-to-sql'
    # text-generation
    advertise_gen_zh = 'advertise-gen-zh'
    dureader_robust_zh = 'dureader-robust-zh'
    # classification
    cmnli_zh = 'cmnli-zh'
    jd_sentiment_zh = 'jd-sentiment-zh'
    hc3_zh = 'hc3-zh'
    hc3_en = 'hc3-en'
    dolly_15k = 'dolly-15k'
    # other
    finance_en = 'finance-en'
    poetry_zh = 'poetry-zh'
    webnovel_zh = 'webnovel-zh'
    generated_chat_zh = 'generated-chat-zh'
    self_cognition = 'self-cognition'
    swift_mix = 'swift-mix'

    # example dataset for specific model
    cls_fudan_news_zh = 'cls-fudan-news-zh'  # seqgpt-560m
    ner_java_zh = 'ner-jave-zh'  # seqgpt-560m

    # multi-modal
    # <img></img>
    coco_en = 'coco-en'
    coco_en_mini = 'coco-en-mini'
    # images
    coco_en_2 = 'coco-en-2'
    coco_en_2_mini = 'coco-en-2-mini'
    capcha_images = 'capcha-images'
    # for qwen-audio
    aishell1_zh = 'aishell1-zh'
    aishell1_zh_mini = 'aishell1-zh-mini'
    # for video
    video_chatgpt = 'video-chatgpt'

    # rlhf
    hh_rlhf = 'hh-rlhf'
    hh_rlhf_cn = 'hh-rlhf-cn'
    orpo_dpo_mix_40k = 'orpo-dpo-mix-40k'
    stack_exchange_paired = 'stack-exchange-paired'
    shareai_llama3_dpo_zh_en_emoji = 'shareai-llama3-dpo-zh-en-emoji'
    ultrafeedback_kto = 'ultrafeedback-kto'

    # for awq
    pileval = 'pileval'

    mantis_instruct = 'mantis-instruct'
    llava_data_instruct = 'llava-data-instruct'
    midefics = 'midefics'
    gqa = 'gqa'
    text_caps = 'text-caps'
    refcoco_unofficial_caption = 'refcoco-unofficial-caption'
    refcoco_unofficial_grounding = 'refcoco-unofficial-grounding'
    refcocog_unofficial_caption = 'refcocog-unofficial-caption'
    refcocog_unofficial_grounding = 'refcocog-unofficial-grounding'
    a_okvqa = 'a-okvqa'
    okvqa = 'okvqa'
    ocr_vqa = 'ocr-vqa'
    grit = 'grit'
    llava_instruct_mix = 'llava-instruct-mix'
    lnqa = 'lnqa'
    science_qa = 'science-qa'
    guanaco = 'guanaco'
    mind2web = 'mind2web'
    sharegpt_4o_image = 'sharegpt-4o-image'
    pixelprose = 'pixelprose'

    m3it = 'm3it'
    # additional images
    sharegpt4v = 'sharegpt4v'

    llava_instruct_150k = 'llava-instruct-150k'
    llava_pretrain = 'llava-pretrain'

    @classmethod
    def get_dataset_name_list(cls) -> List[str]:
        res = []
        for k in cls.__dict__.keys():
            if k.startswith('__') or k == 'get_dataset_name_list':
                continue
            res.append(cls.__dict__[k])
        return res


def register_dataset(dataset_name: str,
                     dataset_id_or_path: Optional[str] = None,
                     subsets: Optional[List[str]] = None,
                     preprocess_func: Optional[PreprocessFunc] = None,
                     get_function: Optional[Callable] = None,
                     *,
                     split: Optional[List[str]] = None,
                     hf_dataset_id: Optional[str] = None,
                     function_kwargs: Optional[Dict[str, Any]] = None,
                     exist_ok: bool = False,
                     is_local: bool = False,
                     **kwargs) -> Optional[Callable]:
    if preprocess_func is None:
        preprocess_func = SmartPreprocessor()
    if not exist_ok and dataset_name in DATASET_MAPPING:
        raise ValueError(f'The `{dataset_name}` has already been registered in the DATASET_MAPPING.')
    if subsets is None:
        subsets = []
    if split is None:
        split = ['train']
    if function_kwargs is None:
        function_kwargs = {}

    dataset_info = {
        'dataset_id_or_path': dataset_id_or_path,
        'subsets': subsets,
        'preprocess_func': preprocess_func,
        'split': split,
        'hf_dataset_id': hf_dataset_id,
        'is_local': is_local,
        **kwargs
    }
    if get_function is not None:
        if len(function_kwargs) > 0:
            get_function = partial(get_function, **function_kwargs)
        dataset_info['get_function'] = get_function
        DATASET_MAPPING[dataset_name] = dataset_info
        return

    def _register_dataset(get_function: Callable) -> Callable:
        _old_get_function = get_function
        if len(function_kwargs) > 0:
            get_function = partial(get_function, **function_kwargs)
        dataset_info['get_function'] = get_function
        DATASET_MAPPING[dataset_name] = dataset_info
        return _old_get_function

    return _register_dataset


def register_local_dataset(
        dataset_name: str,
        dataset_path: Optional[List[str]] = None,
        # Convert relative path to absolute path
        base_dir: Optional[str] = None,
        **kwargs) -> None:
    if dataset_path is None:
        dataset_path = []
    elif isinstance(dataset_path, str):
        dataset_path = [dataset_path]
    assert len(dataset_path) > 0
    if base_dir is not None:
        for i, path in enumerate(dataset_path):
            if not os.path.isabs(path):
                dataset_path[i] = os.path.join(base_dir, dataset_path[i])

    register_dataset(
        dataset_name, get_function=get_local_dataset, split=dataset_path, exist_ok=True, is_local=True, **kwargs)


def register_dataset_info(dataset_name: str, d_info: Dict[str, Any], **kwargs) -> None:
    if 'columns' in d_info:
        preprocess_func = RenameColumnsPreprocessor(d_info['columns'])
        d_info.pop('columns')
        d_info['preprocess_func'] = preprocess_func
    elif 'conversations' in d_info:
        preprocess_func = ConversationsPreprocessor(**d_info['conversations'])
        d_info.pop('conversations')
        d_info['preprocess_func'] = preprocess_func

    if 'dataset_path' in d_info:
        base_dir = kwargs.pop('base_dir', None)
        register_local_dataset(dataset_name, d_info.pop('dataset_path', None), base_dir, **d_info)
        return

    assert 'dataset_id' in d_info or 'hf_dataset_id' in d_info

    dataset_id = d_info.pop('dataset_id', None)
    subsets = d_info.pop('subsets', None)
    preprocess_func = d_info.pop('preprocess_func', None)
    register_dataset(dataset_name, dataset_id, subsets, preprocess_func, get_dataset_from_repo, **d_info, exist_ok=True)


def load_ms_dataset(dataset_id: str,
                    subset_split_list: Optional[List[SubsetSplit]],
                    use_hf: bool = False) -> Optional[HfDataset]:
    if not use_hf:
        from modelscope import MsDataset

    if subset_split_list is None or len(subset_split_list) == 0:
        return None
    dataset_list = []
    for subset_split in subset_split_list:
        if isinstance(subset_split, str):
            subset_split = ('default', subset_split)
        assert len(subset_split) == 2
        subset_name, split = subset_split
        if use_hf:
            try:
                dataset = load_hf_dataset(dataset_id, name=subset_name, split=split)
            except ValueError as e:
                logger.error(f'Dataset {dataset_id} load failed: subset_name={subset_name},'
                             f'split={split} with error: {e}')
                continue
            except Exception:
                raise
        else:
            if is_dist() and not is_local_master():
                force_redownload = False
            else:
                force_redownload = strtobool(os.environ.get('FORCE_REDOWNLOAD', 'False'))
            download_mode = 'force_redownload' if force_redownload else 'reuse_dataset_if_exists'
            try:
                dataset = MsDataset.load(dataset_id, subset_name=subset_name, split=split, download_mode=download_mode)
            except ValueError as e:
                logger.error(f'Dataset {dataset_id} load failed: subset_name={subset_name},'
                             f'split={split} with error: {e}')
                continue
            except Exception:
                raise
            if hasattr(dataset, 'to_hf_dataset'):
                dataset = dataset.to_hf_dataset()
        dataset_list.append(dataset)
    return concatenate_datasets(dataset_list)


def sample_dataset(dataset: HfDataset, dataset_sample: int, random_state: Optional[RandomState] = None) -> HfDataset:
    if dataset_sample in {None, -1, len(dataset)}:
        return dataset
    if random_state is None:
        random_state = RandomState()
<<<<<<< HEAD
    # Sample the part that exceeds the length of the dataset.
=======

>>>>>>> 3605cb8d
    idx_repeat = np.tile(range(len(dataset)), dataset_sample // len(dataset))
    idx_random = random_state.permutation(len(dataset))[:dataset_sample % len(dataset)]
    idx = np.concatenate([idx_repeat, idx_random])
    dataset = dataset.select(idx)
    return dataset


def _post_preprocess(
    train_dataset: HfDataset,
    dataset_sample: int,
    random_state: Optional[RandomState] = None,
    preprocess_func: Optional[PreprocessFunc] = None,
    dataset_test_ratio: float = 0.,
    remove_useless_columns: bool = True,
) -> Tuple[HfDataset, Optional[HfDataset]]:
    assert train_dataset is not None
    if dataset_sample == -1:
        dataset_sample = len(train_dataset)
    assert 0 <= dataset_test_ratio <= 1
    if dataset_test_ratio == 1:
        train_dataset, val_dataset = None, train_dataset
        val_sample = dataset_sample
        assert val_sample <= len(val_dataset), f'dataset_sample: {dataset_sample}, len(val_dataset): {len(val_dataset)}'
        val_dataset = sample_dataset(val_dataset, val_sample, random_state)
    else:
        if dataset_test_ratio == 0:
            train_sample = dataset_sample
            val_dataset = None
        else:
            # Avoid having a high train_sample causing a high val_sample.
            _train_len = min(len(train_dataset), dataset_sample)
            val_sample = max(int(_train_len * dataset_test_ratio), 1)
            train_sample = dataset_sample - val_sample
            assert isinstance(val_sample, int)
            train_dataset, val_dataset = train_dataset.train_test_split(
                test_size=val_sample, seed=get_seed(random_state), load_from_cache_file=dataset_enable_cache).values()

        assert train_sample > 0
        train_dataset = sample_dataset(train_dataset, train_sample, random_state)

    res = []
    for dataset in [train_dataset, val_dataset]:
        if dataset is not None and preprocess_func is not None:
            dataset = preprocess_func(dataset)
        if dataset is not None and len(dataset) > 0 and remove_useless_columns:
            dataset = _remove_useless_columns(dataset)
        res.append(dataset)
    return tuple(res)


def get_dataset_from_repo(dataset_id: str,
                          subsets: Optional[List[str]],
                          preprocess_func: PreprocessFunc,
                          split: List[str],
                          dataset_sample: int = -1,
                          *,
                          random_state: Optional[RandomState] = None,
                          dataset_test_ratio: float = 0.,
                          remove_useless_columns: bool = True,
                          use_hf: bool = False) -> Tuple[HfDataset, Optional[HfDataset]]:
    if subsets is None:
        subsets = []
    assert len(split) > 0
    if len(subsets) == 0:
        subset_split_list = split
    else:
        subset_split_list = list(itertools.product(subsets, split))
    dataset = load_ms_dataset(dataset_id, subset_split_list, use_hf)
    return _post_preprocess(dataset, dataset_sample, random_state, preprocess_func, dataset_test_ratio,
                            remove_useless_columns)


def _concat_inst_inp_alpaca_zh(inst: str, inp: str) -> str:
    if inp.startswith('输入：'):
        inp = inp[3:]
    return f'{inst}\n{inp}'


register_dataset(
    DatasetName.alpaca_zh,
    'AI-ModelScope/alpaca-gpt4-data-zh',
    None,
    AlpacaPreprocessor(concat_inst_inp=_concat_inst_inp_alpaca_zh),
    get_dataset_from_repo,
    tags=['chat', 'general', '🔥'],
    hf_dataset_id='llm-wizard/alpaca-gpt4-data-zh')


def preprocess_sharegpt_4o_images(dataset):
    url = 'https://www.modelscope.cn/api/v1/datasets/AI-ModelScope/ShareGPT-4o/repo?Revision=master&FilePath=images.zip'
    local_dir = MediaCache.download(url, 'sharegpt_4o_images')
    prefix_path = os.path.join(local_dir, 'mnt', 'petrelfs', 'wangwenhai', 'workspace_cef', '4o', 'image')

    def preprocess_row(row):
        image = row['image']
        if not image:
            return {'image': []}
        image = os.path.join(prefix_path, image)
        if not os.path.exists(image):
            return {'image': [], 'conversations': []}
        return {'image': [image]}

    dataset = dataset.map(
        preprocess_row, load_from_cache_file=dataset_enable_cache).filter(lambda row: row['conversations'])
    return ConversationsPreprocessor(
        user_role='human', assistant_role='gpt', media_type='image', error_strategy='delete')(
            dataset)


register_dataset(
    DatasetName.sharegpt_4o_image,
    'AI-ModelScope/ShareGPT-4o', ['image_caption'],
    preprocess_sharegpt_4o_images,
    get_dataset_from_repo,
    split=['images'],
    tags=['vqa', 'multi-modal'],
    hf_dataset_id='OpenGVLab/ShareGPT-4o')


def _preprocess_vision_dataset(dataset: HfDataset) -> HfDataset:
    prompt = 'please describe the image.'
    image_key = 'image'
    response_key = 'caption'

    dataset._info.features._column_requires_decoding['image'] = False
    query_format = f'Picture 1:<img>{{image_path}}</img>\n{prompt}'
    query = []
    response = []
    for d in tqdm(dataset):
        query.append(query_format.format(image_path=d[image_key]['path']))
        if '&&' in d[response_key]:
            d[response_key] = d[response_key].split('&&')[0]
        response.append(d[response_key])
    dataset = HfDataset.from_dict({'query': query, 'response': response})
    return dataset


def preprocess_mantis_image(dataset, subset):
    url = f'https://www.modelscope.cn/api/v1/datasets/swift/Mantis-Instruct/repo?Revision=master&FilePath={subset}/train_images.zip'  # noqa
    local_dir = MediaCache.download(url, f'mantis_{subset}')

    def preprocess_row(row):
        images = [os.path.join(local_dir, p['path']) for p in row['images']]
        if all([os.path.exists(d) for d in images]):
            return {'images': images}
        else:
            return {'images': []}

    return dataset.map(preprocess_row, load_from_cache_file=dataset_enable_cache).filter(lambda row: row['images'])


def get_mantis_dataset(dataset_id: str,
                       subsets: Optional[List[str]],
                       preprocess_func: PreprocessFunc,
                       split: List[str],
                       dataset_sample: int = -1,
                       *,
                       random_state: Optional[RandomState] = None,
                       dataset_test_ratio: float = 0.,
                       remove_useless_columns: bool = True,
                       use_hf: bool = False) -> Tuple[HfDataset, Optional[HfDataset]]:
    if subsets is None:
        subsets = []
    assert len(split) > 0
    if len(subsets) == 0:
        subset_split_list = split
    else:
        subset_split_list = list(itertools.product(subsets, split))
    all_datasets = []
    for subset in subset_split_list:
        dataset = load_ms_dataset(dataset_id, [subset], use_hf)
        dataset = preprocess_mantis_image(dataset, subset=subset[0])
        all_datasets.append(dataset)
        break
    dataset = concatenate_datasets(all_datasets)
    return _post_preprocess(dataset, dataset_sample, random_state, preprocess_func, dataset_test_ratio,
                            remove_useless_columns)


register_dataset(
    DatasetName.mantis_instruct,
    'swift/Mantis-Instruct', [
        'birds-to-words', 'chartqa', 'coinstruct', 'contrastive_caption', 'docvqa', 'dreamsim', 'dvqa', 'iconqa',
        'imagecode', 'llava_665k_multi', 'lrv_multi', 'multi_vqa', 'nextqa', 'nlvr2', 'spot-the-diff', 'star',
        'visual_story_telling'
    ],
    ConversationsPreprocessor(
        user_role='user',
        assistant_role='assistant',
        conversations_key='conversation',
        from_key='role',
        value_key='content',
        media_type='image',
        media_key='images',
        error_strategy='delete'),
    get_mantis_dataset,
    split=['train'],
    tags=['chat', 'multi-modal', 'vision', 'quality'],
    hf_dataset_id='TIGER-Lab/Mantis-Instruct')


def preprocess_llava_data(dataset: HfDataset) -> HfDataset:

    all_folders = {}
    for media_type in ['coco', 'gqa', 'ocr_vqa', 'textvqa', 'VG_100K', 'VG_100K_2']:
        all_folders[media_type] = MediaCache.download(media_type)
    dataset._image_dir = all_folders

    def preprocess_image(example):
        if not example['images']:
            return {}
        images = [p['path'] for p in example['images']]
        new_images = []
        for image in images:
            if 'coco/' in image:
                image = os.path.join(dataset._image_dir['coco'], image.replace('coco/', ''))
            elif 'gqa/' in image:
                image = os.path.join(dataset._image_dir['gqa'], image.replace('gqa/', ''))
            elif 'ocr_vqa/' in image:
                image = os.path.join(dataset._image_dir['ocr_vqa'], image)
            elif 'textvqa/' in image:
                image = os.path.join(dataset._image_dir['textvqa'], image.replace('textvqa/', ''))
            elif 'VG_100K/' in image:
                image = os.path.join(dataset._image_dir['VG_100K'], image.replace('vg/', ''))
            elif 'VG_100K_2/' in image:
                image = os.path.join(dataset._image_dir['VG_100K_2'], image.replace('vg/', ''))
            new_images.append(image)
        if all(os.path.exists(image) for image in new_images):
            example['images'] = new_images
        else:
            example['images'] = []
        return example

    dataset = dataset.map(preprocess_image, load_from_cache_file=dataset_enable_cache).filter(lambda row: row['images'])
    return ConversationsPreprocessor(
        user_role='user',
        assistant_role='assistant',
        conversations_key='conversation',
        from_key='role',
        value_key='content',
        media_type='image',
        media_key='images')(
            dataset)


register_dataset(
    DatasetName.llava_data_instruct,
    'swift/llava-data', ['llava_instruct'],
    preprocess_llava_data,
    get_dataset_from_repo,
    split=['train'],
    tags=['sft', 'multi-modal', 'quality'],
    hf_dataset_id='TIGER-Lab/llava-data')

register_dataset(
    DatasetName.coco_en,
    'modelscope/coco_2014_caption', ['coco_2014_caption'],
    _preprocess_vision_dataset,
    get_dataset_from_repo,
    split=['train', 'validation'],
    tags=['chat', 'multi-modal', 'vision'],
    is_main=False)

register_dataset(
    DatasetName.coco_en_mini,
    'modelscope/coco_2014_caption', ['coco_2014_caption'],
    _preprocess_vision_dataset,
    get_dataset_from_repo,
    split=['validation'],
    tags=['chat', 'multi-modal', 'vision', '🔥'],
    is_main=False)


def _preprocess_vision_dataset2(dataset: HfDataset) -> HfDataset:
    query = 'please describe the image.'
    image_key = 'image'
    response_key = 'caption'

    dataset._info.features._column_requires_decoding['image'] = False
    response = []
    images = []
    for d in tqdm(dataset):
        images.append([d[image_key]['path']])
        if '&&' in d[response_key]:
            d[response_key] = d[response_key].split('&&')[0]
        response.append(d[response_key])
    return HfDataset.from_dict({'query': [query] * len(response), 'response': response, 'images': images})


register_dataset(
    DatasetName.coco_en_2,
    'modelscope/coco_2014_caption', ['coco_2014_caption'],
    _preprocess_vision_dataset2,
    get_dataset_from_repo,
    split=['train', 'validation'],
    tags=['chat', 'multi-modal', 'vision'],
    is_main=False)

register_dataset(
    DatasetName.coco_en_2_mini,
    'modelscope/coco_2014_caption', ['coco_2014_caption'],
    _preprocess_vision_dataset2,
    get_dataset_from_repo,
    split=['validation'],
    tags=['chat', 'multi-modal', 'vision', '🔥'],
    is_main=False)


def _preprocess_pixelprose(dataset: HfDataset):

    caption_prompt = [
        'Give the description of this image.', 'Describe this picture', 'What is the proper title of this image?'
    ]

    def preprocess(row):
        vlm_caption = row['vlm_caption']
        if vlm_caption.startswith('This image displays:'):
            vlm_caption = vlm_caption[len('This image displays:'):].strip()
        return {
            'response': vlm_caption,
            'images': row['url'],
            'query': np.random.choice(caption_prompt),
        }

    return dataset.map(preprocess, load_from_cache_file=dataset_enable_cache)


register_dataset(
    DatasetName.pixelprose,
    'swift/pixelprose',
    None,
    _preprocess_pixelprose,
    get_dataset_from_repo,
    split=['train', 'cc12m', 'commonpool', 'redcaps'],
    hf_dataset_id='tomg-group-umd/pixelprose',
    tags=['caption', 'multi-modal', 'vision'],
    huge_dataset=True,
    is_main=False)


def _preprocess_aishell1_dataset(dataset: HfDataset) -> HfDataset:
    prompt = '语音转文本'
    audio_key = 'Audio:FILE'
    response_key = 'Text:LABEL'
    query_format = f'Audio 1:<audio>{{audio_path}}</audio>\n{prompt}'
    query = []
    response = []
    for d in tqdm(dataset):
        query.append(query_format.format(audio_path=d[audio_key]))
        response.append(d[response_key].replace(' ', ''))
    dataset = HfDataset.from_dict({'query': query, 'response': response})
    return dataset


register_dataset(
    DatasetName.aishell1_zh,
    'speech_asr/speech_asr_aishell1_trainsets',
    None,
    _preprocess_aishell1_dataset,
    get_dataset_from_repo,
    split=['train', 'validation', 'test'],
    tags=['chat', 'multi-modal', 'audio'])

register_dataset(
    DatasetName.aishell1_zh_mini,
    'speech_asr/speech_asr_aishell1_trainsets',
    None,
    _preprocess_aishell1_dataset,
    get_dataset_from_repo,
    split=['validation', 'test'],
    tags=['chat', 'multi-modal', 'audio', '🔥'],
    is_main=False)


def _preprocess_video_chatgpt(dataset: HfDataset) -> HfDataset:
    url = 'https://modelscope.cn/datasets/swift/VideoChatGPT/resolve/master/videos.zip'
    local_dir = MediaCache.download(url, 'video_chatgpt')
    local_dir = os.path.join(local_dir, 'Test_Videos')
    # only `.mp4`
    mp4_set = [file[:-4] for file in os.listdir(local_dir) if file.endswith('mp4')]
    query = []
    response = []
    videos = []
    for d in dataset:
        if d['video_name'] not in mp4_set:
            continue
        video_path = os.path.join(local_dir, f"{d['video_name']}.mp4")
        assert os.path.exists(video_path)
        question = d['question'] or d['question_1'] or d['question_2']
        assert question is not None
        query.append(question)
        response.append(d['answer'])
        videos.append([video_path])
    return HfDataset.from_dict({'query': query, 'response': response, 'videos': videos})


register_dataset(
    DatasetName.video_chatgpt,
    'swift/VideoChatGPT', ['Generic', 'Temporal', 'Consistency'],
    _preprocess_video_chatgpt,
    get_dataset_from_repo,
    split=['test'],
    tags=['chat', 'multi-modal', 'video', '🔥'])


def _repair_agent_conversations(conversations: str, use_mini: bool) -> Optional[List[Dict[str, str]]]:
    if use_mini:
        pattern = r'\d\. {"plugin_name": "(.+?)"'
    else:
        pattern = r'\d\. {"(?:plugin_)?name": "(.+?)"'

    idx = conversations.find(r"'from': 'user")
    if idx == -1:
        return
    # remove dirty data
    find_list = re.findall(pattern, conversations[:idx])
    if len(set(find_list)) <= 1:
        return
    if isinstance(conversations, str):
        conversations = ast.literal_eval(conversations)
    if len(conversations) == 1:
        return
    return conversations


def _repair_ms_bench(conversations: str) -> Optional[List[Dict[str, str]]]:
    if isinstance(conversations, str):
        conversations = ast.literal_eval(conversations)
    default_system = 'You are a helpful assistant.'
    conversations: List[Dict[str, str]]
    if conversations[0]['from'] == 'system' and conversations[0]['value'] == default_system:
        conversations.pop(0)
    # skip MOSS
    for c in conversations:
        value = c['value'].lower()
        if 'moss' in value or 'human:' in value or 'assistant:' in value or 'user:' in value:
            return
    return conversations


def long_alpaca_preprocessor(dataset: HfDataset):

    def map_row(row):
        response = row['response']
        if response and response.startswith('Answer:'):
            response = response[len('Answer:') + 1:].strip()
            row['response'] = response
        return response

    dataset = AlpacaPreprocessor()(dataset)
    return dataset.map(map_row, load_from_cache_file=dataset_enable_cache)


register_dataset(
    DatasetName.long_alpaca_12k,
    'AI-ModelScope/LongAlpaca-12k',
    None,
    long_alpaca_preprocessor,
    get_dataset_from_repo,
    tags=['longlora', 'QA'],
    hf_dataset_id='Yukang/LongAlpaca-12k')


def _preprocess_ruozhiba(dataset: HfDataset):

    def map_row(row):
        title = row['title'] if row.get('title', None) is not None else row['content']
        abs = row['abs'] if 'abs' in row else None
        if abs and abs != title:
            title = title + '，' + abs

        pattern = r'\d+[\.,\s,\、](.+)'
        match = re.search(pattern, title)
        if match:
            title = match.group(1)
        return {'response': title}

    return dataset.map(map_row, load_from_cache_file=dataset_enable_cache).filter(lambda row: row['response'])


register_dataset(
    DatasetName.ruozhiba,
    'AI-ModelScope/ruozhiba', ['post-annual', 'title-good', 'title-norm'],
    _preprocess_ruozhiba,
    get_dataset_from_repo,
    tags=['pretrain', '🔥'])

register_dataset(
    DatasetName.ms_bench,
    'iic/ms_bench',
    None,
    ConversationsPreprocessor(repair_conversations=_repair_ms_bench, error_strategy='delete'),
    get_dataset_from_repo,
    tags=['chat', 'general', 'multi-round', '🔥'])

register_dataset(
    DatasetName.damo_agent_zh_mini,
    'damo/MSAgent-Bench',
    None,
    ConversationsPreprocessor(
        repair_conversations=partial(_repair_agent_conversations, use_mini=True), error_strategy='delete'),
    get_dataset_from_repo,
    split=['train', 'validation'],
    tags=['chat', 'agent', 'multi-round'],
    is_main=False)
register_dataset(
    DatasetName.damo_agent_zh,
    'damo/MSAgent-Bench',
    None,
    ConversationsPreprocessor(
        repair_conversations=partial(_repair_agent_conversations, use_mini=False), error_strategy='delete'),
    get_dataset_from_repo,
    split=['train', 'validation'],
    tags=['chat', 'agent', 'multi-round'])

advertise_gen_prompt = """Task: Generating advertisements based on keywords.
Keywords: {query}
Advertisements:"""
register_dataset(
    DatasetName.advertise_gen_zh,
    'lvjianjin/AdvertiseGen',
    None,
    TextGenerationPreprocessor(advertise_gen_prompt, 'content', 'summary'),
    get_dataset_from_repo,
    split=['train', 'validation'],
    tags=['text-generation', '🔥'],
    hf_dataset_id='shibing624/AdvertiseGen')

_firefly_kind_list = [
    'ProseGeneration', 'MRC', 'JinYongGeneration', 'TextCorrection', 'ClassicalChinese', 'BELLE', 'StoryGeneration',
    'Couplet', 'Cot', 'Dictionary', 'Translation', 'Program', 'SentimentAnalyze', 'OpenQA', 'AncientPoem',
    'TextMatching', 'NLI', 'Summary', 'KeywordRecognition', 'ProductDesc', 'LyricGeneration', 'Composition',
    'MusicComment', 'NER'
]


def _preprocess_firefly(dataset: HfDataset, kind_list: List[str]) -> HfDataset:
    kind_set = set(kind_list)
    query: List[str] = []
    response: List[str] = []
    for d in tqdm(dataset):
        if d['kind'] not in kind_set:
            continue
        query.append(d['input'])
        response.append(d['target'])

    return HfDataset.from_dict({
        'query': query,
        'response': response,
    })


@register_dataset(
    DatasetName.firefly_zh,
    'AI-ModelScope/firefly-train-1.1M',
    None,
    _preprocess_firefly,
    tags=['chat', 'general'],
    hf_dataset_id='YeungNLP/firefly-train-1.1M',
    function_kwargs={'kind_list': _firefly_kind_list})
def get_firefly_zh_dataset(dataset_id: str, _, preprocess_func: PreprocessFunc, *args, **kwargs) -> HfDataset:
    kind_list = kwargs['kind_list']
    file = 'firefly-train-1.1M.jsonl'
    dataset_dir = download_dataset(dataset_id, [file])
    fpath = os.path.join(dataset_dir, file)
    with open(fpath, 'r', encoding='utf-8') as f:
        text = f.read()
        text = text.replace('}{', '},{')
        text = f'[{text}]'
        dataset = json.loads(text)
    return preprocess_func(dataset, kind_list)


register_dataset(
    DatasetName.cmnli_zh,
    'modelscope/clue', ['cmnli'],
    ClsPreprocessor(['neutral', 'entailment', 'contradiction'], 'Natural Language Inference', True),
    get_dataset_from_repo,
    split=['train', 'validation'],
    tags=['text-generation', 'classification'],
    hf_dataset_id='clue')

register_dataset(
    DatasetName.jd_sentiment_zh,
    'DAMO_NLP/jd',
    None,
    ClsPreprocessor(['negative', 'positive'], 'Sentiment Classification', False),
    get_dataset_from_repo,
    split=['train', 'validation'],
    tags=['text-generation', 'classification', '🔥'])


def _preprocess_dureader_robust(dataset: HfDataset) -> HfDataset:
    prompt = """Task: Question Generation
Context: {context}
Answer: {answer}
Question:"""
    query = []
    response = []
    for d in dataset:
        answer, context = d['text1'].split('[SEP]')
        q = prompt.format(context=context, answer=answer)
        query.append(q)
        response.append(d['text2'])
    return HfDataset.from_dict({'query': query, 'response': response})


register_dataset(
    DatasetName.dureader_robust_zh,
    'modelscope/DuReader_robust-QG',
    None,
    _preprocess_dureader_robust,
    get_dataset_from_repo,
    split=['train', 'validation', 'test'],
    tags=['text-generation', '🔥'])


def process_hh_rlhf(dataset):

    def reorganize_row(row):
        import re
        chosen = row['chosen'].strip()
        rejected = row['rejected'].strip()
        parts_chosen = [s.strip() for s in re.split('\n\nHuman:|\n\nAssistant:|\n\nHum:', chosen)]
        parts_rejected = [s.strip() for s in re.split('\n\nHuman:|\n\nAssistant:|\n\nHum:', rejected)]
        if parts_chosen[0].startswith('Human:'):
            assert parts_rejected[0].startswith('Human:')
            parts_chosen[0] = parts_chosen[0][6:].strip()
            parts_rejected[0] = parts_rejected[0][6:].strip()
        history = []
        idx, s1, s2 = None, None, None
        for idx, (s1, s2) in enumerate(zip(parts_chosen, parts_rejected)):
            if s1 == s2:
                if idx % 2 == 0:
                    history.append([s1, None])
                else:
                    history[-1][-1] = s1
            else:
                break

        if idx % 2 == 0:
            return {
                'query': None,
                'response': None,
                'rejected_response': None,
                'history': None,
            }
        query = history[-1][0]
        history = history[:-1]
        response = s1
        rejected_response = s2
        return {
            'query': query,
            'response': response,
            'rejected_response': rejected_response,
            'history': history,
        }

    return dataset.map(
        reorganize_row, load_from_cache_file=dataset_enable_cache).filter(lambda row: row['query'] is not None)


register_dataset(
    DatasetName.hh_rlhf,
    'AI-ModelScope/hh-rlhf', ['harmless-base', 'helpful-base', 'helpful-online', 'helpful-rejection-sampled'],
    process_hh_rlhf,
    get_dataset_from_repo,
    split=['train', 'test'],
    tags=['rlhf', 'dpo', 'pairwise'])


def process_hh_rlhf_cn(dataset):

    def reorganize_row(row):
        history = []
        try:
            if isinstance(row['context'], str):
                row['context'] = ast.literal_eval(row['context'])
            if isinstance(row['chosen'], str):
                row['chosen'] = ast.literal_eval(row['chosen'])
            if isinstance(row['rejected'], str):
                row['rejected'] = ast.literal_eval(row['rejected'])
            for idx, h in enumerate(row['context']):
                if idx % 2 == 0 and h['role'] != 'human':
                    raise ValueError()
                if idx % 2 != 0 and h['role'] != 'assistant':
                    raise ValueError()
                if idx % 2 == 0:
                    history.append([h['text'], None])
                else:
                    history[-1][-1] = h['text']
            if history[-1][-1] is not None:
                raise ValueError()
            query = history[-1][0]
            history = history[:-1]
            response = row['chosen']['text']
            rejected_response = row['rejected']['text']
        except:  # noqa
            return {
                'query': '',
                'response': '',
                'rejected_response': '',
                'history': [],
            }
        return {
            'query': query,
            'response': response,
            'rejected_response': rejected_response,
            'history': history,
        }

    def row_can_be_parsed(row):
        try:
            if isinstance(row['context'], str):
                row['context'] = ast.literal_eval(row['context'])
            if isinstance(row['chosen'], str):
                row['chosen'] = ast.literal_eval(row['chosen'])
            if isinstance(row['rejected'], str):
                row['rejected'] = ast.literal_eval(row['rejected'])
            return True
        except:  # noqa
            return False

    return dataset.filter(row_can_be_parsed).map(
        reorganize_row, load_from_cache_file=dataset_enable_cache).filter(lambda row: row['query'])


register_dataset(
    DatasetName.hh_rlhf_cn,
    'AI-ModelScope/hh_rlhf_cn',
    ['hh_rlhf', 'harmless_base_cn', 'harmless_base_en', 'helpful_base_cn', 'helpful_base_en'],
    process_hh_rlhf_cn,
    get_dataset_from_repo,
    split=['train', 'test'],
    tags=['rlhf', 'dpo', 'pairwise', '🔥'])


def _preprocess_m3it(dataset: HfDataset) -> HfDataset:

    system = []
    query = []
    response = []
    images = []
    for d in tqdm(dataset):
        system.append(d['instruction'])
        query.append(d['inputs'])
        images.append(d['image_base64_str'])
        response.append(d['outputs'])
    dataset = HfDataset.from_dict({'system': system, 'query': query, 'response': response, 'images': images})
    return dataset


def _preprocess_sharegpt4v(dataset: HfDataset) -> HfDataset:
    split = ['ShareGPT4V', 'ShareGPT4V-PT'] if dataset.config_name is None else dataset.config_name
    IMAGE_DATASET_REQUIREMENTS = {
        'ShareGPT4V': ['coco', 'sam', 'llava', 'wikiart', 'share_textvqa', 'web-celebrity', 'web-landmark'],
        'ShareGPT4V-PT': ['coco', 'sam', 'llava']
    }

    if isinstance(split, str):
        split = [split]
    all_folders = {}
    for sp in split:
        for media_type in IMAGE_DATASET_REQUIREMENTS[sp]:
            all_folders[media_type] = MediaCache.download(media_type)
    dataset._image_dir = all_folders

    def preprocess_image(example):
        image = example['image']
        if 'coco/' in image:
            image = os.path.join(dataset._image_dir['coco'], image.replace('coco/', ''))
        elif 'sam/' in image:
            image = os.path.join(dataset._image_dir['sam'], image.replace('sam/images/', ''))
        elif 'llava/' in image:
            image = os.path.join(dataset._image_dir['llava'], image.replace('llava/llava_pretrain/images/', ''))
        elif 'wikiart/' in image:
            image = os.path.join(dataset._image_dir['wikiart'], image.replace('wikiart/images/',
                                                                              'data/wikiart/images/'))
        elif 'share_textvqa/' in image:
            image = os.path.join(dataset._image_dir['share_textvqa'],
                                 image.replace('share_textvqa/images/', 'data/share_textvqa/images/'))
        elif 'web-celebrity/' in image:
            image = os.path.join(dataset._image_dir['web-celebrity'],
                                 image.replace('web-celebrity/images/', 'data/web-celebrity/images/'))
        elif 'web-landmark/' in image:
            image = os.path.join(dataset._image_dir['web-landmark'],
                                 image.replace('web-landmark/images/', 'data/web-landmark/images/'))
        if os.path.exists(image):
            example['images'] = image
        else:
            example['images'] = None
        return example

    dataset = dataset.map(
        preprocess_image,
        load_from_cache_file=dataset_enable_cache).filter(lambda example: example['images'] is not None)
    processer = ConversationsPreprocessor(
        user_role='human', assistant_role='gpt', media_type='image', media_key='images', error_strategy='delete')
    return processer(dataset)


register_dataset(
    DatasetName.m3it,
    'AI-ModelScope/M3IT',  # error: 'vist' , 'iqa-rephrased ', 'mmchat' / test: 'winoground','chinese-food'
    [
        'coco', 'vqa-v2', 'shapes', 'shapes-rephrased', 'coco-goi-rephrased', 'snli-ve', 'snli-ve-rephrased', 'okvqa',
        'a-okvqa', 'viquae', 'textcap', 'docvqa', 'science-qa', 'imagenet', 'imagenet-open-ended', 'imagenet-rephrased',
        'coco-goi', 'clevr', 'clevr-rephrased', 'nlvr', 'coco-itm', 'coco-itm-rephrased', 'vsr', 'vsr-rephrased',
        'mocheg', 'mocheg-rephrased', 'coco-text', 'fm-iqa', 'activitynet-qa', 'msrvtt', 'ss', 'coco-cn', 'refcoco',
        'refcoco-rephrased', 'multi30k', 'image-paragraph-captioning', 'visual-dialog', 'visual-dialog-rephrased',
        'iqa', 'vcr', 'visual-mrc', 'ivqa', 'msrvtt-qa', 'msvd-qa', 'gqa', 'text-vqa', 'ocr-vqa', 'st-vqa',
        'flickr8k-cn'
    ],
    _preprocess_m3it,
    get_dataset_from_repo,
    split=['train'],
    huge_dataset=True,
    tags=['chat', 'multi-modal', 'vision'])

register_dataset(
    DatasetName.sharegpt4v,
    'AI-ModelScope/ShareGPT4V', ['ShareGPT4V', 'ShareGPT4V-PT'],
    _preprocess_sharegpt4v,
    get_dataset_from_repo,
    split=['train'],
    huge_dataset=True,
    tags=['chat', 'multi-modal', 'vision'])


def preprocess_text_caps(dataset):

    def preprocess(row):
        try:
            image = row['image']
            response = np.random.choice(row['reference_strs'])
            return {'response': response, 'image': image}
        except Exception:
            return {'response': '', 'image': None}

    return dataset.map(
        preprocess, load_from_cache_file=dataset_enable_cache).filter(lambda row: row.get('response')).rename_columns(
            {'image': 'images'})


def preprocess_refcoco_unofficial_caption(dataset):

    cache_dir = MediaCache.download(
        'https://www.modelscope.cn/api/v1/datasets/we_dont_produce_water/'
        'coco_res/repo?Revision=master&FilePath=coco_2014.zip', 'coco2014')

    def preprocess(row):
        caption = row['captions'][0]
        bbox = row['bbox']
        image_path = os.path.join(cache_dir, row['image_path'].replace('coco/train2014', 'train2014'))
        media_tag = MediaTag(media_type='image', task_type='grounding_caption')
        for i in range(len(bbox)):
            bbox[i] = round(float(bbox[i]))
        res = {}

        objects = [[caption, bbox]]
        media_tag(res, [image_path])
        res['images'] = [image_path]
        res['objects'] = json.dumps(objects, ensure_ascii=False)
        if not os.path.exists(image_path):
            res['response'] = ''
        return res

    return dataset.map(preprocess, load_from_cache_file=dataset_enable_cache).filter(lambda row: row.get('response'))


register_dataset(
    DatasetName.refcoco_unofficial_caption,
    'swift/refcoco', [],
    preprocess_func=preprocess_refcoco_unofficial_caption,
    get_function=get_dataset_from_repo,
    split=['train', 'validation'],
    hf_dataset_id='jxu124/refcoco',
    tags=['multi-modal', 'en', 'caption'])

register_dataset(
    DatasetName.refcocog_unofficial_caption,
    'swift/refcocog', [],
    preprocess_func=preprocess_refcoco_unofficial_caption,
    get_function=get_dataset_from_repo,
    split=['train', 'validation'],
    hf_dataset_id='jxu124/refcocog',
    tags=['multi-modal', 'en', 'caption'])


def preprocess_refcoco_unofficial_grounding(dataset):

    cache_dir = MediaCache.download(
        'https://www.modelscope.cn/api/v1/datasets/we_dont_produce_water/'
        'coco_res/repo?Revision=master&FilePath=coco_2014.zip', 'coco2014')

    def preprocess(row):
        caption = row['captions'][0]
        bbox = row['bbox']
        image_path = os.path.join(cache_dir, row['image_path'].replace('coco/train2014', 'train2014'))
        media_tag = MediaTag(media_type='image', task_type='ref_grounding')
        for i in range(len(bbox)):
            bbox[i] = round(float(bbox[i]))
        res = {}

        objects = [[caption, bbox]]
        media_tag(res, [image_path])
        res['images'] = [image_path]
        res['objects'] = json.dumps(objects, ensure_ascii=False)
        if not os.path.exists(image_path):
            res['response'] = ''
        return res

    return dataset.map(preprocess, load_from_cache_file=dataset_enable_cache).filter(lambda row: row.get('response'))


register_dataset(
    DatasetName.refcoco_unofficial_grounding,
    'swift/refcoco', [],
    preprocess_func=preprocess_refcoco_unofficial_grounding,
    get_function=get_dataset_from_repo,
    split=['train', 'validation'],
    hf_dataset_id='jxu124/refcoco',
    tags=['multi-modal', 'en', 'grounding'])

register_dataset(
    DatasetName.refcocog_unofficial_grounding,
    'swift/refcocog', [],
    preprocess_func=preprocess_refcoco_unofficial_grounding,
    get_function=get_dataset_from_repo,
    split=['train', 'validation'],
    hf_dataset_id='jxu124/refcocog',
    tags=['multi-modal', 'en', 'grounding'])

register_dataset(
    DatasetName.text_caps,
    'swift/TextCaps', [],
    preprocess_func=preprocess_text_caps,
    get_function=get_dataset_from_repo,
    split=['train', 'val'],
    hf_dataset_id='HuggingFaceM4/TextCaps',
    huge_dataset=True,
    tags=['multi-modal', 'en', 'caption', 'quality'])

register_dataset(
    DatasetName.lnqa,
    'swift/lnqa', [],
    preprocess_func=ListPreprocessor(query_key='question', response_key='answer', media_type='image'),
    get_function=get_dataset_from_repo,
    split=['train', 'validation'],
    hf_dataset_id='vikhyatk/lnqa',
    huge_dataset=True,
    tags=['multi-modal', 'en', 'ocr-vqa', 'quality'])


def _preprocess_llava_instruct_images(dataset: HfDataset) -> HfDataset:
    all_folders = {}
    for media_type in ['coco', 'gqa', 'ocr_vqa', 'textvqa', 'VG_100K', 'VG_100K_2']:
        all_folders[media_type] = MediaCache.download(media_type)
    dataset._image_dir = all_folders

    def preprocess_image(example):
        image = example['image']
        if 'coco/' in image:
            image = os.path.join(dataset._image_dir['coco'], image.replace('coco/', ''))
        elif 'gqa/' in image:
            image = os.path.join(dataset._image_dir['gqa'], image.replace('gqa/', ''))
        elif 'ocr_vqa/' in image:
            image = os.path.join(dataset._image_dir['ocr_vqa'], image)
        elif 'textvqa/' in image:
            image = os.path.join(dataset._image_dir['textvqa'], image.replace('textvqa/', ''))
        elif 'VG_100K/' in image:
            image = os.path.join(dataset._image_dir['VG_100K'], image.replace('vg/', ''))
        elif 'VG_100K_2/' in image:
            image = os.path.join(dataset._image_dir['VG_100K_2'], image.replace('vg/', ''))
        if os.path.exists(image):
            example['images'] = image
        else:
            example['images'] = None
        return example

    dataset = dataset.map(
        preprocess_image,
        load_from_cache_file=dataset_enable_cache).filter(lambda example: example['images'] is not None)
    processer = ConversationsPreprocessor(
        user_role='human', assistant_role='gpt', media_type='image', media_key='images', error_strategy='delete')
    return processer(dataset)


register_dataset(
    DatasetName.llava_instruct_150k,
    'AI-ModelScope/LLaVA-Instruct-150K',
    None,
    _preprocess_llava_instruct_images,
    get_dataset_from_repo,
    split=['train'],
    tags=['chat', 'multi-modal', 'vision'])


def preprocess_lmsys_chat(dataset):

    def repair_conversations(s: Union[str, Any]) -> Any:
        if isinstance(s, str):
            s = s.replace('}\n {', '},{')
            s = s.replace('}\n{', '},{')
            s = s.replace('}{', '},{')
            s = s.replace('}\n  {', '},{')
            return ast.literal_eval(s)
        return s

    return ConversationsPreprocessor(
        user_role='user',
        assistant_role='assistant',
        conversations_key='conversation',
        from_key='role',
        value_key='content',
        error_strategy='delete',
        repair_conversations=repair_conversations)(
            dataset)


register_dataset(
    DatasetName.lmsys_chat_1m,
    'AI-ModelScope/lmsys-chat-1m',
    None,
    preprocess_lmsys_chat,
    get_dataset_from_repo,
    hf_dataset_id='lmsys/lmsys-chat-1m',
    tags=['chat', 'em'])


def _preprocess_llava_pretrain(dataset):
    media_dir = MediaCache.download(
        'https://www.modelscope.cn/api/v1/datasets/AI-ModelScope/LLaVA-Pretrain/repo?Revision=master&FilePath=images.zip',  # noqa
        'llava_pretrain')

    def preprocess(row):
        if row['image']:
            file_path = os.path.join(media_dir, row['image'])
            if os.path.exists(file_path):
                return {'image': file_path}
            else:
                return {'image': ''}
        else:
            return {'image': ''}

    dataset = dataset.map(preprocess, load_from_cache_file=dataset_enable_cache).filter(lambda row: row['image'])
    return ConversationsPreprocessor(
        user_role='human', assistant_role='gpt', media_type='image', error_strategy='delete')(
            dataset)


register_dataset(
    DatasetName.llava_pretrain,
    'AI-ModelScope/LLaVA-Pretrain', ['blip_laion_cc_sbu_558k'],
    _preprocess_llava_pretrain,
    get_dataset_from_repo,
    split=['train'],
    hf_dataset_id='liuhaotian/LLaVA-Pretrain',
    huge_dataset=True,
    tags=['vqa', 'multi-modal', 'quality'])


def process_shareai_dpo(dataset):

    def reorganize_row(row):
        return {
            'query': row['question'],
            'response': row['answer_zh'],
            'rejected_response': row['answer_en'],
        }

    return dataset.map(reorganize_row, load_from_cache_file=dataset_enable_cache)


def process_ultrafeedback_kto(dataset: HfDataset):

    def reorganize_row(row):
        return {
            'query': row['prompt'],
            'response': row['completion'],
            'label': row['label'],
        }

    return dataset.map(reorganize_row, load_from_cache_file=dataset_enable_cache)


register_dataset(
    DatasetName.ultrafeedback_kto,
    'AI-ModelScope/ultrafeedback-binarized-preferences-cleaned-kto', ['default'],
    process_ultrafeedback_kto,
    get_dataset_from_repo,
    remove_useless_columns=False,
    tags=['rlhf', 'kto'])


def preprocess_guanaco(dataset):
    from swift.utils.utils import split_str_parts_by

    def preprocess_row(row):
        instruction = row['instruction']
        input = row['input']
        output = row['output']
        history = []
        if instruction:
            parts = split_str_parts_by(
                instruction, ['User:', 'User：', 'Assistant：', 'Assistant:', 'Asssistent:', 'Assistent:', 'Assistenz:'])
            for idx, part in enumerate(parts):
                if idx % 2 == 0:
                    if 'user' not in part['key'].lower():
                        return {'query': '', 'history': [], 'response': ''}
                    history.append([part['content'], None])
                else:
                    if 'assist' not in part['key'].lower() and 'asssist' not in part['key'].lower():
                        return {'query': '', 'history': [], 'response': ''}
                    history[-1][-1] = part['content']
        if input.startswith('User:'):
            input = input[len('User:'):].strip()
        if any([not h[0] or not h[1] for h in history]):
            return {'query': '', 'history': [], 'response': ''}
        return {
            'history': history,
            'query': input,
            'response': output,
        }

    return dataset.map(
        preprocess_row, load_from_cache_file=dataset_enable_cache).filter(lambda row: row['query'] and row['response'])


register_dataset(
    DatasetName.guanaco,
    'AI-ModelScope/GuanacoDataset', ['default'],
    preprocess_guanaco,
    get_dataset_from_repo,
    hf_dataset_id='JosephusCheung/GuanacoDataset',
    tags=['chat', 'zh'])


def preprocess_dolly_15k(dataset):

    def preprocess_row(row):
        instruction = row['instruction']
        context = row['context']
        response = row['response']
        query = ''
        if context:
            query = 'Here gives some useful information:\n'
            query += context
            query += '\n'
        query += instruction
        return {
            'query': query,
            'response': response,
        }

    return dataset.map(preprocess_row, load_from_cache_file=dataset_enable_cache)


register_dataset(
    DatasetName.dolly_15k,
    'AI-ModelScope/databricks-dolly-15k', ['default'],
    preprocess_dolly_15k,
    get_dataset_from_repo,
    hf_dataset_id='databricks/databricks-dolly-15k',
    tags=['multi-task', 'en', 'quality'])

register_dataset(
    DatasetName.shareai_llama3_dpo_zh_en_emoji,
    'hjh0119/shareAI-Llama3-DPO-zh-en-emoji', ['default'],
    process_shareai_dpo,
    get_dataset_from_repo,
    tags=['rlhf', 'dpo', 'pairwise'])

register_dataset(
    DatasetName.midefics,
    'swift/MideficsDataset', [],
    ListPreprocessor(
        conversations_key='conversation',
        query_key='question',
        response_key='answer',
        inner_key='data',
        media_type='image'),
    get_dataset_from_repo,
    hf_dataset_id='WinterSchool/MideficsDataset',
    tags=['medical', 'en', 'vqa'])


def preprocess_okvqa(dataset):

    def preprocess(row):
        query = row['question']
        response = np.random.choice(row['answers'])
        return {
            'response': response,
            'query': query,
        }

    return dataset.map(preprocess, load_from_cache_file=dataset_enable_cache).rename_column('image', 'images')


register_dataset(
    DatasetName.okvqa,
    'swift/OK-VQA_train', [],
    preprocess_func=preprocess_okvqa,
    get_function=get_dataset_from_repo,
    split=['train'],
    hf_dataset_id='Multimodal-Fatima/OK-VQA_train',
    tags=['multi-modal', 'en', 'vqa', 'quality'])


def preprocess_a_okvqa(dataset):

    def preprocess(row):
        query = row['question']
        response = np.random.choice(row['rationales'])
        return {
            'response': response,
            'query': query,
        }

    return dataset.map(preprocess, load_from_cache_file=dataset_enable_cache).rename_column('image', 'images')


register_dataset(
    DatasetName.a_okvqa,
    'swift/A-OKVQA', [],
    preprocess_func=preprocess_a_okvqa,
    get_function=get_dataset_from_repo,
    split=['train', 'validation'],
    hf_dataset_id='HuggingFaceM4/A-OKVQA',
    tags=['multi-modal', 'en', 'vqa', 'quality'])


def preprocess_ocr_vqa(dataset):

    def preprocess(row):
        idx = np.random.choice(range(len(row['questions'])))
        query = row['questions'][idx]
        response = row['answers'][idx]
        return {
            'response': response,
            'query': query,
        }

    return dataset.map(preprocess, load_from_cache_file=dataset_enable_cache).rename_column('image', 'images')


register_dataset(
    DatasetName.ocr_vqa,
    'swift/OCR-VQA', [],
    preprocess_func=preprocess_ocr_vqa,
    get_function=get_dataset_from_repo,
    split=['train', 'validation'],
    hf_dataset_id='howard-hou/OCR-VQA',
    tags=['multi-modal', 'en', 'ocr-vqa'])


def preprocess_science_qa(dataset):

    def preprocess_row(row):
        query = row['question']
        response = row['choices'][row['answer']]
        solution = row['solution']
        return {'query': query, 'response': f'{solution}\nSo the final answer is:{response}'}

    return dataset.map(
        preprocess_row,
        load_from_cache_file=dataset_enable_cache).filter(lambda row: row['image']).rename_columns({'image': 'images'})


register_dataset(
    DatasetName.science_qa,
    'swift/ScienceQA', [],
    preprocess_func=preprocess_science_qa,
    get_function=get_dataset_from_repo,
    split=['train', 'validation'],
    hf_dataset_id='derek-thomas/ScienceQA',
    tags=['multi-modal', 'science', 'vqa', 'quality'])


def preprocess_grit(dataset):

    def has_overlap(start_ends):
        for i in range(1, len(start_ends)):
            if start_ends[i][0] < start_ends[i - 1][1]:
                return True
        return False

    def replace_intervals_with_tags(response, start_ends):
        result = []
        last_end = 0
        for start, end in start_ends:
            result.append(response[int(last_end):int(start)])
            result.append('<ref-object><bbox>')
            last_end = end
        result.append(response[int(last_end):])
        return ''.join(result)

    def preprocess_row(row):
        images = row['url']
        caption = row['caption']
        ref_exps = row['ref_exps']
        objects = []
        start_end_pairs = []
        for ref_exp in ref_exps:
            start = ref_exp[0]
            end = ref_exp[1]
            # conf = ref_exp[6] TODO filter low confidence rows?
            start_end_pairs.append(ref_exp[0:2])

            object_part = caption[int(start):int(end)]
            objects.append([object_part, ref_exp[2:6]])

        start_end_pairs.sort(key=lambda x: (x[0], x[1]))
        if has_overlap(start_end_pairs):
            return {'images': None, 'response': '', 'objects': None}

        response = replace_intervals_with_tags(caption, start_end_pairs)

        return {'images': images, 'response': response, 'objects': json.dumps(objects or [], ensure_ascii=False)}

    return dataset.map(preprocess_row, load_from_cache_file=dataset_enable_cache).filter(lambda row: row['objects'])


register_dataset(
    DatasetName.grit,
    'swift/GRIT', [],
    preprocess_func=preprocess_grit,
    get_function=get_dataset_from_repo,
    split=['train'],
    hf_dataset_id='zzliang/GRIT',
    huge_dataset=True,
    tags=['multi-modal', 'en', 'caption-grounding', 'quality'])


def preprocess_gqa(dataset):
    local_cache = MediaCache.download('gqa')

    def preprocess_row(row):
        if os.path.join(local_cache, 'images', row['imageId'] + '.jpg'):
            return {
                'query': row['question'],
                'response': row['fullAnswer'],
                'images': os.path.join(local_cache, 'images', row['imageId'] + '.jpg'),
            }
        else:
            return {'query': '', 'response': '', 'images': ''}

    return dataset.map(preprocess_row, load_from_cache_file=dataset_enable_cache).filter(lambda row: row['query'])


register_dataset(
    DatasetName.gqa,
    None, ['train_all_instructions'],
    preprocess_gqa,
    get_function=get_dataset_from_repo,
    hf_dataset_id='lmms-lab/GQA',
    huge_dataset=True,
    tags=['multi-modal', 'en', 'vqa', 'quality'])


def preprocess_llava_mix_sft(dataset):

    def preprocess_row(row):
        messages = row['messages']
        rounds = []
        for msg in messages:
            role = msg['role']
            content = msg['content']
            text = ''
            for index in content:
                if index['type'] == 'text':
                    text += index['text']
                elif index['type'] == 'image':
                    text += '<image>'

            rounds.append({'role': role, 'content': text})

        return {'messages': rounds}

    dataset = dataset.map(
        preprocess_row, load_from_cache_file=dataset_enable_cache).map(
            ConversationsPreprocessor(
                user_role='user',
                assistant_role='assistant',
                conversations_key='messages',
                from_key='role',
                value_key='content',
                media_key='images',
                media_type='image',
            ).preprocess,
            load_from_cache_file=dataset_enable_cache)
    return dataset


register_dataset(
    DatasetName.llava_instruct_mix,
    'swift/llava-instruct-mix-vsft', [],
    preprocess_llava_mix_sft,
    get_function=get_dataset_from_repo,
    split=['test'],
    hf_dataset_id='HuggingFaceH4/llava-instruct-mix-vsft',
    tags=['multi-modal', 'en', 'vqa', 'quality'])


def orpo_dpo_mix_40k_preprocessor(dataset: HfDataset):

    def preprocess(row):
        chosen_history = row['chosen']
        rejected_history = row['rejected']
        history = []
        query = None
        response = None
        rejected_response = None
        try:
            for i, (chosen, rejected) in enumerate(zip(chosen_history, rejected_history)):
                role = chosen['role']
                content = chosen['content']
                rejected_role = rejected['role']
                rejected_content = rejected['content']
                assert role == rejected_role
                if i % 2 == 0:
                    assert role == 'user'
                else:
                    assert role == 'assistant'

                if content != rejected_content:
                    assert role == 'assistant'
                    response = content
                    rejected_response = rejected_content
                    query = history.pop(-1)[0]
                else:
                    if role == 'user':
                        history.append([content, None])
                    else:
                        history[-1][-1] = content

        except (AssertionError, IndexError) as e:
            logger.warning(e)

        return {
            'history': history,
            'query': query,
            'response': response,
            'rejected_response': rejected_response,
        }

    return dataset.map(
        preprocess, load_from_cache_file=dataset_enable_cache).filter(
            lambda r: r['source'] != 'toxic-dpo-v0.2' and r['query'] is not None)


register_dataset(
    DatasetName.orpo_dpo_mix_40k,
    'AI-ModelScope/orpo-dpo-mix-40k', ['default'],
    orpo_dpo_mix_40k_preprocessor,
    get_dataset_from_repo,
    hf_dataset_id='mlabonne/orpo-dpo-mix-40k',
    tags=['dpo', 'orpo', 'en', 'quality'])


def synthetic_text_to_sql_preprocesser(dataset: HfDataset):

    def preprocess(row):
        sql_prompt = row['sql_prompt']
        sql_context = row['sql_context']
        sql = row['sql_context']
        sql_explanation = row['sql_explanation']
        query = f'Sql Table information:\n{sql_context}\n{sql_prompt}'
        response = f'Let\'s think step by step:\n{sql_explanation}\nSo the final sql is:\n{sql}'
        return {
            'query': query,
            'response': response,
        }

    return dataset.map(preprocess, load_from_cache_file=dataset_enable_cache)


register_dataset(
    DatasetName.synthetic_text_to_sql,
    'AI-ModelScope/synthetic_text_to_sql', ['default'],
    synthetic_text_to_sql_preprocesser,
    get_dataset_from_repo,
    hf_dataset_id='gretelai/synthetic_text_to_sql',
    tags=['nl2sql', 'en'])

register_dataset(
    DatasetName.sharegpt,
    'swift/sharegpt', ['common-zh', 'computer-zh', 'unknow-zh', 'common-en', 'computer-en'],
    preprocess_sharegpt,
    get_dataset_from_repo,
    tags=['chat', 'general', 'multi-round'])


def _preprocess_capcha_images(dataset: HfDataset) -> HfDataset:
    query = 'recognize the content.'
    image_key = 'image'
    response_key = 'solution'

    response = []
    images = []
    for d in tqdm(dataset):
        images.append(d[image_key])
        response.append(d[response_key])
    dataset = HfDataset.from_dict({'query': [query] * len(response), 'response': response, 'images': images})
    dataset._info.features._column_requires_decoding['images'] = True
    return dataset


register_dataset(
    DatasetName.capcha_images,
    'AI-ModelScope/captcha-images',
    None,
    _preprocess_capcha_images,
    get_dataset_from_repo,
    split=['train', 'validation'],
    tags=['chat', 'multi-modal', 'vision'])


def _repair_toolbench(conversations: List[Dict[str, str]]) -> List[Dict[str, str]]:
    assert len(conversations) == 2
    if conversations[1]['from'] in {'caller', 'conclusion'}:
        conversations[1]['from'] = 'assistant'
    return conversations


register_dataset(
    DatasetName.toolbench_for_alpha_umi,
    'shenweizhou/alpha-umi-toolbench-processed-v2', ['backbone', 'caller', 'planner', 'summarizer'],
    ConversationsPreprocessor('system', system_role='-', repair_conversations=_repair_toolbench),
    get_dataset_from_repo,
    tags=['chat', 'agent', '🔥'],
    huge_dataset=True)


def _preprocess_blossom_math(dataset: HfDataset) -> HfDataset:
    response = []
    for d in tqdm(dataset):
        output, answer = d['output'], d['answer']
        response.append(f'{output}\n\nAnswer: {answer}')
    return HfDataset.from_dict({'query': dataset['input'], 'response': response})


register_dataset(
    DatasetName.blossom_math_zh,
    'AI-ModelScope/blossom-math-v2',
    None,
    _preprocess_blossom_math,
    get_dataset_from_repo,
    tags=['chat', 'math', '🔥'],
    hf_dataset_id='Azure99/blossom-math-v2')

register_dataset(
    DatasetName.sql_create_context_en,
    'AI-ModelScope/sql-create-context',
    None,
    ComposePreprocessor([
        RenameColumnsPreprocessor({
            'question': 'instruction',
            'context': 'input',
            'answer': 'output'
        }),
        AlpacaPreprocessor(),
    ]),
    get_dataset_from_repo,
    tags=['chat', 'sql', '🔥'],
    hf_dataset_id='b-mc2/sql-create-context')


def _preprocess_tigerbot_law(dataset: HfDataset) -> HfDataset:
    prompt = """{type}
{title}
"""
    response = []
    for d in tqdm(dataset):
        cur_prompt = prompt.format(type=d['type'], title=d['title'])
        for i in range(1, 4):
            chapter = d[f'chapter{i}']
            if chapter is not None:
                cur_prompt += f'{chapter}'
        cur_prompt += f'{d["content"]}'
        response.append(cur_prompt)
    return HfDataset.from_dict({
        'response': response,
    })


register_dataset(
    DatasetName.tigerbot_law_zh,
    'AI-ModelScope/tigerbot-law-plugin',
    None,
    _preprocess_tigerbot_law,
    get_dataset_from_repo,
    tags=['text-generation', 'law', 'pretrained'],
    hf_dataset_id='TigerResearch/tigerbot-law-plugin')


def _preprocess_leetcode_python(dataset: HfDataset) -> HfDataset:
    query = []
    response = []
    for d in dataset:
        code_with_problem = d['code_with_problem']
        idx = code_with_problem.find('```python')
        idx2 = code_with_problem.rfind('```python')
        assert idx == idx2
        problem = code_with_problem[:idx]
        if problem.startswith('# '):
            problem = problem[2:]
        code = code_with_problem[idx:].strip()
        explanation = d['explanation_only']
        query.append(problem)
        response.append(f'{code}\n\n{explanation}')
    return HfDataset.from_dict({'query': query, 'response': response})


register_dataset(
    DatasetName.leetcode_python_en,
    'AI-ModelScope/leetcode-solutions-python',
    None,
    _preprocess_leetcode_python,
    get_dataset_from_repo,
    tags=['chat', 'coding', '🔥'])


def _repair_conversations_agent_instruct(s: str) -> List[Dict[str, Any]]:
    s = s.replace('}\n {', '},\n {')
    if isinstance(s, str):
        s = ast.literal_eval(s)
    return s


register_dataset(
    DatasetName.agent_instruct_all_en,
    'swift/AgentInstruct_copy', ['alfworld', 'db', 'kg', 'mind2web', 'os', 'webshop'],
    ConversationsPreprocessor('human', 'gpt', repair_conversations=_repair_conversations_agent_instruct),
    get_dataset_from_repo,
    tags=['chat', 'agent', 'multi-round'])


def preprocess_mind2web(dataset):

    def preprocess_row(row: Dict[str, Any]) -> Dict[str, Any]:
        raw_html = row['cleaned_html']
        screenshot = row['screenshot']
        row['screenshot'] = MediaCache.safe_save(screenshot, row['action_uid'] + '.jpg', 'mind2web')
        action = row['target_action_reprs']
        actions = action.split('->')
        row['query'] = f'The snapshot of screen:<image>\nThe html source code:{raw_html}\n'
        action = actions[-1]
        where = actions[0] if len(actions) > 1 else ''
        what = ''
        if ':' in action:
            action, what = action[:action.find(':')], action[action.find(':') + 1:]
        row['response'] = f'Action: {action.strip()}\nAction Input: {where.strip()}{"," + what.strip()}'
        return row

    conversations = []
    tools = [{
        'api': 'CLICK',
        'desc': 'Choose and click an element in the web page',
        'parameter': [{
            'element': 'string, the element in the web page to click'
        }]
    }, {
        'api':
        'TYPE',
        'desc':
        'Input some text into a web element like <input> or <textbox>',
        'parameter': [{
            'element': 'string, the element in the web page to input to',
            'content': 'string, what content to input into the textbox elment'
        }]
    }, {
        'api':
        'SELECT',
        'desc':
        'Select an element from a combobox',
        'parameter': [{
            'element': 'string, the combobox or dropdown in the web page on which the select happens',
            'content': 'string, which choices to choose'
        }]
    }]
    history = []
    images = []
    for row in tqdm(dataset):
        target_action_index = row['target_action_index']
        row = preprocess_row(row)
        query = row['query']
        if target_action_index == '0':
            if history:
                query, response = history.pop(-1)
                conversations.append({
                    'history': history,
                    'query': query,
                    'response': response,
                    'images': images,
                    'tools': tools
                })
                images = []
                history = []
            query = query + '\n' + row['confirmed_task']
        history.append([query, row['response']])
        images.append([row['screenshot']])

    if history:
        query, response = history.pop(-1)
        conversations.append({'history': history, 'query': query, 'response': response, 'images': images})

    return HfDataset.from_list(conversations)


register_dataset(
    DatasetName.mind2web,
    'swift/Multimodal-Mind2Web', [],
    preprocess_mind2web,
    get_dataset_from_repo,
    hf_dataset_id='osunlp/Multimodal-Mind2Web',
    tags=['agent', 'multi-modal'])


def _preprocess_msagent_multirole_dataset(dataset: HfDataset) -> HfDataset:
    res_prompt = """\n\n【注意事项】\n1. 这是聊天室，不要发送私信给任何人\n2. 仅代表你个人说话,不要扮演其他人，
    只根据对话历史进行回复\n3. 长话短说，不要说太多话，不要超过50字 """
    history_prompt = '\n\n【chat history】'
    conv_prompt = '\n {name}:{content}'
    system, query, response = [], [], []

    def process_conversation(conv):
        query, response = '', conv[-1]['value']
        system = conv[0]['value'] if conv[0]['from'] != 'user' else ''
        if conv[0]['from'] == 'user':
            query = conv[0]['value']
        elif 'next_speakers:' not in system:
            if '【注意事项】' not in system and system:
                system += res_prompt
            system += history_prompt
            system += ''.join([conv_prompt.format(name=c['from'], content=c['value']) for c in conv[1:-1]])

        return system, query, response

    for d in dataset:
        sys, qry, resp = process_conversation(d['conversations'])
        system.append(sys)
        query.append(qry)
        response.append(resp)
    return HfDataset.from_dict({'system': system, 'query': query, 'response': response})


register_dataset(
    DatasetName.ms_agent_multirole,
    'iic/MSAgent-MultiRole',
    None,
    _preprocess_msagent_multirole_dataset,
    get_dataset_from_repo,
    tags=['chat', 'agent', 'multi-round', 'role-play', 'multi-agent'])


def _preprocess_toolbench(dataset: HfDataset) -> HfDataset:

    def reorganize_row(row):
        convs = row['conversations']
        sys = convs[0]['value']
        history = []
        history_roles = []
        for idx in range(1, len(convs) - 2, 2):
            history.append((convs[idx]['value'], convs[idx + 1]['value']))
            history_roles.append((convs[idx]['from'], convs[idx + 1]['from']))

        return {
            'system': sys,
            'history': history,
            'history_roles': history_roles,
            'query': convs[-2]['value'],
            'query_role': convs[-2]['from'],
            'response': convs[-1]['value']
        }

    return dataset.map(reorganize_row, load_from_cache_file=dataset_enable_cache)


register_dataset(
    DatasetName.toolbench,
    'swift/ToolBench',
    None,
    _preprocess_toolbench,
    get_dataset_from_repo,
    remove_useless_columns=False,
    tags=['chat', 'agent', 'multi-round'])


def _preprocess_hc3(dataset: HfDataset) -> HfDataset:
    prompt = """Classification Task: Are the following responses from a human or from ChatGPT?
Question: {question}
Answer: {answer}
Category: Human, ChatGPT
Output:"""
    query = []
    response = []
    for d in dataset:
        question = d['question']
        for h in d['human_answers']:
            query.append(prompt.format(question=question, answer=h))
            response.append('Human')
        for c in d['chatgpt_answers']:
            query.append(prompt.format(question=question, answer=c))
            response.append('ChatGPT')
    return HfDataset.from_dict({'query': query, 'response': response})


register_dataset(
    DatasetName.hc3_zh,
    'simpleai/HC3-Chinese', ['baike', 'open_qa', 'nlpcc_dbqa', 'finance', 'medicine', 'law', 'psychology'],
    _preprocess_hc3,
    get_dataset_from_repo,
    tags=['text-generation', 'classification', '🔥'],
    hf_dataset_id='Hello-SimpleAI/HC3-Chinese')

register_dataset(
    DatasetName.hc3_en,
    'simpleai/HC3', ['finance', 'medicine'],
    _preprocess_hc3,
    get_dataset_from_repo,
    tags=['text-generation', 'classification', '🔥'],
    hf_dataset_id='Hello-SimpleAI/HC3')

NoneType = type(None)


def _check_dataset(dataset: Optional[HfDataset], check_dataset_strategy: Literal['none', 'discard', 'error',
                                                                                 'warning']) -> Optional[HfDataset]:
    if check_dataset_strategy == 'none' or dataset is None:
        return dataset
    idx_list = []
    has_query = 'query' in dataset.features
    has_history = 'history' in dataset.features
    has_system = 'system' in dataset.features
    is_modified = False
    for i, d in enumerate(tqdm(dataset)):
        if not isinstance(d['response'], str):
            is_modified = True
            if check_dataset_strategy == 'discard':
                continue
            elif check_dataset_strategy == 'warning':
                logger.warning(f"d['response']: {d['response']}, i: {i}")
                continue
            else:
                raise ValueError(f"d['response']: {d['response']}, i: {i}")
        if has_query and not isinstance(d['query'], (str, NoneType)):
            is_modified = True
            if check_dataset_strategy == 'discard':
                continue
            elif check_dataset_strategy == 'warning':
                logger.warning(f"d['query']: {d['query']}, i: {i}")
                continue
            else:
                raise ValueError(f"d['query']: {d['query']}, i: {i}")
        if has_history and not isinstance(d['history'], (list, NoneType)):
            is_modified = True
            if check_dataset_strategy == 'discard':
                continue
            elif check_dataset_strategy == 'warning':
                logger.warning(f"d['history']: {d['history']}, i: {i}")
                continue
            else:
                raise ValueError(f"d['history']: {d['history']}, i: {i}")
        if has_system and not isinstance(d['system'], (str, NoneType)):
            is_modified = True
            if check_dataset_strategy == 'discard':
                continue
            elif check_dataset_strategy == 'warning':
                logger.warning(f"d['system']: {d['system']}, i: {i}")
                continue
            else:
                raise ValueError(f"d['system']: {d['system']}, i: {i}")
        idx_list.append(i)
    if is_modified:
        dataset = dataset.select(idx_list)
    assert len(dataset) > 0
    return dataset


def _safe_split(s: str,
                sep: str,
                use_0: bool,
                split_mode: Literal['left', 'right'] = 'left') -> Tuple[Optional[str], Optional[str]]:
    # use_0: When the length of the part is 1, is it considered as part0 or part1.
    if s is None or len(s) == 0:
        return None, None
    if split_mode == 'left':
        part = s.split(sep, 1)
    else:
        part = s.rsplit(sep, 1)
    if len(part) == 1:
        if use_0:
            part = part[0], None
        else:
            part = None, part[0]
    else:
        assert len(part) == 2
    return part


def parse_dataset_name(dataset_name: str) -> Tuple[bool, str, List[str], int]:
    # HF::dataset_name:subset1/subset2/subset3#dataset_sample
    use_hf, other = _safe_split(dataset_name, '::', False)
    if use_hf is None:
        use_hf = strtobool(os.environ.get('USE_HF', 'False'))
    elif isinstance(use_hf, str):
        use_hf = {'hf': 1, 'ms': 0}[use_hf.lower()]
    if os.path.isfile(other):
        part1, dataset_sample = other, None
    else:
        part1, dataset_sample = _safe_split(other, '#', True, 'right')
    if os.path.isfile(part1):
        dataset_name, subsets = part1, None
    else:
        dataset_name, subsets = _safe_split(part1, ':', True)

    if subsets is not None:
        subset_list = subsets.split('/')
        subset_list = [subset.strip() for subset in subset_list]
    else:
        subset_list = None
    if dataset_sample is None:
        dataset_sample = -1
    else:
        dataset_sample = int(dataset_sample)
    return tuple(t.strip() if isinstance(t, str) else t for t in [use_hf, dataset_name, subset_list, dataset_sample])


def _dataset_name_exists(dataset_list: List[str], dataset_name: str) -> List[int]:
    dataset_name = parse_dataset_name(dataset_name)[1]
    cache_name_list = [parse_dataset_name(dataset)[1] for dataset in dataset_list]
    res = []
    for i, cache_name in enumerate(cache_name_list):
        if cache_name == dataset_name:
            res.append(i)
    return res


def _preprocess_self_cognition_dataset(
    dataset_list: Tuple[HfDataset, Optional[HfDataset]],
    model_name: Tuple[str, Optional[str]],
    model_author: Tuple[str, Optional[str]],
) -> Tuple[HfDataset, Optional[HfDataset]]:
    # model_name: Tuple[zh, en]
    assert model_name[0] is not None
    assert model_author[0] is not None
    if len(model_name) == 1 or model_name[1] is None:
        model_name = (model_name[0], model_name[0])
    if len(model_author) == 1 or model_author[1] is None:
        model_author = (model_author[0], model_author[0])
    res_d_list = []
    for dataset in dataset_list:  # train_dataset, val_dataset
        if dataset is None:
            res_d_list.append(dataset)
            continue
        query = []
        response = []
        for d in dataset:
            if d['tag'] == 'zh':
                model_n, model_a = model_name[0], model_author[0]
            else:
                model_n, model_a = model_name[1], model_author[1]

            q = d['query'].replace('{{NAME}}', model_n).replace('{{AUTHOR}}', model_a)
            r = d['response'].replace('{{NAME}}', model_n).replace('{{AUTHOR}}', model_a)
            query.append(q)
            response.append(r)
        dataset = dataset.remove_columns('response').add_column('response', response)
        dataset = dataset.remove_columns('query').add_column('query', query)
        dataset = dataset.remove_columns('tag')
        res_d_list.append(dataset)
    return tuple(res_d_list)


def _dataset_id_to_name(dataset_name_list: List[str]) -> List[str]:
    # register dataset_id (ms/hf). Convert dataset_id to dataset_name.
    ms_dataset_mapping = {}
    hf_dataset_mapping = {}
    for k_name, container in zip(['dataset_id_or_path', 'hf_dataset_id'], [ms_dataset_mapping, hf_dataset_mapping]):
        for k, v in DATASET_MAPPING.items():
            if v.get(k_name) is None or not v.get('is_main', True):
                continue
            if v[k_name] not in container:
                container[v[k_name]] = []
            container[v[k_name]].append(k)

    res_dataset = []
    dataset_list = []
    # Add dataset_id or dataset_path to dataset_list, and add dataset_name to res_dataset.
    for d in dataset_name_list:
        use_hf, d_name = parse_dataset_name(d)[:2]
        if d_name in DATASET_MAPPING:
            res_dataset.append(d)
        else:
            dataset_list.append((d, use_hf, d_name))

    extra_dataset = []
    for d, use_hf, d_id_or_path in dataset_list:
        dataset_mapping = hf_dataset_mapping if use_hf else ms_dataset_mapping
        if d_id_or_path in dataset_mapping:
            # Add the dataset_name corresponding to the dataset_id to res_dataset.
            for d_name in dataset_mapping[d_id_or_path]:
                res_dataset.append(d.replace(d_id_or_path, d_name))
        else:
            # This dataset needs to be registered.
            extra_dataset.append((d, use_hf, d_id_or_path))

    for i, (d, use_hf, d_id_or_path) in enumerate(extra_dataset):
        d_info = {}
        d_name = f'_{i}'
        if os.path.isfile(d_id_or_path):
            d_info['dataset_path'] = d_id_or_path
        else:
            if use_hf:
                d_info['hf_dataset_id'] = d_id_or_path
            else:
                d_info['dataset_id'] = d_id_or_path
        register_dataset_info(d_name, d_info)
        res_dataset.append(d.replace(d_id_or_path, d_name))
    return res_dataset


def get_dataset(
        dataset_name_list: Union[List[str], str],
        dataset_test_ratio: float = 0.,
        dataset_seed: Union[int, RandomState] = 42,
        check_dataset_strategy: Literal['none', 'discard', 'error', 'warning'] = 'none',
        *,
        # for self-cognition
        model_name: Union[Tuple[str, str], List[str], None] = None,
        model_author: Union[Tuple[str, str], List[str], None] = None) -> Tuple[HfDataset, Optional[HfDataset]]:
    """Returns train_dataset and val_dataset"""
    if isinstance(dataset_name_list, str):
        dataset_name_list = [dataset_name_list]
    train_dataset_list: List[HfDataset] = []
    val_dataset_list: List[HfDataset] = []

    # dataset_id_or_path -> dataset_name
    dataset_name_list = _dataset_id_to_name(dataset_name_list)
    for dataset_name in dataset_name_list:
        use_hf, dataset_name, subsets, dataset_sample = parse_dataset_name(dataset_name)
        dataset_info = DATASET_MAPPING[dataset_name]
        if subsets is None:
            subsets = dataset_info['subsets']
        if dataset_sample == -1:
            dataset_sample = dataset_info.get('dataset_sample', -1)
        if isinstance(dataset_seed, int):
            random_state = RandomState(dataset_seed)
        else:
            random_state = dataset_seed

        get_function = dataset_info['get_function']
        is_local = dataset_info.get('is_local', False)
        dataset_id_or_path = dataset_info['dataset_id_or_path']
        remove_useless_columns = dataset_info.get('remove_useless_columns', True)

        if not is_local:
            dataset_str_f = 'Downloading the dataset from {hub}, dataset_id: {dataset_id}'
            if not dataset_id_or_path:
                use_hf = True
            if use_hf:
                dataset_id_or_path = dataset_info['hf_dataset_id']
                dataset_str = dataset_str_f.format(hub='HuggingFace', dataset_id=dataset_id_or_path)
            else:
                dataset_str = dataset_str_f.format(hub='ModelScope', dataset_id=dataset_id_or_path)
            logger.info(dataset_str)
            assert dataset_id_or_path is not None, (f'dataset_name: {dataset_name}, use_hf: {use_hf}, '
                                                    f'dataset_id_or_path: {dataset_id_or_path}.')
        dataset = get_function(
            dataset_id_or_path,
            subsets,
            dataset_info['preprocess_func'],
            dataset_info['split'],
            dataset_sample,
            random_state=random_state,
            dataset_test_ratio=dataset_test_ratio,
            remove_useless_columns=remove_useless_columns,
            use_hf=use_hf)

        if dataset_name == 'self-cognition':
            assert model_name is not None and model_author is not None
            dataset = _preprocess_self_cognition_dataset(dataset, model_name, model_author)

        train_d: HfDataset
        if isinstance(dataset, (list, tuple)):
            train_d, val_d = dataset
        else:
            train_d, val_d = dataset, None

        assert train_d is not None or val_d is not None
        if train_d is not None:
            train_dataset_list.append(train_d)
        if val_d is not None:
            val_dataset_list.append(val_d)

    train_dataset = None
    if len(train_dataset_list) > 0:
        train_dataset = concatenate_datasets(train_dataset_list)
    val_dataset = None
    if len(val_dataset_list) > 0:
        val_dataset = concatenate_datasets(val_dataset_list)
    if check_dataset_strategy != 'none':
        logger.info('check dataset...')
        logger.info(f"check_dataset_strategy: '{check_dataset_strategy}'")
    train_dataset = _check_dataset(train_dataset, check_dataset_strategy)
    val_dataset = _check_dataset(val_dataset, check_dataset_strategy)
    return train_dataset, val_dataset


def load_dataset_from_local(dataset_path_list: Optional[Union[str, List[str]]],
                            preprocess_func: PreprocessFunc) -> Optional[HfDataset]:
    if isinstance(dataset_path_list, str):
        dataset_path_list = [dataset_path_list]
    if dataset_path_list is None or len(dataset_path_list) == 0:
        return None
    assert isinstance(dataset_path_list, (list, tuple))

    dataset_list = []
    for dataset_path in dataset_path_list:
        assert isinstance(dataset_path, str)
        df: DataFrame
        if dataset_path.endswith('.csv'):
            df = pd.read_csv(dataset_path, na_filter=False)
        elif dataset_path.endswith('.jsonl'):
            df = transform_jsonl_to_df(read_from_jsonl(dataset_path))
        elif dataset_path.endswith('.json'):
            with open(dataset_path, 'r', encoding='utf-8') as f:
                obj_list = json.load(f)
            df = transform_jsonl_to_df(obj_list)
        else:
            raise ValueError('The custom dataset only supports CSV, JSONL or JSON format. You can refer to the link '
                             '`https://github.com/modelscope/swift/blob/main/docs/source/LLM/自定义与拓展.md#注册数据集的方式` '
                             'for more information.')
        dataset = HfDataset.from_dict(df.to_dict(orient='list'))
        dataset_list.append(preprocess_func(dataset))
    return concatenate_datasets(dataset_list)


def get_local_dataset(_1: str,
                      _2: Optional[List[str]],
                      preprocess_func: PreprocessFunc,
                      split: List[str],
                      dataset_sample: int = -1,
                      random_state: Optional[RandomState] = None,
                      dataset_test_ratio: float = 0.,
                      remove_useless_columns: bool = True,
                      **kwargs) -> Tuple[HfDataset, Optional[HfDataset]]:
    dataset = load_dataset_from_local(split, preprocess_func)
    return _post_preprocess(dataset, dataset_sample, random_state, None, dataset_test_ratio, remove_useless_columns)


def register_dataset_info_file(dataset_info_path: Optional[str] = None) -> None:
    # dataset_info_path: path, json or None
    if dataset_info_path is None:
        dataset_info_path = os.path.abspath(os.path.join(__file__, '..', '..', 'data', 'dataset_info.json'))
    if isinstance(dataset_info_path, str):
        if os.path.isfile(dataset_info_path):
            with open(dataset_info_path, 'r') as f:
                dataset_info = json.load(f)
            base_dir = os.path.dirname(dataset_info_path)
        else:
            dataset_info = json.loads(dataset_info_path)
            dataset_info_path = list(dataset_info.keys())
            base_dir = None
    else:
        assert isinstance(dataset_info_path, dict)
        dataset_info = deepcopy(dataset_info_path)
        dataset_info_path = list(dataset_info.keys())
        base_dir = None
    for dataset_name, d_info in dataset_info.items():
        register_dataset_info(dataset_name, d_info, base_dir=base_dir)
    logger.info(f'Successfully registered `{dataset_info_path}`')


register_dataset_info_file()<|MERGE_RESOLUTION|>--- conflicted
+++ resolved
@@ -341,11 +341,7 @@
         return dataset
     if random_state is None:
         random_state = RandomState()
-<<<<<<< HEAD
-    # Sample the part that exceeds the length of the dataset.
-=======
-
->>>>>>> 3605cb8d
+
     idx_repeat = np.tile(range(len(dataset)), dataset_sample // len(dataset))
     idx_random = random_state.permutation(len(dataset))[:dataset_sample % len(dataset)]
     idx = np.concatenate([idx_repeat, idx_random])
