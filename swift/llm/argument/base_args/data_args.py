--- conflicted
+++ resolved
@@ -78,10 +78,6 @@
             'streaming': self.streaming,
             'use_hf': self.use_hf,
             'hub_token': self.hub_token,
-<<<<<<< HEAD
-            'enable_cache': self.enable_cache,
-=======
->>>>>>> d87d8ed9
             'download_mode': self.download_mode,
             'strict': self.strict,
             'model_name': self.model_name,
