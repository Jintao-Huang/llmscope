# Copyright (c) Alibaba, Inc. and its affiliates.
import os
from dataclasses import dataclass, field
from typing import Literal, Optional

from swift.llm import TEMPLATE_MAPPING
from swift.utils import get_logger

logger = get_logger()


@dataclass
class TemplateArguments:
    """
    TemplateArguments class is a dataclass that holds various arguments related to template configuration and usage.

    Args:
        template (Optional[str]): Template type. Default is None, meaning use the template of the model_type.
        system (Optional[str]): Override the default system in the template. Default is None.
        max_length (Optional[int]): Maximum length for the template. Default is None.
        truncation_strategy (Literal): Strategy for truncating the template. Default is 'delete'.
        max_pixels (Optional[int]): Maximum number of pixels for the template. Default is None.
        tools_prompt (str): Override the default tools prompt in the template. Default is 'react_en'.
        padding_side: The padding_side when the training batch_size >= 2
        loss_scale (str): Loss scale for training. Default is 'default',
            meaning only calculate the loss of the assistant.
        sequence_parallel_size (int): Size of sequence parallelism. Default is 1.
        use_chat_template (str): Use chat template or default generation template, default True
        template_backend (str): Use swift template or jinja
    """
    template: Optional[str] = field(
        default=None, metadata={'help': f'template choices: {list(TEMPLATE_MAPPING.keys())}'})
    system: Optional[str] = None  # Override the default_system in the template.
    max_length: Optional[int] = None

    truncation_strategy: Literal['delete', 'left', 'right'] = 'delete'
    max_pixels: Optional[int] = None
    tools_prompt: str = 'react_en'  # Override the default_tools_prompt in the template.
<<<<<<< HEAD
    bbox_type: Literal['norm1000', 'none'] = 'norm1000'
=======
    norm_bbox: Literal['norm1000', 'none'] = 'norm1000'
>>>>>>> 0950b0c9
    # train
    padding_side: Literal['left', 'right'] = 'right'
    loss_scale: str = 'default'
    sequence_parallel_size: int = 1
    # infer/deploy
    use_chat_template: bool = True
    template_backend: Literal['swift', 'jinja'] = 'swift'

    def __post_init__(self):
        if self.template is None and hasattr(self, 'model_meta'):
            self.template = self.model_meta.template
        if self.system is not None and self.system.endswith('.txt') and os.path.isfile(self.system):
            with open(self.system, 'r') as f:
                self.system = f.read()

    def get_template_kwargs(self):
        truncation_strategy = self.truncation_strategy
        if truncation_strategy == 'delete':
            truncation_strategy = 'raise'
        return {
            'default_system': self.system,
            'max_length': self.max_length,
            'truncation_strategy': truncation_strategy,
            'max_pixels': self.max_pixels,
            'tools_prompt': self.tools_prompt,
            'norm_bbox': self.norm_bbox,
            'loss_scale': self.loss_scale,
            'padding_side': self.padding_side,
            'sequence_parallel_size': self.sequence_parallel_size,
            'template_backend': self.template_backend,
            'use_chat_template': self.use_chat_template
        }<|MERGE_RESOLUTION|>--- conflicted
+++ resolved
@@ -36,11 +36,7 @@
     truncation_strategy: Literal['delete', 'left', 'right'] = 'delete'
     max_pixels: Optional[int] = None
     tools_prompt: str = 'react_en'  # Override the default_tools_prompt in the template.
-<<<<<<< HEAD
-    bbox_type: Literal['norm1000', 'none'] = 'norm1000'
-=======
     norm_bbox: Literal['norm1000', 'none'] = 'norm1000'
->>>>>>> 0950b0c9
     # train
     padding_side: Literal['left', 'right'] = 'right'
     loss_scale: str = 'default'
