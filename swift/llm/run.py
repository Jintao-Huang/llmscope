--- conflicted
+++ resolved
@@ -1,10 +1,6 @@
 # Copyright (c) Alibaba, Inc. and its affiliates.
 from swift.llm import (InferArguments, RomeArguments, SftArguments, get_main,
-<<<<<<< HEAD
-                       gradio_chat_demo, llm_infer, llm_sft, rome_infer)
-=======
                        llm_infer, llm_sft, llm_web_ui, rome_infer)
->>>>>>> c4be179e
 
 sft_main = get_main(SftArguments, llm_sft)
 infer_main = get_main(InferArguments, llm_infer)
