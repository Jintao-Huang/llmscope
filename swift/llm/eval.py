# Copyright (c) Alibaba, Inc. and its affiliates.
import asyncio
import datetime as dt
import os
import time
from typing import Any, Dict, List, Optional, Tuple

import json
from llmuses.models.custom import CustomModel
from modelscope import GenerationConfig
from tqdm import tqdm

from swift.utils import append_to_jsonl, get_logger, get_main, seed_everything
from .infer import merge_lora, prepare_model_template
from .utils import EvalArguments, XRequestConfig, inference, inference_client_async

logger = get_logger()


class EvalModel(CustomModel):

    def __init__(self, args: EvalArguments, model_name: str, **kwargs) -> None:
        if args.eval_url is None:
            if args.merge_lora:
                merge_lora(args, device_map=args.merge_device_map)
            if args.infer_backend == 'vllm':
                from .utils import prepare_vllm_engine_template
                self.llm_engine, self.template = prepare_vllm_engine_template(args)
            else:
                self.model, self.template = prepare_model_template(args)

        self.args = args
        super().__init__(config={'model_id': model_name}, **kwargs)
        self.model_name = model_name

    @staticmethod
    async def _call_openai(model_type: str, query: str, eval_url: str, *, is_chat_model: bool,
                           request_config: XRequestConfig, idx: int) -> Tuple[str, Optional[int]]:
        # idx: maintain the order
        resp = await inference_client_async(
            model_type, query, is_chat_request=is_chat_model, request_config=request_config, url=eval_url)
        if is_chat_model:
            response = resp.choices[0].message.content
        else:
            response = resp.choices[0].text
        return response, idx

    async def call_openai_batched(self, prompts: List[str], request_config: XRequestConfig) -> List[str]:
        assert self.args.eval_is_chat_model is not None
        use_tqdm = True if len(prompts) >= 20 else False
        prog_bar = tqdm(total=len(prompts), dynamic_ncols=True, disable=not use_tqdm)
        tasks = []
        for i, prompt in enumerate(prompts):
            tasks.append(
                self._call_openai(
                    self.args.model_type,
                    prompt,
                    self.args.eval_url,
                    is_chat_model=self.args.eval_is_chat_model,
                    request_config=request_config,
                    idx=i))
        response_list: List[Optional[str]] = [None] * len(prompts)
        for coro in asyncio.as_completed(tasks):
            response, i = await coro
            response_list[i] = response
            prog_bar.update()
        prog_bar.close()
        return response_list

    def predict(self, prompts: List[str], **kwargs) -> List[Dict[str, Any]]:
        infer_cfg = kwargs['infer_cfg'].copy()
        infer_cfg.pop('limit', None)
        infer_cfg.pop('max_length', None)
        assert infer_cfg.get('max_new_tokens') is not None, f'infer_cfg: {infer_cfg}'
        do_sample = infer_cfg.pop('do_sample', None)

        if self.args.eval_url is not None:
            if do_sample is False:
                infer_cfg['temperature'] = 0
            max_new_tokens = infer_cfg.pop('max_new_tokens', None)
            if max_new_tokens is not None:
                infer_cfg['max_tokens'] = max_new_tokens

            request_config = XRequestConfig(**infer_cfg)
            response_list = asyncio.run(self.call_openai_batched(prompts, request_config))

        elif self.args.infer_backend == 'vllm':
            from .utils import inference_vllm, VllmGenerationConfig
            if do_sample is False:
                infer_cfg['temperature'] = 0
            generation_config = VllmGenerationConfig(**infer_cfg)

            request_list = [{'query': prompt} for prompt in prompts]
            use_tqdm = True if len(request_list) >= 20 else False
            resp_list = inference_vllm(
                self.llm_engine, self.template, request_list, generation_config=generation_config, use_tqdm=use_tqdm)
            response_list = [resp['response'] for resp in resp_list]
        else:
            if do_sample is False:
                # fix warning
                infer_cfg['temperature'] = 1.
                infer_cfg['top_p'] = 1.
                infer_cfg['top_k'] = 50
            if do_sample is not None:
                infer_cfg['do_sample'] = do_sample
            response_list = []
            generation_config = GenerationConfig(**infer_cfg)
            use_tqdm = True if len(prompts) >= 5 else False
            prog_bar = tqdm(total=len(prompts), dynamic_ncols=True, disable=not use_tqdm)
            for prompt in prompts:
                response, _ = inference(self.model, self.template, prompt, generation_config=generation_config)
                response_list.append(response)
                prog_bar.update()
            prog_bar.close()
        res_d = []
        for response in response_list:
            res_d.append({
                'choices': [{
                    'index': 0,
                    'message': {
                        'content': response,
                        'role': 'assistant'
                    }
                }],
                'created': int(time.time()),
                'model': self.model_name,
                'object': 'chat.completion',
            })
        return res_d


<<<<<<< HEAD
def run_eval_single_model(args: EvalArguments) -> List[Dict[str, Any]]:
=======
def llm_eval(args: EvalArguments) -> List[Dict[str, Any]]:
>>>>>>> 38e4d96b
    from llmuses.run import run_task
    from llmuses.config import TaskConfig
    from llmuses.summarizer import Summarizer
    logger.info(f'args: {args}')
    seed_everything(args.seed)
    model_name = args.model_type
    if args.name:
        model_name += f'-{args.name}'
    custom_names = []
    if args.custom_eval_config is not None:
        assert os.path.isfile(args.custom_eval_config)
        with open(args.custom_eval_config, 'r') as f:
            custom_eval = json.load(f)
            for _ds in custom_eval:
                custom_names.append(_ds['name'])
                TaskConfig.registry(_ds['name'], _ds['pattern'], _ds['dataset'], subset_list=_ds.get('subset_list'))
    eval_model = EvalModel(args, model_name)

    task_configs = TaskConfig.load(custom_model=eval_model, tasks=args.eval_dataset + custom_names)
    for task_config in task_configs:
        task_config.use_cache = args.eval_use_cache
        if args.eval_limit is not None:
            task_config.limit = args.eval_limit
        if args.eval_few_shot is not None:
            for dataset in task_config.datasets:
                if not task_config.dataset_args.get(dataset):
                    task_config.dataset_args[dataset] = {}
                task_config.dataset_args[dataset]['few_shot_num'] = args.eval_few_shot

    run_task(task_cfg=task_configs)
    final_report: List[dict] = Summarizer.get_report_from_cfg(task_cfg=task_configs)
    logger.info(f'Final report:{final_report}\n')

    if args.save_result:
        result_dir = args.ckpt_dir
        if result_dir is None:
            result_dir = eval_model.llm_engine.model_dir if args.infer_backend == 'vllm' else eval_model.model.model_dir
        assert result_dir is not None
        jsonl_path = os.path.join(result_dir, 'eval_result.jsonl')
        result = {report['name']: report['score'] for report in final_report}
        logger.info(f'result: {result}')
        result_info = {
            'result': result,
            'time': dt.datetime.now().strftime('%Y%m%d-%H%M%S'),
        }
        append_to_jsonl(jsonl_path, result_info)
        logger.info(f'save_result_path: {jsonl_path}')
    return final_report


eval_main = get_main(EvalArguments, llm_eval)<|MERGE_RESOLUTION|>--- conflicted
+++ resolved
@@ -129,11 +129,7 @@
         return res_d
 
 
-<<<<<<< HEAD
-def run_eval_single_model(args: EvalArguments) -> List[Dict[str, Any]]:
-=======
 def llm_eval(args: EvalArguments) -> List[Dict[str, Any]]:
->>>>>>> 38e4d96b
     from llmuses.run import run_task
     from llmuses.config import TaskConfig
     from llmuses.summarizer import Summarizer
