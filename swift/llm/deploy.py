# Copyright (c) Alibaba, Inc. and its affiliates.
import asyncio
import inspect
import logging
import random
import time
from concurrent.futures import ThreadPoolExecutor
from dataclasses import asdict
from http import HTTPStatus
from threading import Thread
from typing import List, Optional, Union

import json
import torch
from fastapi import FastAPI, Request
from fastapi.responses import JSONResponse, StreamingResponse
from modelscope import GenerationConfig
from packaging import version
from peft import PeftModel

from swift.utils import get_logger, get_main, seed_everything
from .agent import split_action_action_input
from .infer import merge_lora, prepare_model_template
from .utils import (TEMPLATE_MAPPING, ChatCompletionMessageToolCall, ChatCompletionRequest, ChatCompletionResponse,
                    ChatCompletionResponseChoice, ChatCompletionResponseStreamChoice, ChatCompletionStreamResponse,
                    ChatMessage, CompletionRequest, CompletionResponse, CompletionResponseChoice,
                    CompletionResponseStreamChoice, CompletionStreamResponse, DeltaMessage, DeployArguments, Function,
                    Model, ModelList, Template, UsageInfo, compat_openai, decode_base64, inference, inference_stream,
                    messages_join_observation, messages_to_history, random_uuid, set_generation_config)

logger = get_logger()

global_stats = {}
default_global_stats = {
    'num_prompt_tokens': 0,
    'num_generated_tokens': 0,
    'num_samples': 0,
    'runtime': 0.,
    'samples/s': 0.,
    'tokens/s': 0.
}


async def _log_stats_hook(log_interval: int):
    global global_stats
    while True:
        global_stats = default_global_stats.copy()
        t = time.perf_counter()
        await asyncio.sleep(log_interval)
        runtime = time.perf_counter() - t
        global_stats['runtime'] = runtime
        global_stats['samples/s'] = global_stats['num_samples'] / runtime
        global_stats['tokens/s'] = global_stats['num_generated_tokens'] / runtime
        for k, v in global_stats.items():
            global_stats[k] = round(v, 8)
        logger.info(global_stats)


def _update_stats(response) -> None:
<<<<<<< HEAD
=======
    if response is None:
        return
>>>>>>> 5fc9a831
    usage_info = response.usage
    global_stats['num_prompt_tokens'] += usage_info.prompt_tokens
    global_stats['num_generated_tokens'] += usage_info.completion_tokens
    global_stats['num_samples'] += 1


<<<<<<< HEAD
async def lifespan(app: FastAPI):
    global _args
    if _args.log_interval > 0:
        asyncio.create_task(_log_stats_hook(_args.log_interval))
=======
def lifespan(app: FastAPI):
    global _args
    if _args.log_interval > 0:
        thread = Thread(target=lambda: asyncio.run(_log_stats_hook(_args.log_interval)))
        thread.start()
>>>>>>> 5fc9a831
    yield


app = FastAPI(lifespan=lifespan)
_args: Optional[DeployArguments] = None
model = None
llm_engine = None
template: Optional[Template] = None


def create_error_response(status_code: Union[int, str, HTTPStatus], message: str) -> JSONResponse:
    status_code = int(status_code)
    return JSONResponse({'message': message, 'object': 'error'}, status_code)


@app.get('/v1/models')
async def get_available_models():
    global _args
    model_list = [_args.model_type]
    if _args.lora_request_list is not None:
        model_list += [lora_request.lora_name for lora_request in _args.lora_request_list]
    data = [
        Model(
            id=model_id,
            is_chat=not is_generation_template(_args.template_type),
            is_multimodal=_args.is_multimodal,
            owned_by=_args.owned_by) for model_id in model_list
    ]
    return ModelList(data=data)


async def check_length(request: Union[ChatCompletionRequest, CompletionRequest], input_ids: List[int]) -> Optional[str]:
    global llm_engine, model, _args
    if _args.infer_backend in {'vllm', 'lmdeploy'}:
        max_model_len = llm_engine.max_model_len
    else:
        max_model_len = model.max_model_len
    num_tokens = len(input_ids)
    max_tokens = request.max_tokens
    if max_model_len is None:
        max_model_len = 8192
        logger.warning(
            'The current model is unable to retrieve `max_model_len`. It is set to the default value of 8192.')
    if max_tokens is None:
        max_tokens = max_model_len - num_tokens
        request.max_tokens = max_tokens
    if max_tokens + num_tokens > max_model_len:
        error_msg = (f'Your prompt has {num_tokens} tokens, and you have set the `max_tokens` to {max_tokens}, '
                     f'but the maximum model length supported is {max_model_len}. '
                     'Please reduce the number of tokens in the prompt or the `max_tokens`.')
        return error_msg


async def check_model(request: Union[ChatCompletionRequest, CompletionRequest]) -> Optional[str]:
    model_list = await get_available_models()
    model_type_list = [model.id for model in model_list.data]
    if request.model in model_type_list:
        return
    else:
        return f'`{request.model}` is not in the model_list: `{model_type_list}`.'


def is_generation_template(template_type: str) -> bool:
    template_info = TEMPLATE_MAPPING[template_type]
    is_generation = template_info.get('is_generation', False)
    return is_generation


async def _prepare_request(request: Union[ChatCompletionRequest, CompletionRequest], raw_request: Request):
    global template, model, llm_engine, _args
    if _args.api_key is not None:
        is_valid = _check_api_key(raw_request, _args.api_key)
        if not is_valid:
            return create_error_response(HTTPStatus.BAD_REQUEST, 'API key error')

    if _args.infer_backend in {'vllm', 'lmdeploy'}:
        model_or_engine = llm_engine
    else:
        model_or_engine = model

    error_msg = await check_model(request)
    if error_msg is not None:
        return create_error_response(HTTPStatus.BAD_REQUEST, error_msg)

    if request.seed is not None:
        seed_everything(request.seed, verbose=False)
    _request = {'model': request.model}
    if isinstance(request, ChatCompletionRequest):
        if is_generation_template(
                template.template_type) and not (len(request.messages) == 1 and request.messages[0]['role'] == 'user'):
            return create_error_response(
                HTTPStatus.BAD_REQUEST, f'The chat template `{template.template_type}` corresponding to '
                f'the model `{model_or_engine.model_type}` is in text generation format. '
                'Please use the `completions` API.')
        messages = request.messages
        images = request.images
        if _args.is_multimodal:
            compat_openai(messages, images, template.template_type)
            messages = decode_base64(messages=messages)['messages']
            images = decode_base64(images=images)['images']
        # For agent, check if response is endwith observations and join tool observation
        messages_join_observation(messages)
        example = messages_to_history(messages)
        if len(images) > 0:
            example['images'] = images

        if request.tool_choice is not None and request.tools is not None:
            if isinstance(request.tool_choice, dict):
                name = request.tool_choice['function']['name']
                tool = next((t for t in request.tools if t['function']['name'] == name), None)
                if tool is None:
                    raise ValueError(f"Tool choice '{name}' not found in tools.")
                example['tools'] = [tool]
            elif request.tool_choice == 'auto':
                example['tools'] = request.tools
        executor = ThreadPoolExecutor(max_workers=1)
        loop = asyncio.get_running_loop()
        inputs = (await loop.run_in_executor(executor, template.encode, example))[0]
        request_id = f'chatcmpl-{random_uuid()}'
        _request['messages'] = messages
    else:
        if not is_generation_template(template.template_type):
            return create_error_response(
                HTTPStatus.BAD_REQUEST, f'The chat template `{template.template_type}` corresponding to '
                f'the model `{model_or_engine.model_type}` is in chat format. '
                'Please use the `chat.completions` API.')
        prompt = request.prompt
        images = request.images
        if _args.is_multimodal:
            prompt = decode_base64(prompt=prompt)['prompt']
            images = decode_base64(images=images)['images']
        example = {'query': prompt}
        if len(images) > 0:
            example['images'] = images
        executor = ThreadPoolExecutor(max_workers=1)
        loop = asyncio.get_running_loop()
        inputs = (await loop.run_in_executor(executor, template.encode, example))[0]
        request_id = f'cmpl-{random_uuid()}'
        _request['prompt'] = prompt

    request_info = {'request_id': request_id}
    request_info.update(_request)

    if 'input_ids' in inputs:
        input_ids = inputs['input_ids']
        error_msg = await check_length(request, input_ids)
        if error_msg is not None:
            return create_error_response(HTTPStatus.BAD_REQUEST, error_msg)

    return request_info, inputs, example


@torch.inference_mode()
async def inference_vllm_async(request: Union[ChatCompletionRequest, CompletionRequest], raw_request: Request):
    global llm_engine, template, _args
    from .utils import VllmGenerationConfig
    created_time = int(time.time())

    result = await _prepare_request(request, raw_request)
    if isinstance(result, JSONResponse):
        return result

    request_info, inputs, _ = result
    request_id = request_info['request_id']

    kwargs = {'max_new_tokens': request.max_tokens}
    for key in ['n', 'best_of', 'frequency_penalty', 'length_penalty', 'presence_penalty', 'num_beams']:
        kwargs[key] = getattr(request, key)
    for key in ['temperature', 'top_k', 'top_p', 'repetition_penalty']:
        new_value = getattr(request, key)
        if new_value is None:
            kwargs[key] = getattr(llm_engine.generation_config, key)
        else:
            kwargs[key] = new_value
    kwargs['stop'] = (llm_engine.generation_config.stop or []) + (getattr(request, 'stop') or [])

    generation_config = VllmGenerationConfig(**kwargs)
    if generation_config.use_beam_search and request.stream:
        error_msg = 'Streaming generation does not support beam search.'
        raise ValueError(error_msg)
    tokenizer = template.tokenizer
    if tokenizer.eos_token is not None and tokenizer.eos_token not in generation_config.stop:
        generation_config.stop.append(tokenizer.eos_token)
    if isinstance(template.suffix[-1], str) and template.suffix[-1] not in generation_config.stop:
        generation_config.stop.append(template.suffix[-1])
    if isinstance(template.suffix[-1], list):
        token_str = tokenizer.decode(template.suffix[-1])
        if token_str not in generation_config.stop:
            generation_config.stop.append(token_str)
    request_info['generation_config'] = generation_config
    request_info.update({'seed': request.seed, 'stream': request.stream})
    if _args.verbose:
        logger.info(request_info)

    generate_kwargs = {}
    if _args.vllm_enable_lora and request.model != _args.model_type:
        lora_request = None
        for lora_req in _args.lora_request_list:
            if lora_req.lora_name == request.model:
                lora_request = lora_req
                break
        assert lora_request is not None
        generate_kwargs['lora_request'] = lora_request

    import vllm
    from .utils.vllm_utils import _prepare_request_inputs

    if version.parse(vllm.__version__) >= version.parse('0.4.3'):
        request_inputs = _prepare_request_inputs(inputs)
        result_generator = llm_engine.generate(request_inputs, generation_config, request_id, **generate_kwargs)
    else:
        input_ids = inputs['input_ids']
        result_generator = llm_engine.generate(None, generation_config, request_id, input_ids, **generate_kwargs)

    async def _generate_full():
        result = None
        async for result in result_generator:
            if await raw_request.is_disconnected():
                await llm_engine.abort(request_id)
                return create_error_response(HTTPStatus.BAD_REQUEST, 'Client disconnected')
        assert result is not None
        num_prompt_tokens = len(result.prompt_token_ids)
        num_generated_tokens = sum(len(output.token_ids) for output in result.outputs)
        usage_info = UsageInfo(
            prompt_tokens=num_prompt_tokens,
            completion_tokens=num_generated_tokens,
            total_tokens=num_prompt_tokens + num_generated_tokens,
        )

        if isinstance(request, ChatCompletionRequest):
            choices = []
            for output in result.outputs:
                response = template.generate_ids_to_response(output.token_ids)
                action, action_input = split_action_action_input(response)
                toolcall = None
                if action is not None:
                    toolcall = [
                        ChatCompletionMessageToolCall(
                            id=f'toolcall-{random_uuid()}',
                            type='function',
                            function=Function(name=action, arguments=action_input))
                    ]
                choice = ChatCompletionResponseChoice(
                    index=output.index,
                    message=ChatMessage(role='assistant', content=response, tool_calls=toolcall),
                    finish_reason=output.finish_reason,
                )
                choices.append(choice)
            response = ChatCompletionResponse(
                model=request.model, choices=choices, usage=usage_info, id=request_id, created=created_time)
        else:
            choices = []
            for output in result.outputs:
                response = template.generate_ids_to_response(output.token_ids)
                choice = CompletionResponseChoice(
                    index=output.index,
                    text=response,
                    finish_reason=output.finish_reason,
                )
                choices.append(choice)
            response = CompletionResponse(
                model=request.model, choices=choices, usage=usage_info, id=request_id, created=created_time)
        if _args.log_interval > 0:
            _update_stats(response)
        return response

    async def _generate_stream():
        print_idx_list = [[0] for _ in range(request.n)]
        total_res = ['' for _ in range(request.n)]
        response = None
        async for result in result_generator:
            num_prompt_tokens = len(result.prompt_token_ids)
            num_generated_tokens = sum(len(output.token_ids) for output in result.outputs)
            usage_info = UsageInfo(
                prompt_tokens=num_prompt_tokens,
                completion_tokens=num_generated_tokens,
                total_tokens=num_prompt_tokens + num_generated_tokens,
            )
            for output in result.outputs:
                output.delta_text = template.generate_ids_to_response(
                    output.token_ids, output.finished(), return_delta=True, print_idx=print_idx_list[output.index])
                total_res[output.index] += output.delta_text
            if isinstance(request, ChatCompletionRequest):
                choices = []
                for output in result.outputs:
                    toolcall = None
                    if output.finish_reason is not None:
                        action, action_input = split_action_action_input(total_res[output.index])
                        if action is not None:
                            toolcall = [
                                ChatCompletionMessageToolCall(
                                    id=f'toolcall-{random_uuid()}',
                                    type='function',
                                    function=Function(name=action, arguments=action_input))
                            ]
                    choice = ChatCompletionResponseStreamChoice(
                        index=output.index,
                        delta=DeltaMessage(role='assistant', content=output.delta_text, tool_calls=toolcall),
                        finish_reason=output.finish_reason)
                    choices.append(choice)
                response = ChatCompletionStreamResponse(
                    model=request.model, choices=choices, usage=usage_info, id=request_id, created=created_time)
            else:
                choices = []
                for output in result.outputs:
                    choice = CompletionResponseStreamChoice(
                        index=output.index, text=output.delta_text, finish_reason=output.finish_reason)
                    choices.append(choice)
                response = CompletionStreamResponse(
                    model=request.model, choices=choices, usage=usage_info, id=request_id, created=created_time)
            yield f'data:{json.dumps(asdict(response), ensure_ascii=False)}\n\n'
<<<<<<< HEAD
        if _args.log_interval > 0 and response is not None:
=======
        if _args.log_interval > 0:
>>>>>>> 5fc9a831
            _update_stats(response)
        yield 'data:[DONE]\n\n'

    if request.stream:
        return StreamingResponse(_generate_stream())
    else:
        return await _generate_full()


@torch.inference_mode()
async def inference_lmdeploy_async(request: Union[ChatCompletionRequest, CompletionRequest], raw_request: Request):
    global llm_engine, template, _args
    created_time = int(time.time())
    from .utils.lmdeploy_utils import LmdeployGenerationConfig, _add_stop_word

    result = await _prepare_request(request, raw_request)
    if isinstance(result, JSONResponse):
        return result

    request_info, inputs, _ = result
    request_id = request_info['request_id']

    kwargs = {'max_new_tokens': request.max_tokens}
    for key in ['temperature', 'top_k', 'top_p', 'repetition_penalty']:
        new_value = getattr(request, key)
        if new_value is None:
            kwargs[key] = getattr(llm_engine.generation_config, key)
        else:
            kwargs[key] = new_value

    tokenizer = template.tokenizer
    stop_words = (llm_engine.generation_config.stop_words or []).copy()
    for stop_word in getattr(request, 'stop') or []:
        _add_stop_word(stop_words, stop_word, tokenizer=tokenizer)
    _add_stop_word(stop_words, tokenizer.eos_token_id, tokenizer=tokenizer)
    _add_stop_word(stop_words, template.suffix[-1], tokenizer=tokenizer)
    kwargs['stop_words'] = stop_words

    generation_config = LmdeployGenerationConfig(**kwargs)
    request_info['generation_config'] = generation_config
    request_info.update({'seed': request.seed, 'stream': request.stream})
    if _args.verbose:
        logger.info(request_info)

<<<<<<< HEAD
    session_id = created_time * int(10e8) + random.randint(0, int(10e8 - 1))  # long long
=======
    session_id = time.time_ns()
>>>>>>> 5fc9a831
    generator = await llm_engine.get_generator(False, session_id)
    images = inputs.pop('images', None) or []
    if len(images) > 0:
        inputs['images'] = await llm_engine.vl_encoder.async_infer(images)
        await template.prepare_lmdeploy_inputs(inputs)

    async def _generate_full():
        async with llm_engine.safe_run(session_id):
            async for output in generator.async_stream_infer(
                    session_id=session_id, **inputs, stream_output=False, gen_config=generation_config):
                pass
        response = template.generate_ids_to_response(output.token_ids)
        num_prompt_tokens = len(inputs['input_ids'])
        num_generated_tokens = len(output.token_ids)
        usage_info = UsageInfo(
            prompt_tokens=num_prompt_tokens,
            completion_tokens=num_generated_tokens,
            total_tokens=num_prompt_tokens + num_generated_tokens,
        )
        finish_reason = None
        if output.status.name == 'FINISH':
            finish_reason = 'stop'

        if isinstance(request, ChatCompletionRequest):
            action, action_input = split_action_action_input(response)
            toolcall = None
            if action is not None:
                toolcall = [
                    ChatCompletionMessageToolCall(
                        id=f'toolcall-{random_uuid()}',
                        type='function',
                        function=Function(name=action, arguments=action_input))
                ]
            choices = [
                ChatCompletionResponseChoice(
                    index=0,
                    message=ChatMessage(role='assistant', content=response, tool_calls=toolcall),
                    finish_reason=finish_reason,
                )
            ]
            response = ChatCompletionResponse(
                model=request.model, choices=choices, usage=usage_info, id=request_id, created=created_time)
        else:
            choices = [CompletionResponseChoice(
                index=0,
                text=response,
                finish_reason=finish_reason,
            )]
            response = CompletionResponse(
                model=request.model, choices=choices, usage=usage_info, id=request_id, created=created_time)
        if _args.log_interval > 0:
            _update_stats(response)
        return response

    async def _generate_stream():
        num_prompt_tokens = len(inputs['input_ids'])
        total_response = ''
        print_idx = [0]
        async with llm_engine.safe_run(session_id):
            async_iter = generator.async_stream_infer(
                session_id=session_id, **inputs, stream_output=True, gen_config=generation_config).__aiter__()
            is_finished = False
            response = None
            while not is_finished:
                try:
                    output = await async_iter.__anext__()
                except StopAsyncIteration:
                    is_finished = True
                num_generated_tokens = len(output.token_ids)
                usage_info = UsageInfo(
                    prompt_tokens=num_prompt_tokens,
                    completion_tokens=num_generated_tokens,
                    total_tokens=num_prompt_tokens + num_generated_tokens,
                )
                delta_text = template.generate_ids_to_response(
                    output.token_ids, is_finished, return_delta=True, print_idx=print_idx)
                total_response += delta_text

                finish_reason = None
                if output.status.name == 'FINISH':
                    finish_reason = 'stop'

                if isinstance(request, ChatCompletionRequest):
                    toolcall = None
                    if finish_reason == 'stop':
                        action, action_input = split_action_action_input(total_response)
                        if action is not None:
                            toolcall = [
                                ChatCompletionMessageToolCall(
                                    id=f'toolcall-{random_uuid()}',
                                    type='function',
                                    function=Function(name=action, arguments=action_input))
                            ]
                    choices = [
                        ChatCompletionResponseStreamChoice(
                            index=0,
                            delta=DeltaMessage(role='assistant', content=delta_text, tool_calls=toolcall),
                            finish_reason=finish_reason)
                    ]
                    response = ChatCompletionStreamResponse(
                        model=request.model, choices=choices, usage=usage_info, id=request_id, created=created_time)
                else:
                    choices = [CompletionResponseStreamChoice(index=0, text=delta_text, finish_reason=finish_reason)]
                    response = CompletionStreamResponse(
                        model=request.model, choices=choices, usage=usage_info, id=request_id, created=created_time)
                yield f'data:{json.dumps(asdict(response), ensure_ascii=False)}\n\n'
<<<<<<< HEAD
            if _args.log_interval > 0 and response is not None:
=======
            if _args.log_interval > 0:
>>>>>>> 5fc9a831
                _update_stats(response)
            yield 'data:[DONE]\n\n'

    if request.stream:
        return StreamingResponse(_generate_stream())
    else:
        return await _generate_full()


class _GenerationConfig(GenerationConfig):

    def __repr__(self) -> str:
        parameters = inspect.signature(self.to_json_string).parameters
        kwargs = {}
        if 'ignore_metadata' in parameters:
            kwargs['ignore_metadata'] = True
        gen_kwargs = json.loads(self.to_json_string(**kwargs))
        gen_kwargs.pop('transformers_version', None)
        return f'GenerationConfig({gen_kwargs})'


def _check_api_key(raw_request: Request, api_key: str) -> bool:
    authorization = dict(raw_request.headers).get('authorization')
    if authorization is None:
        return False
    if not authorization.startswith('Bearer '):
        return False
    request_api_key = authorization[7:]
    return request_api_key == api_key


@torch.inference_mode()
async def inference_pt_async(request: Union[ChatCompletionRequest, CompletionRequest], raw_request: Request):
    global model, template, _args
    created_time = int(time.time())
    result = await _prepare_request(request, raw_request)
    if isinstance(result, JSONResponse):
        return result

    request_info, _, example = result
    request_id = request_info['request_id']

    kwargs = {'max_new_tokens': request.max_tokens}
    # not use: 'n', 'best_of', 'frequency_penalty', 'presence_penalty'
    for key in ['length_penalty', 'num_beams']:
        kwargs[key] = getattr(request, key)
    for key in ['temperature', 'top_k', 'top_p', 'repetition_penalty']:
        new_value = getattr(request, key)
        if new_value is None:
            kwargs[key] = getattr(model.generation_config, key)
            if key == 'temperature':
                do_sample = getattr(model.generation_config, 'do_sample')
                if not do_sample:
                    kwargs[key] = 0
        else:
            kwargs[key] = new_value

    if kwargs['temperature'] == 0:
        kwargs['do_sample'] = False
        kwargs['temperature'] = 1
        kwargs['top_p'] = 1
        kwargs['top_k'] = 50
    else:
        kwargs['do_sample'] = True

    generation_config = _GenerationConfig(**kwargs)
    _old_generation_config = model.generation_config
    set_generation_config(model, generation_config)  # inplace
    model.generation_config = _old_generation_config
    request_info['generation_config'] = generation_config
    stop = (_args.stop_words or []) + (getattr(request, 'stop') or [])
    request_info.update({'seed': request.seed, 'stop': stop, 'stream': request.stream})
    if _args.verbose:
        logger.info(request_info)

    adapter_kwargs = {}
    if _args.lora_request_list is not None:
        if request.model != _args.model_type:
            adapter_names = None
            for lora_req in _args.lora_request_list:
                if lora_req.lora_name == request.model:
                    adapter_names = request.model
                    break
            assert adapter_names is not None
            adapter_kwargs['adapter_names'] = [adapter_names]
        elif isinstance(model, PeftModel):
            adapter_kwargs['adapter_names'] = ['-']  # use base model

    async def _generate_full():
        generation_info = {}
        response, _ = inference(
            model,
            template,
            **example,
            stop_words=stop,
            generation_config=generation_config,
            generation_info=generation_info,
            **adapter_kwargs)
        num_prompt_tokens = generation_info['num_prompt_tokens']
        num_generated_tokens = generation_info['num_generated_tokens']
        usage_info = UsageInfo(
            prompt_tokens=num_prompt_tokens,
            completion_tokens=num_generated_tokens,
            total_tokens=num_prompt_tokens + num_generated_tokens,
        )
        if isinstance(request, ChatCompletionRequest):
            action, action_input = split_action_action_input(response)
            toolcall = None
            if action is not None:
                toolcall = [
                    ChatCompletionMessageToolCall(
                        id=f'toolcall-{random_uuid()}',
                        type='function',
                        function=Function(name=action, arguments=action_input))
                ]
            choices = [
                ChatCompletionResponseChoice(
                    index=0,
                    message=ChatMessage(role='assistant', content=response, tool_calls=toolcall),
                    finish_reason=None,
                )
            ]
            response = ChatCompletionResponse(
                model=request.model, choices=choices, usage=usage_info, id=request_id, created=created_time)
        else:
            choices = [CompletionResponseChoice(
                index=0,
                text=response,
                finish_reason=None,
            )]
            response = CompletionResponse(
                model=request.model, choices=choices, usage=usage_info, id=request_id, created=created_time)
        if _args.log_interval > 0:
            _update_stats(response)
        return response

    def _generate_stream():
        generation_info = {}
        gen = inference_stream(
            model,
            template,
            **example,
            stop_words=stop,
            generation_config=generation_config,
            generation_info=generation_info,
            **adapter_kwargs)

        print_idx = 0
        response = ''
        is_finished = False
        resp = None
        while not is_finished:
            try:
                response, _ = next(gen)
            except StopIteration:
                is_finished = True
            num_prompt_tokens = generation_info['num_prompt_tokens']
            num_generated_tokens = generation_info['num_generated_tokens']
            usage_info = UsageInfo(
                prompt_tokens=num_prompt_tokens,
                completion_tokens=num_generated_tokens,
                total_tokens=num_prompt_tokens + num_generated_tokens,
            )
            if isinstance(request, ChatCompletionRequest):
                delta_text = response[print_idx:]
                print_idx = len(response)
                toolcall = None
                if is_finished:
                    action, action_input = split_action_action_input(response)
                    if action:
                        toolcall = [
                            ChatCompletionMessageToolCall(
                                id=f'toolcall-{random_uuid()}',
                                type='function',
                                function=Function(name=action, arguments=action_input))
                        ]
                choices = [
                    ChatCompletionResponseStreamChoice(
                        index=0,
                        delta=DeltaMessage(role='assistant', content=delta_text, tool_calls=toolcall),
                        finish_reason=None)
                ]
                resp = ChatCompletionStreamResponse(
                    model=request.model, choices=choices, usage=usage_info, id=request_id, created=created_time)
            else:
                delta_text = response[print_idx:]
                print_idx = len(response)
                choices = [CompletionResponseStreamChoice(index=0, text=delta_text, finish_reason=None)]
                resp = CompletionStreamResponse(
                    model=request.model, choices=choices, usage=usage_info, id=request_id, created=created_time)
            yield f'data:{json.dumps(asdict(resp), ensure_ascii=False)}\n\n'
<<<<<<< HEAD
        if _args.log_interval > 0 and resp is not None:
=======
        if _args.log_interval > 0:
>>>>>>> 5fc9a831
            _update_stats(resp)
        yield 'data:[DONE]\n\n'

    if request.stream:
        return StreamingResponse(_generate_stream())
    else:
        return await _generate_full()


@app.post('/v1/chat/completions')
async def create_chat_completion(request: ChatCompletionRequest, raw_request: Request):
    global _args
    assert _args is not None
    if request.stop is None:
        request.stop = []
    if _args.infer_backend == 'vllm':
        return await inference_vllm_async(request, raw_request)
    elif _args.infer_backend == 'lmdeploy':
        return await inference_lmdeploy_async(request, raw_request)
    else:
        return await inference_pt_async(request, raw_request)


@app.post('/v1/completions')
async def create_completion(request: CompletionRequest, raw_request: Request):
    global _args
    assert _args is not None
    if request.stop is None:
        request.stop = []
    if _args.infer_backend == 'vllm':
        return await inference_vllm_async(request, raw_request)
    elif _args.infer_backend == 'lmdeploy':
        return await inference_lmdeploy_async(request, raw_request)
    else:
        return await inference_pt_async(request, raw_request)


def llm_deploy(args: DeployArguments) -> None:
    logger.info(f'args: {args}')
    seed_everything(args.seed)
    logger_format = logging.Formatter('%(levelname)s: %(asctime)s %(filename)s:%(lineno)d] %(message)s')
    logger.handlers[0].setFormatter(logger_format)
    import uvicorn
    global llm_engine, model, template, _args
    _args = args
    if args.merge_lora:
        merge_lora(args, device_map=args.merge_device_map)
    if args.infer_backend == 'vllm':
        from .utils import prepare_vllm_engine_template
        llm_engine, template = prepare_vllm_engine_template(args, use_async=True)
        template._is_vllm = True
    elif args.infer_backend == 'lmdeploy':
        from .utils import prepare_lmdeploy_engine_template
        llm_engine, template = prepare_lmdeploy_engine_template(args)
        template._is_lmdeploy = True
    else:
        model, template = prepare_model_template(args)
    uvicorn.run(app, host=args.host, port=args.port, ssl_keyfile=args.ssl_keyfile, ssl_certfile=args.ssl_certfile)


deploy_main = get_main(DeployArguments, llm_deploy)<|MERGE_RESOLUTION|>--- conflicted
+++ resolved
@@ -57,29 +57,19 @@
 
 
 def _update_stats(response) -> None:
-<<<<<<< HEAD
-=======
     if response is None:
         return
->>>>>>> 5fc9a831
     usage_info = response.usage
     global_stats['num_prompt_tokens'] += usage_info.prompt_tokens
     global_stats['num_generated_tokens'] += usage_info.completion_tokens
     global_stats['num_samples'] += 1
 
 
-<<<<<<< HEAD
-async def lifespan(app: FastAPI):
-    global _args
-    if _args.log_interval > 0:
-        asyncio.create_task(_log_stats_hook(_args.log_interval))
-=======
 def lifespan(app: FastAPI):
     global _args
     if _args.log_interval > 0:
         thread = Thread(target=lambda: asyncio.run(_log_stats_hook(_args.log_interval)))
         thread.start()
->>>>>>> 5fc9a831
     yield
 
 
@@ -391,11 +381,7 @@
                 response = CompletionStreamResponse(
                     model=request.model, choices=choices, usage=usage_info, id=request_id, created=created_time)
             yield f'data:{json.dumps(asdict(response), ensure_ascii=False)}\n\n'
-<<<<<<< HEAD
-        if _args.log_interval > 0 and response is not None:
-=======
         if _args.log_interval > 0:
->>>>>>> 5fc9a831
             _update_stats(response)
         yield 'data:[DONE]\n\n'
 
@@ -440,11 +426,7 @@
     if _args.verbose:
         logger.info(request_info)
 
-<<<<<<< HEAD
-    session_id = created_time * int(10e8) + random.randint(0, int(10e8 - 1))  # long long
-=======
     session_id = time.time_ns()
->>>>>>> 5fc9a831
     generator = await llm_engine.get_generator(False, session_id)
     images = inputs.pop('images', None) or []
     if len(images) > 0:
@@ -551,11 +533,7 @@
                     response = CompletionStreamResponse(
                         model=request.model, choices=choices, usage=usage_info, id=request_id, created=created_time)
                 yield f'data:{json.dumps(asdict(response), ensure_ascii=False)}\n\n'
-<<<<<<< HEAD
-            if _args.log_interval > 0 and response is not None:
-=======
             if _args.log_interval > 0:
->>>>>>> 5fc9a831
                 _update_stats(response)
             yield 'data:[DONE]\n\n'
 
@@ -747,11 +725,7 @@
                 resp = CompletionStreamResponse(
                     model=request.model, choices=choices, usage=usage_info, id=request_id, created=created_time)
             yield f'data:{json.dumps(asdict(resp), ensure_ascii=False)}\n\n'
-<<<<<<< HEAD
-        if _args.log_interval > 0 and resp is not None:
-=======
         if _args.log_interval > 0:
->>>>>>> 5fc9a831
             _update_stats(resp)
         yield 'data:[DONE]\n\n'
 
