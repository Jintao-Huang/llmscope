--- conflicted
+++ resolved
@@ -393,11 +393,6 @@
             'model_author': args.model_author
         }
         if len(args.val_dataset) > 0:
-<<<<<<< HEAD
-=======
-            _, val_dataset = get_dataset(args.dataset, args.dataset_test_ratio, **dataset_kwargs)
-        else:
->>>>>>> 03e5e3a4
             _, val_dataset = get_dataset(args.val_dataset, 1.0, **dataset_kwargs)
         else:
             _, val_dataset = get_dataset(args.dataset, args.dataset_test_ratio, **dataset_kwargs)
@@ -407,8 +402,8 @@
             random_state = np.random.RandomState(args.dataset_seed)
             logger.info(f'show_dataset_sample: {args.show_dataset_sample}')
             val_dataset = sample_dataset(val_dataset, args.show_dataset_sample, random_state)
-
         logger.info(f'val_dataset: {val_dataset}')
+
         if args.verbose is None:
             if len(val_dataset) >= 100:
                 args.verbose = False
