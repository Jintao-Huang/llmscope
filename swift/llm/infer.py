# Copyright (c) Alibaba, Inc. and its affiliates.
import datetime as dt
import os
import shutil
from typing import Any, Dict, Literal, Optional, Tuple

import json
import torch
from modelscope import BitsAndBytesConfig, GenerationConfig
from tqdm import tqdm
from transformers import PreTrainedModel, PreTrainedTokenizerBase

from swift.tuners import Swift
from swift.utils import (append_to_jsonl, get_logger, get_main, get_model_info,
                         read_multi_line, seed_everything, show_layers)
from .utils import (InferArguments, Template, get_additional_saved_files,
                    get_dataset, get_model_tokenizer, get_template, inference,
                    inference_stream, is_adapter, set_generation_config)

logger = get_logger()


def save_checkpoint(model: Optional[PreTrainedModel],
                    tokenizer: PreTrainedTokenizerBase,
                    model_cache_dir: str,
                    ckpt_dir: Optional[str],
                    target_dir: str,
                    *,
                    save_safetensors: bool = True) -> None:
    if model is not None:
        model.save_pretrained(target_dir, safe_serialization=save_safetensors)
    tokenizer.save_pretrained(target_dir)
    model_type = getattr(tokenizer, 'model_type')
    fname_list = ['generation_config.json']
    if model_type is not None:
        fname_list += get_additional_saved_files(model_type)

    for fname in fname_list:
        tgt_path = os.path.join(target_dir, fname)
        for model_dir in [ckpt_dir, model_cache_dir]:
            if model_dir is None:
                continue
            src_path = os.path.join(model_dir, fname)
            if os.path.exists(src_path):
                shutil.copy(src_path, tgt_path)
                break
    # configuration.json
    configuration_fname = 'configuration.json'
    new_configuration_path = os.path.join(target_dir, configuration_fname)
    for model_dir in [ckpt_dir, model_cache_dir]:
        if model_dir is None:
            continue
        old_configuration_path = os.path.join(model_dir, configuration_fname)
        if os.path.exists(old_configuration_path):
            with open(old_configuration_path, 'r', encoding='utf-8') as f:
                res = json.load(f)
            res.pop('adapter_cfg', None)
            with open(new_configuration_path, 'w', encoding='utf-8') as f:
                json.dump(res, f, ensure_ascii=False, indent=4)
            break
    if ckpt_dir is not None:
        # sft_args.json
        sft_args_fname = 'sft_args.json'
        old_sft_args_path = os.path.join(ckpt_dir, sft_args_fname)
        new_sft_args_path = os.path.join(target_dir, sft_args_fname)
        if os.path.exists(old_sft_args_path):
            with open(old_sft_args_path, 'r', encoding='utf-8') as f:
                res = json.load(f)
            res['sft_type'] = 'full'
            with open(new_sft_args_path, 'w', encoding='utf-8') as f:
                json.dump(res, f, ensure_ascii=False, indent=2)


def merge_lora(args: InferArguments,
               replace_if_exists=False,
               device_map: str = 'auto',
               **kwargs) -> Optional[str]:
    logger.info(f'replace_if_exists: {replace_if_exists}')
    assert args.ckpt_dir is not None, 'args.ckpt_dir is not specified.'
    assert args.sft_type == 'lora', "Only supports sft_type == 'lora'"
    assert 'int4' not in args.model_type, 'int4 model is not supported'
    assert 'int8' not in args.model_type, 'int8 model is not supported'
    if args.quantization_bit != 0:
        logger.warning('It is not recommended to merge quantized models, '
                       'as this can result in performance degradation')
    old_ckpt_dir = args.ckpt_dir
    ckpt_dir, ckpt_name = os.path.split(args.ckpt_dir)
    merged_lora_path = os.path.join(ckpt_dir, f'{ckpt_name}-merged')
    logger.info(f'merged_lora_path: `{merged_lora_path}`')
    logger.info("Setting args.sft_type: 'full'")
    logger.info(f'Setting args.ckpt_dir: {merged_lora_path}')
    args.sft_type = 'full'
    args.ckpt_dir = merged_lora_path
    if os.path.exists(args.ckpt_dir) and not replace_if_exists:
        logger.info(
            f'The weight directory for the merged LoRA already exists in {args.ckpt_dir}, '
            'skipping the saving process. '
            'you can pass `replace_if_exists=True` to overwrite it.')
        return
    # Loading Model and Tokenizer
    model_kwargs = {'low_cpu_mem_usage': True, 'device_map': device_map}
    model_id_or_path = None
    if args.model_id_or_path is not None:
        model_id_or_path = args.model_id_or_path
    model, tokenizer = get_model_tokenizer(
        args.model_type,
        args.torch_dtype,
        model_kwargs,
        model_id_or_path=model_id_or_path)
    logger.info(f'model_config: {model.config}')

    # Preparing LoRA
    model = Swift.from_pretrained(model, old_ckpt_dir, inference_mode=True)
    Swift.merge_and_unload(model)
    model = model.model
    logger.info('Saving merged weights...')
    save_checkpoint(
        model,
        tokenizer,
        model.model_dir,
        old_ckpt_dir,
        merged_lora_path,
        save_safetensors=args.save_safetensors)
    logger.info(f'Successfully merged LoRA and saved in {merged_lora_path}.')
    return merged_lora_path


def prepare_model_template(
        args: InferArguments) -> Tuple[PreTrainedModel, Template]:
    logger.info(f'args: {args}')
    logger.info(f'device_count: {torch.cuda.device_count()}')
    seed_everything(args.seed)

    # Loading Model and Tokenizer
    model_kwargs = {'low_cpu_mem_usage': True, 'device_map': 'auto'}
    if args.load_in_8bit or args.load_in_4bit:
        quantization_config = BitsAndBytesConfig(
            args.load_in_8bit,
            args.load_in_4bit,
            bnb_4bit_compute_dtype=args.bnb_4bit_compute_dtype,
            bnb_4bit_quant_type=args.bnb_4bit_quant_type,
            bnb_4bit_use_double_quant=args.bnb_4bit_use_double_quant)
        if args.bnb_4bit_compute_dtype is None:
            quantization_config.bnb_4bit_compute_dtype = None
        logger.info(f'quantization_config: {quantization_config.__dict__}')
        model_kwargs['quantization_config'] = quantization_config
    kwargs = {}
    if args.use_flash_attn is not None:
        kwargs['use_flash_attn'] = args.use_flash_attn
    model_id_or_path = None
    if args.sft_type == 'full' and args.ckpt_dir is not None:
        model_id_or_path = args.ckpt_dir
    elif args.model_id_or_path is not None:
        model_id_or_path = args.model_id_or_path

    model, tokenizer = get_model_tokenizer(
        args.model_type,
        args.torch_dtype,
        model_kwargs,
        model_id_or_path=model_id_or_path,
        **kwargs)
    logger.info(f'model_config: {model.config}')
<<<<<<< HEAD
    if args.max_model_len is not None:
=======
    if model.max_model_len is None:
        model.max_model_len = args.max_model_len
    elif args.max_model_len is not None:
>>>>>>> 60438e48
        if args.max_model_len <= model.max_model_len:
            model.max_model_len = args.max_model_len
        else:
            raise ValueError(
                'args.max_model_len exceeds the maximum max_model_len supported by the model.'
                f'args.max_model_len: {args.max_model_len}, model.max_model_len: {model.max_model_len}'
            )
    # Preparing LoRA
    if is_adapter(args.sft_type) and args.ckpt_dir is not None:
        model = Swift.from_pretrained(
            model, args.ckpt_dir, inference_mode=True)
        if args.sft_type == 'adalora':
            model = model.to(model.dtype)

    logger.info(get_model_info(model))
    show_layers(model)

    generation_config = GenerationConfig(
        max_new_tokens=args.max_new_tokens,
        temperature=args.temperature,
        top_k=args.top_k,
        top_p=args.top_p,
        do_sample=args.do_sample,
        repetition_penalty=args.repetition_penalty,
        num_beams=args.num_beams,
        pad_token_id=tokenizer.pad_token_id,
        eos_token_id=tokenizer.eos_token_id)
    logger.info(f'generation_config: {generation_config}')
    set_generation_config(model, generation_config)

    template: Template = get_template(
        args.template_type,
        tokenizer,
        args.system,
        args.max_length,
        args.truncation_strategy,
        model=model)
    args.system = template.default_system
    logger.info(f'system: {args.system}')
    return model, template


def read_media_file(
        infer_kwargs: Dict[str, Any],
        infer_media_type: Literal['none', 'round', 'dialogue']) -> None:
    text = 'Input a media path or URL <<< '
    images = infer_kwargs.get('images', [])
    if infer_media_type == 'none':
        return
    if infer_media_type == 'round' or len(images) == 0:
        image = input(text)
        if len(image) > 0:
            images += [image]
    if len(images) > 0:
        infer_kwargs['images'] = images


def llm_infer(args: InferArguments) -> None:
    if args.merge_lora:
        merge_lora(args, device_map='cpu')
    if args.infer_backend == 'vllm':
        from swift.llm import prepare_vllm_engine_template, inference_stream_vllm, inference_vllm
        llm_engine, template = prepare_vllm_engine_template(args)
    else:
        model, template = prepare_model_template(args)
        if args.overwrite_generation_config:
            assert args.ckpt_dir is not None, 'args.ckpt_dir is not specified.'
            model.generation_config.save_pretrained(args.ckpt_dir)
    # Inference
    result = []
    jsonl_path = None
    if args.save_result and args.ckpt_dir is not None:
        time = dt.datetime.now().strftime('%Y%m%d-%H%M%S')
        jsonl_path = os.path.join(args.ckpt_dir, f'infer_result_{time}.jsonl')
    if args.eval_human:
        input_mode: Literal['S', 'M'] = 'S'
        logger.info('Input `exit` or `quit` to exit the conversation.')
        logger.info('Input `multi-line` to switch to multi-line input mode.')
        if template.support_multi_round:
            logger.info('Input `clear` to clear the history.')
        else:
            logger.info(
                'The current template only supports single-round dialogues.')
        history = []
        infer_kwargs = {}
        if args.infer_media_type != 'none':
            logger.info('Please enter the conversation content first, '
                        'followed by the path to the multimedia file.')
        while True:
            if input_mode == 'S':
                query = input('<<< ')
            else:
                query = read_multi_line()
            if query.strip().lower() in {'exit', 'quit'}:
                break
            elif query.strip().lower() == 'clear':
                history = []
                infer_kwargs = {}
                continue
            elif query.strip() == '':
                continue
            if input_mode == 'S' and query.strip().lower() == 'multi-line':
                input_mode = 'M'
                logger.info('End multi-line input with `#`.')
                logger.info(
                    'Input `single-line` to switch to single-line input mode.')
                continue
            if input_mode == 'M' and query.strip().lower() == 'single-line':
                input_mode = 'S'
                continue
            if not template.support_multi_round:
                history = []
                infer_kwargs = {}
            read_media_file(infer_kwargs, args.infer_media_type)
            if args.infer_backend == 'vllm':
                request_list = [{'query': query, 'history': history}]
                if args.stream:
                    gen = inference_stream_vllm(llm_engine, template,
                                                request_list)
                    print_idx = 0
                    for resp_list in gen:
                        response = resp_list[0]['response']
                        new_history = resp_list[0]['history']
                        if len(response) > print_idx:
                            print(response[print_idx:], end='', flush=True)
                            print_idx = len(response)
                    print()
                else:
                    resp_list = inference_vllm(llm_engine, template,
                                               request_list)
                    response = resp_list[0]['response']
                    new_history = resp_list[0]['history']
                    print(response)
            else:
                if args.stream:
                    gen = inference_stream(model, template, query, history,
                                           **infer_kwargs)
                    print_idx = 0
                    for response, new_history in gen:
                        if len(response) > print_idx:
                            print(response[print_idx:], end='', flush=True)
                            print_idx = len(response)
                    print()
                else:
                    response, new_history = inference(model, template, query,
                                                      history, **infer_kwargs)
                    print(response)
            print('-' * 50)
            obj = {
                'query': query,
                'response': response,
                'history': history,
            }
            history = new_history
            if jsonl_path is not None:
                append_to_jsonl(jsonl_path, obj)
            result.append(obj)
    else:
        _, val_dataset = get_dataset(args.dataset, args.dataset_test_ratio,
                                     args.dataset_seed)
        if args.val_dataset_sample >= 0:
            val_dataset = val_dataset.select(
                range(min(args.val_dataset_sample, val_dataset.shape[0])))
        logger.info(f'val_dataset: {val_dataset}')
        if args.verbose is None:
            if len(val_dataset) >= 100:
                args.verbose = False
            else:
                args.verbose = True
            logger.info(f'Setting args.verbose: {args.verbose}')
        if not args.verbose and args.stream:
            args.stream = False
            logger.info(f'Setting args.stream: {args.stream}')

        if args.infer_backend == 'vllm' and not args.stream:
            if args.verbose:
                args.verbose = False
                logger.info('Setting args.verbose: False')
            label_list = None
            if 'response' in val_dataset.features:
                label_list = val_dataset['response']
            val_dataset = val_dataset.remove_columns('response')
            request_list = val_dataset.to_list()
            resp_list = inference_vllm(
                llm_engine, template, request_list, use_tqdm=True)
            result = []
            if label_list is not None:
                for request, label in zip(request_list, label_list):
                    request['label'] = label
            for request, resp in zip(request_list, resp_list):
                obj = {'response': resp['response'], **request}
                if jsonl_path is not None:
                    append_to_jsonl(jsonl_path, obj)
                result.append(obj)
        else:
            if not args.verbose:
                val_dataset = tqdm(val_dataset)
            for data in val_dataset:
                kwargs = {'query': data['query']}
                history = data.get('history')
                system = data.get('system')
                images = data.get('images')
                if history is not None:
                    kwargs['history'] = history
                if system is not None:
                    kwargs['system'] = system
                if images is not None:
                    kwargs['images'] = images
                if args.infer_backend == 'vllm':
                    assert args.stream is True
                    if args.verbose:
                        print(f"query: {data['query']}\nresponse: ", end='')
                    gen = inference_stream_vllm(llm_engine, template, [kwargs])
                    print_idx = 0
                    for resp_list in gen:
                        response = resp_list[0]['response']
                        if args.verbose and len(response) > print_idx:
                            print(response[print_idx:], end='', flush=True)
                            print_idx = len(response)
                    print()
                else:
                    response, _ = inference(
                        model,
                        template,
                        stream=args.stream and args.verbose,
                        verbose=args.verbose,
                        **kwargs)
                label = data.pop('response')
                if label is not None:
                    kwargs['label'] = label
                obj = {'response': response, **kwargs}
                if jsonl_path is not None:
                    append_to_jsonl(jsonl_path, obj)
                result.append(obj)
                if args.verbose:
                    print()
                    print(f'[LABELS]{label}')
                    if images is not None:
                        print(f'[IMAGES]{images}')
                    print('-' * 50)
    if args.save_result and args.ckpt_dir is not None:
        logger.info(f'save_result_path: {jsonl_path}')
    return {'result': result}


infer_main = get_main(InferArguments, llm_infer)
merge_lora_main = get_main(InferArguments, merge_lora)<|MERGE_RESOLUTION|>--- conflicted
+++ resolved
@@ -160,13 +160,9 @@
         model_id_or_path=model_id_or_path,
         **kwargs)
     logger.info(f'model_config: {model.config}')
-<<<<<<< HEAD
-    if args.max_model_len is not None:
-=======
     if model.max_model_len is None:
         model.max_model_len = args.max_model_len
     elif args.max_model_len is not None:
->>>>>>> 60438e48
         if args.max_model_len <= model.max_model_len:
             model.max_model_len = args.max_model_len
         else:
