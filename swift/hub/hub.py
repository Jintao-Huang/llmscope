--- conflicted
+++ resolved
@@ -154,19 +154,13 @@
         path_in_repo: Optional[str] = None,
         commit_message: Optional[str] = None,
         commit_description: Optional[str] = None,
-        private: bool = False,
         token: Union[str, bool, None] = None,
         revision: Optional[str] = 'master',
         ignore_patterns: Optional[Union[List[str], str]] = None,
         **kwargs,
     ):
-<<<<<<< HEAD
-        cls.push_to_hub(repo_id, folder_path, path_in_repo, commit_message, commit_description, token, private,
-                        revision, ignore_patterns)
-=======
         cls.push_to_hub(repo_id, folder_path, path_in_repo, commit_message, commit_description, token, True, revision,
                         ignore_patterns)
->>>>>>> 438c7cdb
         return CommitInfo(
             commit_url=f'https://www.modelscope.cn/models/{repo_id}/files',
             commit_message=commit_message,
